# Produce a build of element-web with this version of react-sdk
# and any matching branches of element-web and js-sdk, output it
# as an artifact and run end-to-end tests.
name: End to End Tests
on:
    pull_request: {}
    merge_group:
        types: [checks_requested]
    push:
        branches: [develop, master]
    repository_dispatch:
<<<<<<< HEAD
        types: [upstream-sdk-notify]
=======
        types: [element-web-notify]
>>>>>>> eedeb2cd

    # support triggering from other workflows
    workflow_call:
        inputs:
            skip:
                type: boolean
                required: false
                default: false
                description: "A boolean to skip the playwright check itself while still creating the passing check. Useful when only running in Merge Queues."

<<<<<<< HEAD
            react-sdk-repository:
                type: string
                required: true
                description: "The name of the github repository to check out and build."

=======
>>>>>>> eedeb2cd
            matrix-js-sdk-sha:
                type: string
                required: false
                description: "The Git SHA of matrix-js-sdk to build against. By default, will use a matching branch name if it exists, or develop."
<<<<<<< HEAD
            element-web-sha:
                type: string
                required: false
                description: "The Git SHA of element-web to build against. By default, will use a matching branch name if it exists, or develop."
=======
>>>>>>> eedeb2cd

concurrency:
    group: ${{ github.workflow }}-${{ github.ref }}-${{ github.event_name }}
    cancel-in-progress: true

env:
    # fetchdep.sh needs to know our PR number
    PR_NUMBER: ${{ github.event.pull_request.number }}

jobs:
    build:
        name: "Build Element-Web"
        runs-on: ubuntu-22.04
        if: inputs.skip != true
        steps:
            - name: Checkout code
              uses: actions/checkout@v4
              with:
<<<<<<< HEAD
                  repository: ${{ inputs.react-sdk-repository || github.repository }}
=======
                  repository: element-hq/element-web
>>>>>>> eedeb2cd

            - uses: actions/setup-node@v4
              with:
                  cache: "yarn"
                  node-version: "lts/*"

            - name: Fetch layered build
              id: layered_build
              env:
                  # tell layered.sh to check out the right sha of the JS-SDK & EW, if they were given one
                  JS_SDK_GITHUB_BASE_REF: ${{ inputs.matrix-js-sdk-sha }}
<<<<<<< HEAD
                  ELEMENT_WEB_GITHUB_BASE_REF: ${{ inputs.element-web-sha }}
              run: |
                  scripts/ci/layered.sh
                  JSSDK_SHA=$(git -C matrix-js-sdk rev-parse --short=12 HEAD)
                  REACT_SHA=$(git rev-parse --short=12 HEAD)
                  VECTOR_SHA=$(git -C element-web rev-parse --short=12 HEAD)
                  echo "VERSION=$VECTOR_SHA-react-$REACT_SHA-js-$JSSDK_SHA" >> $GITHUB_OUTPUT

            - name: Copy config
              run: cp element.io/develop/config.json config.json
              working-directory: ./element-web
=======
              run: |
                  scripts/layered.sh
                  JSSDK_SHA=$(git -C matrix-js-sdk rev-parse --short=12 HEAD)
                  VECTOR_SHA=$(git rev-parse --short=12 HEAD)
                  echo "VERSION=$VECTOR_SHA--js-$JSSDK_SHA" >> $GITHUB_OUTPUT

            - name: Copy config
              run: cp element.io/develop/config.json config.json
>>>>>>> eedeb2cd

            - name: Build
              env:
                  CI_PACKAGE: true
                  VERSION: "${{ steps.layered_build.outputs.VERSION }}"
              run: |
                  yarn build
                  echo $VERSION > webapp/version
<<<<<<< HEAD
              working-directory: ./element-web
=======
>>>>>>> eedeb2cd

            - name: Upload Artifact
              uses: actions/upload-artifact@v4
              with:
                  name: webapp
<<<<<<< HEAD
                  path: element-web/webapp
=======
                  path: webapp
>>>>>>> eedeb2cd
                  retention-days: 1

    playwright:
        name: "Run Tests ${{ matrix.runner }}/${{ strategy.job-total }}"
        needs: build
        if: inputs.skip != true
        runs-on: ubuntu-22.04
        permissions:
            actions: read
            issues: read
            pull-requests: read
        strategy:
            fail-fast: false
            matrix:
                # Run multiple instances in parallel to speed up the tests
                runner: [1, 2, 3, 4, 5, 6]
        steps:
            - uses: actions/checkout@v4
              with:
                  persist-credentials: false
<<<<<<< HEAD
                  path: matrix-react-sdk
                  repository: ${{ inputs.react-sdk-repository || github.repository }}
=======
                  repository: element-hq/element-web
>>>>>>> eedeb2cd

            - name: 📥 Download artifact
              uses: actions/download-artifact@v4
              with:
                  name: webapp
                  path: webapp

            - uses: actions/setup-node@v4
              with:
                  cache: "yarn"
<<<<<<< HEAD
                  cache-dependency-path: matrix-react-sdk/yarn.lock
                  node-version: "lts/*"

            - name: Install dependencies
              working-directory: matrix-react-sdk
=======
                  cache-dependency-path: yarn.lock
                  node-version: "lts/*"

            - name: Install dependencies
>>>>>>> eedeb2cd
              run: yarn install --frozen-lockfile

            - name: Get installed Playwright version
              id: playwright
<<<<<<< HEAD
              working-directory: matrix-react-sdk
=======
>>>>>>> eedeb2cd
              run: echo "version=$(yarn list --pattern @playwright/test --depth=0 --json --non-interactive --no-progress | jq -r '.data.trees[].name')" >> $GITHUB_OUTPUT

            - name: Cache playwright binaries
              uses: actions/cache@v4
              id: playwright-cache
              with:
                  path: |
                      ~/.cache/ms-playwright
                  key: ${{ runner.os }}-playwright-${{ steps.playwright.outputs.version }}

            - name: Install Playwright browsers
              if: steps.playwright-cache.outputs.cache-hit != 'true'
<<<<<<< HEAD
              working-directory: matrix-react-sdk
=======
>>>>>>> eedeb2cd
              run: yarn playwright install --with-deps

            - name: Run Playwright tests
              run: yarn playwright test --shard ${{ matrix.runner }}/${{ strategy.job-total }}
<<<<<<< HEAD
              working-directory: matrix-react-sdk
=======
>>>>>>> eedeb2cd

            - name: Upload blob report to GitHub Actions Artifacts
              if: always()
              uses: actions/upload-artifact@v4
              with:
                  name: all-blob-reports-${{ matrix.runner }}
<<<<<<< HEAD
                  path: matrix-react-sdk/blob-report
=======
                  path: blob-report
>>>>>>> eedeb2cd
                  retention-days: 1

    complete:
        name: end-to-end-tests
        needs: playwright
        if: always()
        runs-on: ubuntu-22.04
        steps:
            - uses: actions/checkout@v4
              if: inputs.skip != true
              with:
                  persist-credentials: false
<<<<<<< HEAD
                  repository: ${{ inputs.react-sdk-repository || github.repository }}
=======
                  repository: element-hq/element-web
>>>>>>> eedeb2cd

            - uses: actions/setup-node@v4
              if: inputs.skip != true
              with:
                  cache: "yarn"
                  node-version: "lts/*"

            - name: Install dependencies
              if: inputs.skip != true
              run: yarn install --frozen-lockfile

            - name: Download blob reports from GitHub Actions Artifacts
              if: inputs.skip != true
              uses: actions/download-artifact@v4
              with:
                  pattern: all-blob-reports-*
                  path: all-blob-reports
                  merge-multiple: true

            - name: Merge into HTML Report
              if: inputs.skip != true
              run: yarn playwright merge-reports --reporter=html,./playwright/flaky-reporter.ts,./playwright/stale-screenshot-reporter.ts ./all-blob-reports
              env:
                  # Only pass creds to the flaky-reporter on main branch runs
                  GITHUB_TOKEN: ${{ github.ref_name == 'develop' && secrets.ELEMENT_BOT_TOKEN || '' }}

            # Upload the HTML report even if one of our reporters fails, this can happen when stale screenshots are detected
            - name: Upload HTML report
              if: always() && inputs.skip != true
              uses: actions/upload-artifact@v4
              with:
                  name: html-report
                  path: playwright-report
                  retention-days: 14

            - if: needs.playwright.result != 'skipped' && needs.playwright.result != 'success'
              run: exit 1<|MERGE_RESOLUTION|>--- conflicted
+++ resolved
@@ -9,11 +9,7 @@
     push:
         branches: [develop, master]
     repository_dispatch:
-<<<<<<< HEAD
-        types: [upstream-sdk-notify]
-=======
         types: [element-web-notify]
->>>>>>> eedeb2cd
 
     # support triggering from other workflows
     workflow_call:
@@ -24,25 +20,10 @@
                 default: false
                 description: "A boolean to skip the playwright check itself while still creating the passing check. Useful when only running in Merge Queues."
 
-<<<<<<< HEAD
-            react-sdk-repository:
-                type: string
-                required: true
-                description: "The name of the github repository to check out and build."
-
-=======
->>>>>>> eedeb2cd
             matrix-js-sdk-sha:
                 type: string
                 required: false
                 description: "The Git SHA of matrix-js-sdk to build against. By default, will use a matching branch name if it exists, or develop."
-<<<<<<< HEAD
-            element-web-sha:
-                type: string
-                required: false
-                description: "The Git SHA of element-web to build against. By default, will use a matching branch name if it exists, or develop."
-=======
->>>>>>> eedeb2cd
 
 concurrency:
     group: ${{ github.workflow }}-${{ github.ref }}-${{ github.event_name }}
@@ -61,11 +42,7 @@
             - name: Checkout code
               uses: actions/checkout@v4
               with:
-<<<<<<< HEAD
-                  repository: ${{ inputs.react-sdk-repository || github.repository }}
-=======
                   repository: element-hq/element-web
->>>>>>> eedeb2cd
 
             - uses: actions/setup-node@v4
               with:
@@ -77,19 +54,6 @@
               env:
                   # tell layered.sh to check out the right sha of the JS-SDK & EW, if they were given one
                   JS_SDK_GITHUB_BASE_REF: ${{ inputs.matrix-js-sdk-sha }}
-<<<<<<< HEAD
-                  ELEMENT_WEB_GITHUB_BASE_REF: ${{ inputs.element-web-sha }}
-              run: |
-                  scripts/ci/layered.sh
-                  JSSDK_SHA=$(git -C matrix-js-sdk rev-parse --short=12 HEAD)
-                  REACT_SHA=$(git rev-parse --short=12 HEAD)
-                  VECTOR_SHA=$(git -C element-web rev-parse --short=12 HEAD)
-                  echo "VERSION=$VECTOR_SHA-react-$REACT_SHA-js-$JSSDK_SHA" >> $GITHUB_OUTPUT
-
-            - name: Copy config
-              run: cp element.io/develop/config.json config.json
-              working-directory: ./element-web
-=======
               run: |
                   scripts/layered.sh
                   JSSDK_SHA=$(git -C matrix-js-sdk rev-parse --short=12 HEAD)
@@ -98,7 +62,6 @@
 
             - name: Copy config
               run: cp element.io/develop/config.json config.json
->>>>>>> eedeb2cd
 
             - name: Build
               env:
@@ -107,20 +70,12 @@
               run: |
                   yarn build
                   echo $VERSION > webapp/version
-<<<<<<< HEAD
-              working-directory: ./element-web
-=======
->>>>>>> eedeb2cd
 
             - name: Upload Artifact
               uses: actions/upload-artifact@v4
               with:
                   name: webapp
-<<<<<<< HEAD
-                  path: element-web/webapp
-=======
                   path: webapp
->>>>>>> eedeb2cd
                   retention-days: 1
 
     playwright:
@@ -141,12 +96,7 @@
             - uses: actions/checkout@v4
               with:
                   persist-credentials: false
-<<<<<<< HEAD
-                  path: matrix-react-sdk
-                  repository: ${{ inputs.react-sdk-repository || github.repository }}
-=======
                   repository: element-hq/element-web
->>>>>>> eedeb2cd
 
             - name: 📥 Download artifact
               uses: actions/download-artifact@v4
@@ -157,26 +107,14 @@
             - uses: actions/setup-node@v4
               with:
                   cache: "yarn"
-<<<<<<< HEAD
-                  cache-dependency-path: matrix-react-sdk/yarn.lock
-                  node-version: "lts/*"
-
-            - name: Install dependencies
-              working-directory: matrix-react-sdk
-=======
                   cache-dependency-path: yarn.lock
                   node-version: "lts/*"
 
             - name: Install dependencies
->>>>>>> eedeb2cd
               run: yarn install --frozen-lockfile
 
             - name: Get installed Playwright version
               id: playwright
-<<<<<<< HEAD
-              working-directory: matrix-react-sdk
-=======
->>>>>>> eedeb2cd
               run: echo "version=$(yarn list --pattern @playwright/test --depth=0 --json --non-interactive --no-progress | jq -r '.data.trees[].name')" >> $GITHUB_OUTPUT
 
             - name: Cache playwright binaries
@@ -189,29 +127,17 @@
 
             - name: Install Playwright browsers
               if: steps.playwright-cache.outputs.cache-hit != 'true'
-<<<<<<< HEAD
-              working-directory: matrix-react-sdk
-=======
->>>>>>> eedeb2cd
               run: yarn playwright install --with-deps
 
             - name: Run Playwright tests
               run: yarn playwright test --shard ${{ matrix.runner }}/${{ strategy.job-total }}
-<<<<<<< HEAD
-              working-directory: matrix-react-sdk
-=======
->>>>>>> eedeb2cd
 
             - name: Upload blob report to GitHub Actions Artifacts
               if: always()
               uses: actions/upload-artifact@v4
               with:
                   name: all-blob-reports-${{ matrix.runner }}
-<<<<<<< HEAD
-                  path: matrix-react-sdk/blob-report
-=======
                   path: blob-report
->>>>>>> eedeb2cd
                   retention-days: 1
 
     complete:
@@ -224,11 +150,7 @@
               if: inputs.skip != true
               with:
                   persist-credentials: false
-<<<<<<< HEAD
-                  repository: ${{ inputs.react-sdk-repository || github.repository }}
-=======
                   repository: element-hq/element-web
->>>>>>> eedeb2cd
 
             - uses: actions/setup-node@v4
               if: inputs.skip != true
