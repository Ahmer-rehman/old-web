name: Move labelled issues to correct projects

on:
    issues:
        types: [labeled]

jobs:
    apply_Z-Labs_label:
        name: Add Z-Labs label for features behind labs flags
        runs-on: ubuntu-latest
        if: >
            contains(github.event.issue.labels.*.name, 'A-Maths') ||
            contains(github.event.issue.labels.*.name, 'A-Message-Pinning') ||
            contains(github.event.issue.labels.*.name, 'A-Location-Sharing') ||
            contains(github.event.issue.labels.*.name, 'Z-IA') ||
            contains(github.event.issue.labels.*.name, 'A-Jump-To-Date ') ||
            contains(github.event.issue.labels.*.name, 'A-Themes-Custom') ||
            contains(github.event.issue.labels.*.name, 'A-E2EE-Dehydration') ||
            contains(github.event.issue.labels.*.name, 'A-Tags') ||
            contains(github.event.issue.labels.*.name, 'A-Video-Rooms') ||
            contains(github.event.issue.labels.*.name, 'A-Message-Starring') ||
            contains(github.event.issue.labels.*.name, 'A-Rich-Text-Editor') ||
            contains(github.event.issue.labels.*.name, 'A-Element-Call')
        steps:
            - uses: actions/github-script@v6
              with:
                  script: |
                      github.rest.issues.addLabels({
                        issue_number: context.issue.number,
                        owner: context.repo.owner,
                        repo: context.repo.repo,
                        labels: ['Z-Labs']
                      })

    apply_Help-Wanted_label:
        name: Add "Help Wanted" label to all "good first issue" and Hacktoberfest
        runs-on: ubuntu-latest
        if: >
            contains(github.event.issue.labels.*.name, 'good first issue') ||
            contains(github.event.issue.labels.*.name, 'Hacktoberfest')
        steps:
            - uses: actions/github-script@v6
              with:
                  script: |
                      github.rest.issues.addLabels({
                        issue_number: context.issue.number,
                        owner: context.repo.owner,
                        repo: context.repo.repo,
                        labels: ['Help Wanted']
                      })

    move_needs_info_issues:
        name: X-Needs-Info issues to Need info column on triage board
        runs-on: ubuntu-latest
        steps:
            - uses: konradpabjan/move-labeled-or-milestoned-issue@190352295fe309fcb113b49193bc81d9aaa9cb01
              with:
                  action-token: "${{ secrets.ELEMENT_BOT_TOKEN }}"
                  project-url: "https://github.com/vector-im/element-web/projects/27"
                  column-name: "Need info"
                  label-name: "X-Needs-Info"

    add_priority_design_issues_to_project:
        name: P1 X-Needs-Design to Design project board
        runs-on: ubuntu-latest
        if: >
            contains(github.event.issue.labels.*.name, 'X-Needs-Design') &&
            (contains(github.event.issue.labels.*.name, 'S-Critical') &&
             (contains(github.event.issue.labels.*.name, 'O-Frequent') ||
              contains(github.event.issue.labels.*.name, 'O-Occasional')) ||
             contains(github.event.issue.labels.*.name, 'S-Major') &&
             contains(github.event.issue.labels.*.name, 'O-Frequent') ||
             contains(github.event.issue.labels.*.name, 'A11y'))
        steps:
            - uses: octokit/graphql-action@v2.x
              id: add_to_project
              with:
                  headers: '{"GraphQL-Features": "projects_next_graphql"}'
                  query: |
                      mutation add_to_project($projectid:ID!,$contentid:ID!) {
                        addProjectV2ItemById(input: {projectId: $projectid contentId: $contentid}) {
                          item {
                            id
                            }
                          }
                        }
                  projectid: ${{ env.PROJECT_ID }}
                  contentid: ${{ github.event.issue.node_id }}
              env:
                  PROJECT_ID: "PVT_kwDOAM0swc0sUA"
                  GITHUB_TOKEN: ${{ secrets.ELEMENT_BOT_TOKEN }}

    add_product_issues:
        name: X-Needs-Product to product project board
        runs-on: ubuntu-latest
        if: >
            contains(github.event.issue.labels.*.name, 'X-Needs-Product')
        steps:
            - uses: octokit/graphql-action@v2.x
              id: add_to_project
              with:
                  headers: '{"GraphQL-Features": "projects_next_graphql"}'
                  query: |
                      mutation add_to_project($projectid:ID!,$contentid:ID!) {
                        addProjectV2ItemById(input: {projectId: $projectid contentId: $contentid}) {
                          item {
                            id
                            }
                          }
                        }
                  projectid: ${{ env.PROJECT_ID }}
                  contentid: ${{ github.event.issue.node_id }}
              env:
                  PROJECT_ID: "PVT_kwDOAM0swc4AAg6N"
                  GITHUB_TOKEN: ${{ secrets.ELEMENT_BOT_TOKEN }}

    Search_issues_to_board:
        name: Search issues to project board
        runs-on: ubuntu-latest
        if: >
            contains(github.event.issue.labels.*.name, 'A-New-Search-Experience')
        steps:
            - uses: octokit/graphql-action@v2.x
              with:
                  headers: '{"GraphQL-Features": "projects_next_graphql"}'
                  query: |
                      mutation add_to_project($projectid:ID!,$contentid:ID!) {
                        addProjectV2ItemById(input: {projectId: $projectid contentId: $contentid}) {
                          item {
                            id
                            }
                          }
                        }
                  projectid: ${{ env.PROJECT_ID }}
                  contentid: ${{ github.event.issue.node_id }}
              env:
                  PROJECT_ID: "PVT_kwDOAM0swc4ADtaO"
                  GITHUB_TOKEN: ${{ secrets.ELEMENT_BOT_TOKEN }}

    move_voice-message_issues:
        name: A-Voice Messages to voice message board
        runs-on: ubuntu-latest
        if: >
            contains(github.event.issue.labels.*.name, 'A-Voice Messages')
        steps:
            - uses: octokit/graphql-action@v2.x
              with:
                  headers: '{"GraphQL-Features": "projects_next_graphql"}'
                  query: |
                      mutation add_to_project($projectid:ID!,$contentid:ID!) {
                        addProjectV2ItemById(input: {projectId: $projectid contentId: $contentid}) {
                          item {
                            id
                            }
                          }
                        }
                  projectid: ${{ env.PROJECT_ID }}
                  contentid: ${{ github.event.issue.node_id }}
              env:
                  PROJECT_ID: "PVT_kwDOAM0swc2KCw"
                  GITHUB_TOKEN: ${{ secrets.ELEMENT_BOT_TOKEN }}

    move_message_bubbles_issues:
        name: A-Message-Bubbles to Message bubbles board
        runs-on: ubuntu-latest
        if: >
            contains(github.event.issue.labels.*.name, 'A-Message-Bubbles')
        steps:
            - uses: octokit/graphql-action@v2.x
              with:
                  headers: '{"GraphQL-Features": "projects_next_graphql"}'
                  query: |
                      mutation add_to_project($projectid:ID!,$contentid:ID!) {
                        addProjectV2ItemById(input: {projectId: $projectid contentId: $contentid}) {
                          item {
                            id
                            }
                          }
                        }
                  projectid: ${{ env.PROJECT_ID }}
                  contentid: ${{ github.event.issue.node_id }}
              env:
                  PROJECT_ID: "PVT_kwDOAM0swc3m-g"
                  GITHUB_TOKEN: ${{ secrets.ELEMENT_BOT_TOKEN }}

    move_ftue_issues:
        name: Z-FTUE issues to the FTUE project board
        runs-on: ubuntu-latest
        if: >
            contains(github.event.issue.labels.*.name, 'Z-FTUE')
        steps:
            - uses: octokit/graphql-action@v2.x
              with:
                  headers: '{"GraphQL-Features": "projects_next_graphql"}'
                  query: |
                      mutation add_to_project($projectid:ID!,$contentid:ID!) {
                        addProjectV2ItemById(input: {projectId: $projectid contentId: $contentid}) {
                          item {
                            id
                            }
                          }
                        }
                  projectid: ${{ env.PROJECT_ID }}
                  contentid: ${{ github.event.issue.node_id }}
              env:
                  PROJECT_ID: "PVT_kwDOAM0swc4AAqVx"
                  GITHUB_TOKEN: ${{ secrets.ELEMENT_BOT_TOKEN }}

    move_WTF_issues:
        name: Z-WTF issues to the WTF project board
        runs-on: ubuntu-latest
        if: >
            contains(github.event.issue.labels.*.name, 'Z-WTF')
        steps:
            - uses: octokit/graphql-action@v2.x
              with:
                  headers: '{"GraphQL-Features": "projects_next_graphql"}'
                  query: |
                      mutation add_to_project($projectid:ID!,$contentid:ID!) {
                        addProjectV2ItemById(input: {projectId: $projectid contentId: $contentid}) {
                          item {
                            id
                            }
                          }
                        }
                  projectid: ${{ env.PROJECT_ID }}
                  contentid: ${{ github.event.issue.node_id }}
              env:
                  PROJECT_ID: "PVT_kwDOAM0swc4AArk0"
                  GITHUB_TOKEN: ${{ secrets.ELEMENT_BOT_TOKEN }}

    ps_features1:
        name: Add labelled issues to PS features team 1
        runs-on: ubuntu-latest
        if: >
            contains(github.event.issue.labels.*.name, 'A-Polls') ||
            contains(github.event.issue.labels.*.name, 'A-Location-Sharing') ||
            (contains(github.event.issue.labels.*.name, 'A-Voice-Messages') &&
              !contains(github.event.issue.labels.*.name, 'A-Broadcast')) ||
            (contains(github.event.issue.labels.*.name, 'A-Session-Mgmt') &&
              contains(github.event.issue.labels.*.name, 'A-User-Settings'))
        steps:
            - uses: octokit/graphql-action@v2.x
              id: add_to_project
              with:
                  headers: '{"GraphQL-Features": "projects_next_graphql"}'
                  query: |
                      mutation add_to_project($projectid:ID!,$contentid:ID!) {
                        addProjectV2ItemById(input: {projectId: $projectid contentId: $contentid}) {
                        item {
                          id
                          }
                        }
                      }
                  projectid: ${{ env.PROJECT_ID }}
                  contentid: ${{ github.event.issue.node_id }}
              env:
                  PROJECT_ID: "PVT_kwDOAM0swc4AHJKF"
                  GITHUB_TOKEN: ${{ secrets.ELEMENT_BOT_TOKEN }}

    ps_features2:
        name: Add labelled issues to PS features team 2
        runs-on: ubuntu-latest
        if: >
            contains(github.event.issue.labels.*.name, 'A-DM-Start') ||
            contains(github.event.issue.labels.*.name, 'A-Broadcast')
        steps:
            - uses: octokit/graphql-action@v2.x
              id: add_to_project
              with:
                  headers: '{"GraphQL-Features": "projects_next_graphql"}'
                  query: |
                      mutation add_to_project($projectid:ID!,$contentid:ID!) {
                        addProjectV2ItemById(input: {projectId: $projectid contentId: $contentid}) {
                        item {
                          id
                          }
                        }
                      }
                  projectid: ${{ env.PROJECT_ID }}
                  contentid: ${{ github.event.issue.node_id }}
              env:
                  PROJECT_ID: "PVT_kwDOAM0swc4AHJKd"
                  GITHUB_TOKEN: ${{ secrets.ELEMENT_BOT_TOKEN }}

<<<<<<< HEAD
  voip:
    name: Add labelled issues to VoIP project board
    runs-on: ubuntu-latest
    if: >
      contains(github.event.issue.labels.*.name, 'Team: VoIP')
    steps:
      - uses: octokit/graphql-action@v2.x
        id: add_to_project
        with:
          headers: '{"GraphQL-Features": "projects_next_graphql"}'
          query: |
              mutation add_to_project($projectid:ID!,$contentid:ID!) {
                addProjectV2ItemById(input: {projectId: $projectid contentId: $contentid}) {
                item {
                  id
                  }
                }
              }
          projectid: ${{ env.PROJECT_ID }}
          contentid: ${{ github.event.issue.node_id }}
        env:
          PROJECT_ID: "PVT_kwDOAM0swc4ABMIk"
          GITHUB_TOKEN: ${{ secrets.ELEMENT_BOT_TOKEN }}

  verticals_feature:
    name: Add labelled issues to Verticals Feature project
    runs-on: ubuntu-latest
    if: >
      contains(github.event.issue.labels.*.name, 'Team: Verticals Feature')
    steps:
      - uses: octokit/graphql-action@v2.x
        id: add_to_project
        with:
          headers: '{"GraphQL-Features": "projects_next_graphql"}'
          query: |
              mutation add_to_project($projectid:ID!,$contentid:ID!) {
                addProjectV2ItemById(input: {projectId: $projectid contentId: $contentid}) {
                item {
                  id
                  }
                }
              }
          projectid: ${{ env.PROJECT_ID }}
          contentid: ${{ github.event.issue.node_id }}
        env:
          PROJECT_ID: "PVT_kwDOAM0swc4AHJKW"
          GITHUB_TOKEN: ${{ secrets.ELEMENT_BOT_TOKEN }}
=======
    ps_features3:
        name: Add labelled issues to PS features team 3
        runs-on: ubuntu-latest
        if: >
            contains(github.event.issue.labels.*.name, 'A-Rich-Text-Editor')
        steps:
            - uses: octokit/graphql-action@v2.x
              id: add_to_project
              with:
                  headers: '{"GraphQL-Features": "projects_next_graphql"}'
                  query: |
                      mutation add_to_project($projectid:ID!,$contentid:ID!) {
                        addProjectV2ItemById(input: {projectId: $projectid contentId: $contentid}) {
                        item {
                          id
                          }
                        }
                      }
                  projectid: ${{ env.PROJECT_ID }}
                  contentid: ${{ github.event.issue.node_id }}
              env:
                  PROJECT_ID: "PVT_kwDOAM0swc4AHJKW"
                  GITHUB_TOKEN: ${{ secrets.ELEMENT_BOT_TOKEN }}

    voip:
        name: Add labelled issues to VoIP project board
        runs-on: ubuntu-latest
        if: >
            contains(github.event.issue.labels.*.name, 'Team: VoIP')
        steps:
            - uses: octokit/graphql-action@v2.x
              id: add_to_project
              with:
                  headers: '{"GraphQL-Features": "projects_next_graphql"}'
                  query: |
                      mutation add_to_project($projectid:ID!,$contentid:ID!) {
                        addProjectV2ItemById(input: {projectId: $projectid contentId: $contentid}) {
                        item {
                          id
                          }
                        }
                      }
                  projectid: ${{ env.PROJECT_ID }}
                  contentid: ${{ github.event.issue.node_id }}
              env:
                  PROJECT_ID: "PVT_kwDOAM0swc4ABMIk"
                  GITHUB_TOKEN: ${{ secrets.ELEMENT_BOT_TOKEN }}
>>>>>>> 64b8bd48
<|MERGE_RESOLUTION|>--- conflicted
+++ resolved
@@ -282,56 +282,6 @@
               env:
                   PROJECT_ID: "PVT_kwDOAM0swc4AHJKd"
                   GITHUB_TOKEN: ${{ secrets.ELEMENT_BOT_TOKEN }}
-
-<<<<<<< HEAD
-  voip:
-    name: Add labelled issues to VoIP project board
-    runs-on: ubuntu-latest
-    if: >
-      contains(github.event.issue.labels.*.name, 'Team: VoIP')
-    steps:
-      - uses: octokit/graphql-action@v2.x
-        id: add_to_project
-        with:
-          headers: '{"GraphQL-Features": "projects_next_graphql"}'
-          query: |
-              mutation add_to_project($projectid:ID!,$contentid:ID!) {
-                addProjectV2ItemById(input: {projectId: $projectid contentId: $contentid}) {
-                item {
-                  id
-                  }
-                }
-              }
-          projectid: ${{ env.PROJECT_ID }}
-          contentid: ${{ github.event.issue.node_id }}
-        env:
-          PROJECT_ID: "PVT_kwDOAM0swc4ABMIk"
-          GITHUB_TOKEN: ${{ secrets.ELEMENT_BOT_TOKEN }}
-
-  verticals_feature:
-    name: Add labelled issues to Verticals Feature project
-    runs-on: ubuntu-latest
-    if: >
-      contains(github.event.issue.labels.*.name, 'Team: Verticals Feature')
-    steps:
-      - uses: octokit/graphql-action@v2.x
-        id: add_to_project
-        with:
-          headers: '{"GraphQL-Features": "projects_next_graphql"}'
-          query: |
-              mutation add_to_project($projectid:ID!,$contentid:ID!) {
-                addProjectV2ItemById(input: {projectId: $projectid contentId: $contentid}) {
-                item {
-                  id
-                  }
-                }
-              }
-          projectid: ${{ env.PROJECT_ID }}
-          contentid: ${{ github.event.issue.node_id }}
-        env:
-          PROJECT_ID: "PVT_kwDOAM0swc4AHJKW"
-          GITHUB_TOKEN: ${{ secrets.ELEMENT_BOT_TOKEN }}
-=======
     ps_features3:
         name: Add labelled issues to PS features team 3
         runs-on: ubuntu-latest
@@ -379,4 +329,27 @@
               env:
                   PROJECT_ID: "PVT_kwDOAM0swc4ABMIk"
                   GITHUB_TOKEN: ${{ secrets.ELEMENT_BOT_TOKEN }}
->>>>>>> 64b8bd48
+
+    verticals_feature:
+        name: Add labelled issues to Verticals Feature project
+        runs-on: ubuntu-latest
+        if: >
+            contains(github.event.issue.labels.*.name, 'Team: Verticals Feature')
+        steps:
+            - uses: octokit/graphql-action@v2.x
+              id: add_to_project
+              with:
+                  headers: '{"GraphQL-Features": "projects_next_graphql"}'
+                  query: |
+                      mutation add_to_project($projectid:ID!,$contentid:ID!) {
+                        addProjectV2ItemById(input: {projectId: $projectid contentId: $contentid}) {
+                        item {
+                          id
+                          }
+                        }
+                      }
+                  projectid: ${{ env.PROJECT_ID }}
+                  contentid: ${{ github.event.issue.node_id }}
+              env:
+                  PROJECT_ID: "PVT_kwDOAM0swc4AHJKW"
+                  GITHUB_TOKEN: ${{ secrets.ELEMENT_BOT_TOKEN }}