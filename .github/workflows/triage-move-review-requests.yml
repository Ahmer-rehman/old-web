--- conflicted
+++ resolved
@@ -41,7 +41,6 @@
                   jq --raw-output .[] < /tmp/team_reviewers.json | sort | tee /tmp/team_reviewers.txt
                   echo '${{ env.TEAM }}' | tee /tmp/team.txt
 
-<<<<<<< HEAD
                   # If either a reviewer matches a team member, or a team matches our team, say "true"
                   if [ $(join /tmp/team_members.txt /tmp/reviewers.txt | wc -l) != 0 ]; then
                     echo "::set-output name=match::true"
@@ -68,40 +67,9 @@
                   projectid: ${{ env.PROJECT_ID }}
                   contentid: ${{ github.event.pull_request.node_id }}
               env:
-                  PROJECT_ID: "PN_kwDOAM0swc0sUA"
+                  PROJECT_ID: "PVT_kwDOAM0swc0sUA"
                   TEAM: "design"
                   GITHUB_TOKEN: ${{ secrets.ELEMENT_BOT_TOKEN }}
-=======
-          # If either a reviewer matches a team member, or a team matches our team, say "true"
-          if [ $(join /tmp/team_members.txt /tmp/reviewers.txt | wc -l) != 0 ]; then
-            echo "::set-output name=match::true"
-          elif [ $(join /tmp/team.txt /tmp/team_reviewers.txt | wc -l) != 0 ]; then
-            echo "::set-output name=match::true"
-          else
-            echo "::set-output name=match::false"
-          fi
-        env:
-          TEAM: "design"
-      - uses: octokit/graphql-action@v2.x
-        id: add_to_project
-        if: steps.any_matching_reviewers.outputs.match == 'true'
-        with:
-          headers: '{"GraphQL-Features": "projects_next_graphql"}'
-          query: |
-            mutation add_to_project($projectid:ID!, $contentid:ID!) {
-              addProjectV2ItemById(input: {projectId: $projectid contentId: $contentid}) {
-                item {
-                  id
-                }
-              }
-            }
-          projectid: ${{ env.PROJECT_ID }}
-          contentid: ${{ github.event.pull_request.node_id }}
-        env:
-          PROJECT_ID: "PVT_kwDOAM0swc0sUA"
-          TEAM: "design"
-          GITHUB_TOKEN: ${{ secrets.ELEMENT_BOT_TOKEN }}
->>>>>>> c6e0f0f8
 
     add_product_pr_to_project:
         name: Move PRs asking for design review to the design board
@@ -140,7 +108,6 @@
                   jq --raw-output .[] < /tmp/team_reviewers.json | sort | tee /tmp/team_reviewers.txt
                   echo '${{ env.TEAM }}' | tee /tmp/team.txt
 
-<<<<<<< HEAD
                   # If either a reviewer matches a team member, or a team matches our team, say "true"
                   if [ $(join /tmp/team_members.txt /tmp/reviewers.txt | wc -l) != 0 ]; then
                     echo "::set-output name=match::true"
@@ -167,37 +134,6 @@
                   projectid: ${{ env.PROJECT_ID }}
                   contentid: ${{ github.event.pull_request.node_id }}
               env:
-                  PROJECT_ID: "PN_kwDOAM0swc4AAg6N"
+                  PROJECT_ID: "PVT_kwDOAM0swc4AAg6N"
                   TEAM: "product"
-                  GITHUB_TOKEN: ${{ secrets.ELEMENT_BOT_TOKEN }}
-=======
-          # If either a reviewer matches a team member, or a team matches our team, say "true"
-          if [ $(join /tmp/team_members.txt /tmp/reviewers.txt | wc -l) != 0 ]; then
-            echo "::set-output name=match::true"
-          elif [ $(join /tmp/team.txt /tmp/team_reviewers.txt | wc -l) != 0 ]; then
-            echo "::set-output name=match::true"
-          else
-            echo "::set-output name=match::false"
-          fi
-        env:
-          TEAM: "product"
-      - uses: octokit/graphql-action@v2.x
-        id: add_to_project
-        if: steps.any_matching_reviewers.outputs.match == 'true'
-        with:
-          headers: '{"GraphQL-Features": "projects_next_graphql"}'
-          query: |
-            mutation add_to_project($projectid:ID!, $contentid:ID!) {
-              addProjectV2ItemById(input: {projectId: $projectid contentId: $contentid}) {
-                item {
-                  id
-                }
-              }
-            }
-          projectid: ${{ env.PROJECT_ID }}
-          contentid: ${{ github.event.pull_request.node_id }}
-        env:
-          PROJECT_ID: "PVT_kwDOAM0swc4AAg6N"
-          TEAM: "product"
-          GITHUB_TOKEN: ${{ secrets.ELEMENT_BOT_TOKEN }}
->>>>>>> c6e0f0f8
+                  GITHUB_TOKEN: ${{ secrets.ELEMENT_BOT_TOKEN }}