# we need trusty for the chrome addon
dist: trusty

# we don't need sudo, so can run in a container, which makes startup much
# quicker.
sudo: false

language: node_js
node_js:
    # make sure we work with a range of node versions.
    # As of the time of writing:
    #  - 4.x is still in LTS (until April 2018), but some of our deps (notably
    #    extract-zip) don't work with it
    #  - 5.x has been EOLed for nearly a year.
    #  - 6.x is the current 'LTS' version
    #  - 7.x is the current 'current' version (until October 2017)
    #
    # see: https://github.com/nodejs/LTS/
    #
    # anything before 6.3 ships with npm 3.9 or earlier, which had problems
    # with symlinks in node_modules (see
    # https://github.com/npm/npm/releases/tag/v3.10.0 'FIXES AND REFACTORING').
    - 6.3
    - 6
    - 7
<<<<<<< HEAD
env:
  - CXX=g++-4.8 DISPLAY=:99.0
=======
addons:
    chrome: stable
>>>>>>> e36899c3
install:
    # clone the deps with depth 1: we know we will only ever need that one
    # commit.
    - scripts/fetch-develop.deps.sh --depth 1 && npm install
addons:
  apt:
    sources:
      - ubuntu-toolchain-r-test
    packages:
      - g++-4.8
      - libx11-dev
      - libxkbfile-dev<|MERGE_RESOLUTION|>--- conflicted
+++ resolved
@@ -23,13 +23,10 @@
     - 6.3
     - 6
     - 7
-<<<<<<< HEAD
 env:
   - CXX=g++-4.8 DISPLAY=:99.0
-=======
 addons:
     chrome: stable
->>>>>>> e36899c3
 install:
     # clone the deps with depth 1: we know we will only ever need that one
     # commit.
