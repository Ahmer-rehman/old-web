--- conflicted
+++ resolved
@@ -1,10 +1,7 @@
-# Contributing code to matrix-react-sdk
-
-Everyone is welcome to contribute code to matrix-react-sdk, provided that they are willing to license their contributions to Element under a [Contributor License Agreement](https://cla-assistant.io/element-hq/matrix-react-sdk) (CLA). This ensures that their contribution will be made available under an OSI-approved open-source license, currently licensed under Affero General Public License v3 (AGPLv3) or General Public License v3 (GPLv3) at your choice.
-
-<<<<<<< HEAD
-matrix-react-sdk follows the same pattern as element-web, please find more contributing guidelines at https://github.com/vector-im/element-web/blob/develop/CONTRIBUTING.md
-=======
+# Contributing code to Element Web
+
+Everyone is welcome to contribute code to Element Web, provided that they are willing to license their contributions to Element under a [Contributor License Agreement](https://cla-assistant.io/element-hq/element-web) (CLA). This ensures that their contribution will be made available under an OSI-approved open-source license, currently licensed under Affero General Public License v3 (AGPLv3) or General Public License v3 (GPLv3) at your choice.
+
 ## How to contribute
 
 The preferred and easiest way to contribute changes to the project is to fork
@@ -299,5 +296,4 @@
 Element Web has crashed and given you an obfuscated stack trace? Don't panic:
 use the [Decoder Ring](https://app.element.io/decoder-ring/) (or /decoder-ring/
 on any Element Web deploy). It is somewhat of a manual process, but it should
-tell you what lines the stack trace corresponds to from the source maps.
->>>>>>> eedeb2cd
+tell you what lines the stack trace corresponds to from the source maps.