# Builder
FROM node:14-buster as builder

# Support custom branches of the react-sdk and js-sdk. This also helps us build
# images of element-web develop.
ARG USE_CUSTOM_SDKS=true
ARG REACT_SDK_REPO="https://github.com/SciCatProject/matrix-react-sdk.git"
ARG REACT_SDK_BRANCH="master"
ARG JS_SDK_REPO="https://github.com/matrix-org/matrix-js-sdk.git"
ARG JS_SDK_BRANCH="master"

<<<<<<< HEAD
ARG RIOT_OG_IMAGE_URL="https://github.com/SciCatProject/riot-web/raw/develop/ess-branding/esslogo.png"

RUN apt-get update && apt-get install -y git dos2unix \
# These packages are required for building Canvas on architectures like Arm
# See https://www.npmjs.com/package/canvas#compiling
  build-essential libcairo2-dev libpango1.0-dev libjpeg-dev libgif-dev librsvg2-dev
=======
RUN apt-get update && apt-get install -y git dos2unix
>>>>>>> d34b6285

WORKDIR /src

COPY . /src
RUN dos2unix /src/scripts/docker-link-repos.sh && bash /src/scripts/docker-link-repos.sh
RUN yarn --network-timeout=100000 install

RUN dos2unix /src/scripts/docker-package.sh && bash /src/scripts/docker-package.sh

# Copy the config now so that we don't create another layer in the app image
RUN cp /src/config.json /src/webapp/config.json

# App
FROM nginx:alpine

COPY --from=builder /src/webapp /app

# Insert wasm type into Nginx mime.types file so they load correctly.
RUN sed -i '3i\ \ \ \ application/wasm wasm\;' /etc/nginx/mime.types

# Override default nginx config
COPY /nginx/conf.d/default.conf /etc/nginx/conf.d/default.conf

RUN rm -rf /usr/share/nginx/html \
<<<<<<< HEAD
    && ln -s /app /usr/share/nginx/html
EXPOSE 80
=======
  && ln -s /app /usr/share/nginx/html
>>>>>>> d34b6285
<|MERGE_RESOLUTION|>--- conflicted
+++ resolved
@@ -9,16 +9,9 @@
 ARG JS_SDK_REPO="https://github.com/matrix-org/matrix-js-sdk.git"
 ARG JS_SDK_BRANCH="master"
 
-<<<<<<< HEAD
 ARG RIOT_OG_IMAGE_URL="https://github.com/SciCatProject/riot-web/raw/develop/ess-branding/esslogo.png"
 
-RUN apt-get update && apt-get install -y git dos2unix \
-# These packages are required for building Canvas on architectures like Arm
-# See https://www.npmjs.com/package/canvas#compiling
-  build-essential libcairo2-dev libpango1.0-dev libjpeg-dev libgif-dev librsvg2-dev
-=======
 RUN apt-get update && apt-get install -y git dos2unix
->>>>>>> d34b6285
 
 WORKDIR /src
 
@@ -43,9 +36,4 @@
 COPY /nginx/conf.d/default.conf /etc/nginx/conf.d/default.conf
 
 RUN rm -rf /usr/share/nginx/html \
-<<<<<<< HEAD
-    && ln -s /app /usr/share/nginx/html
-EXPOSE 80
-=======
-  && ln -s /app /usr/share/nginx/html
->>>>>>> d34b6285
+  && ln -s /app /usr/share/nginx/html