<<<<<<< HEAD
[![Chat](https://img.shields.io/matrix/element-web:matrix.org?logo=matrix)](https://matrix.to/#/#element-web:matrix.org)
![Tests](https://github.com/element-hq/element-web/actions/workflows/tests.yaml/badge.svg)
![Static Analysis](https://github.com/element-hq/element-web/actions/workflows/static_analysis.yaml/badge.svg)
[![Localazy](https://img.shields.io/endpoint?url=https%3A%2F%2Fconnect.localazy.com%2Fstatus%2Felement-web%2Fdata%3Fcontent%3Dall%26title%3Dlocalazy%26logo%3Dtrue)](https://localazy.com/p/element-web)
[![Quality Gate Status](https://sonarcloud.io/api/project_badges/measure?project=element-web&metric=alert_status)](https://sonarcloud.io/summary/new_code?id=element-web)
[![Coverage](https://sonarcloud.io/api/project_badges/measure?project=element-web&metric=coverage)](https://sonarcloud.io/summary/new_code?id=element-web)
[![Vulnerabilities](https://sonarcloud.io/api/project_badges/measure?project=element-web&metric=vulnerabilities)](https://sonarcloud.io/summary/new_code?id=element-web)
[![Bugs](https://sonarcloud.io/api/project_badges/measure?project=element-web&metric=bugs)](https://sonarcloud.io/summary/new_code?id=element-web)

# Element

Element (formerly known as Vector and Riot) is a Matrix web client built using the [Matrix
React SDK](https://github.com/matrix-org/matrix-react-sdk).

# Supported Environments

Element has several tiers of support for different environments:

-   Supported
    -   Definition:
        -   Issues **actively triaged**, regressions **block** the release
    -   Last 2 major versions of Chrome, Firefox, and Edge on desktop OSes
    -   Last 2 versions of Safari
    -   Latest release of official Element Desktop app on desktop OSes
    -   Desktop OSes means macOS, Windows, and Linux versions for desktop devices
        that are actively supported by the OS vendor and receive security updates
-   Best effort
    -   Definition:
        -   Issues **accepted**, regressions **do not block** the release
        -   The wider Element Products(including Element Call and the Enterprise Server Suite) do still not officially support these browsers.
        -   The element web project and its contributors should keep the client functioning and gracefully degrade where other sibling features (E.g. Element Call) may not function.
    -   Last major release of Firefox ESR and Chrome/Edge Extended Stable
-   Community Supported
    -   Definition:
        -   Issues **accepted**, regressions **do not block** the release
        -   Community contributions are welcome to support these issues
    -   Mobile web for current stable version of Chrome, Firefox, and Safari on Android, iOS, and iPadOS
-   Not supported
    -   Definition: Issues only affecting unsupported environments are **closed**
    -   Everything else

The period of support for these tiers should last until the releases specified above, plus 1 app release cycle(2 weeks). In the case of Firefox ESR this is extended further to allow it land in Debian Stable.

For accessing Element on an Android or iOS device, we currently recommend the
native apps [element-android](https://github.com/element-hq/element-android)
and [element-ios](https://github.com/element-hq/element-ios).

# Getting Started

The easiest way to test Element is to just use the hosted copy at <https://app.element.io>.
The `develop` branch is continuously deployed to <https://develop.element.io>
for those who like living dangerously.

To host your own instance of Element see [Installing Element Web](docs/install.md).

To install Element as a desktop application, see [Running as a desktop app](#running-as-a-desktop-app) below.

# Important Security Notes

## Separate domains

We do not recommend running Element from the same domain name as your Matrix
homeserver. The reason is the risk of XSS (cross-site-scripting)
vulnerabilities that could occur if someone caused Element to load and render
malicious user generated content from a Matrix API which then had trusted
access to Element (or other apps) due to sharing the same domain.

We have put some coarse mitigations into place to try to protect against this
situation, but it's still not good practice to do it in the first place. See
<https://github.com/element-hq/element-web/issues/1977> for more details.

## Configuration best practices

Unless you have special requirements, you will want to add the following to
your web server configuration when hosting Element Web:

-   The `X-Frame-Options: SAMEORIGIN` header, to prevent Element Web from being
    framed and protect from [clickjacking][owasp-clickjacking].
-   The `frame-ancestors 'self'` directive to your `Content-Security-Policy`
    header, as the modern replacement for `X-Frame-Options` (though both should be
    included since not all browsers support it yet, see
    [this][owasp-clickjacking-csp]).
-   The `X-Content-Type-Options: nosniff` header, to [disable MIME
    sniffing][mime-sniffing].
-   The `X-XSS-Protection: 1; mode=block;` header, for basic XSS protection in
    legacy browsers.

[mime-sniffing]: https://developer.mozilla.org/en-US/docs/Web/HTTP/Basics_of_HTTP/MIME_types#mime_sniffing
[owasp-clickjacking-csp]: https://cheatsheetseries.owasp.org/cheatsheets/Clickjacking_Defense_Cheat_Sheet.html#content-security-policy-frame-ancestors-examples
[owasp-clickjacking]: https://cheatsheetseries.owasp.org/cheatsheets/Clickjacking_Defense_Cheat_Sheet.html

If you are using nginx, this would look something like the following:

```
add_header X-Frame-Options SAMEORIGIN;
add_header X-Content-Type-Options nosniff;
add_header X-XSS-Protection "1; mode=block";
add_header Content-Security-Policy "frame-ancestors 'self'";
```

For Apache, the configuration looks like:

```
Header set X-Frame-Options SAMEORIGIN
Header set X-Content-Type-Options nosniff
Header set X-XSS-Protection "1; mode=block"
Header set Content-Security-Policy "frame-ancestors 'self'"
```

Note: In case you are already setting a `Content-Security-Policy` header
elsewhere, you should modify it to include the `frame-ancestors` directive
instead of adding that last line.

# Building From Source

Element is a modular webapp built with modern ES6 and uses a Node.js build system.
Ensure you have the latest LTS version of Node.js installed.

Using `yarn` instead of `npm` is recommended. Please see the Yarn [install
guide](https://classic.yarnpkg.com/en/docs/install) if you do not have it already.

1. Install or update `node.js` so that your `node` is at least the current recommended LTS.
1. Install `yarn` if not present already.
1. Clone the repo: `git clone https://github.com/element-hq/element-web.git`.
1. Switch to the element-web directory: `cd element-web`.
1. Install the prerequisites: `yarn install`.
    - If you're using the `develop` branch, then it is recommended to set up a
      proper development environment (see [Setting up a dev
      environment](#setting-up-a-dev-environment) below). Alternatively, you
      can use <https://develop.element.io> - the continuous integration release of
      the develop branch.
1. Configure the app by copying `config.sample.json` to `config.json` and
   modifying it. See the [configuration docs](docs/config.md) for details.
1. `yarn dist` to build a tarball to deploy. Untaring this file will give
   a version-specific directory containing all the files that need to go on your
   web server.

Note that `yarn dist` is not supported on Windows, so Windows users can run `yarn build`,
which will build all the necessary files into the `webapp` directory. The version of Element
will not appear in Settings without using the dist script. You can then mount the
`webapp` directory on your web server to actually serve up the app, which is
entirely static content.

# Running as a Desktop app

Element can also be run as a desktop app, wrapped in Electron. You can download a
pre-built version from <https://element.io/get-started> or, if you prefer,
build it yourself.

To build it yourself, follow the instructions at <https://github.com/element-hq/element-desktop>.

Many thanks to @aviraldg for the initial work on the Electron integration.

The [configuration docs](docs/config.md#desktop-app-configuration) show how to override the desktop app's default settings if desired.

# config.json

Element supports a variety of settings to configure default servers, behaviour, themes, etc.
See the [configuration docs](docs/config.md) for more details.

# Labs Features

Some features of Element may be enabled by flags in the `Labs` section of the settings.
Some of these features are described in [labs.md](https://github.com/element-hq/element-web/blob/develop/docs/labs.md).

# Caching requirements

Element requires the following URLs not to be cached, when/if you are serving Element from your own webserver:

```
/config.*.json
/i18n
/home
/sites
/index.html
```

We also recommend that you force browsers to re-validate any cached copy of Element on page load by configuring your
webserver to return `Cache-Control: no-cache` for `/`. This ensures the browser will fetch a new version of Element on
the next page load after it's been deployed. Note that this is already configured for you in the nginx config of our
Dockerfile.

# Development

Before attempting to develop on Element you **must** read the [developer guide
for `matrix-react-sdk`](https://github.com/matrix-org/matrix-react-sdk#developer-guide), which
also defines the design, architecture and style for Element too.

Read the [Choosing an issue](docs/choosing-an-issue.md) page for some guidance
about where to start. Before starting work on a feature, it's best to ensure
your plan aligns well with our vision for Element. Please chat with the team in
[#element-dev:matrix.org](https://matrix.to/#/#element-dev:matrix.org) before
you start so we can ensure it's something we'd be willing to merge.

You should also familiarise yourself with the ["Here be Dragons" guide
](https://docs.google.com/document/d/12jYzvkidrp1h7liEuLIe6BMdU0NUjndUYI971O06ooM)
to the tame & not-so-tame dragons (gotchas) which exist in the codebase.

The idea of Element is to be a relatively lightweight "skin" of customisations on
top of the underlying `matrix-react-sdk`. `matrix-react-sdk` provides both the
higher and lower level React components useful for building Matrix communication
apps using React.

Please note that Element is intended to run correctly without access to the public
internet. So please don't depend on resources (JS libs, CSS, images, fonts)
hosted by external CDNs or servers but instead please package all dependencies
into Element itself.

# Setting up a dev environment

Much of the functionality in Element is actually in the `matrix-react-sdk` and
`matrix-js-sdk` modules. It is possible to set these up in a way that makes it
easy to track the `develop` branches in git and to make local changes without
having to manually rebuild each time.

First clone and build `matrix-js-sdk`:

```bash
git clone https://github.com/matrix-org/matrix-js-sdk.git
pushd matrix-js-sdk
yarn link
yarn install
popd
```

Then similarly with `matrix-react-sdk`:

```bash
git clone https://github.com/matrix-org/matrix-react-sdk.git
pushd matrix-react-sdk
yarn link
yarn link matrix-js-sdk
yarn install
popd
```

Clone the repo and switch to the `element-web` directory:

```bash
git clone https://github.com/element-hq/element-web.git
cd element-web
```

Configure the app by copying `config.sample.json` to `config.json` and
modifying it. See the [configuration docs](docs/config.md) for details.

Finally, build and start Element itself:

```bash
yarn link matrix-js-sdk
yarn link matrix-react-sdk
yarn install
yarn start
```

Wait a few seconds for the initial build to finish; you should see something like:

```
[element-js] <s> [webpack.Progress] 100%
[element-js]
[element-js] ℹ ｢wdm｣:    1840 modules
[element-js] ℹ ｢wdm｣: Compiled successfully.
```

Remember, the command will not terminate since it runs the web server
and rebuilds source files when they change. This development server also
disables caching, so do NOT use it in production.

Open <http://127.0.0.1:8080/> in your browser to see your newly built Element.

**Note**: The build script uses inotify by default on Linux to monitor directories
for changes. If the inotify limits are too low your build will fail silently or with
`Error: EMFILE: too many open files`. To avoid these issues, we recommend a watch limit
of at least `128M` and instance limit around `512`.

You may be interested in issues [#15750](https://github.com/element-hq/element-web/issues/15750) and
[#15774](https://github.com/element-hq/element-web/issues/15774) for further details.

To set a new inotify watch and instance limit, execute:

```
sudo sysctl fs.inotify.max_user_watches=131072
sudo sysctl fs.inotify.max_user_instances=512
sudo sysctl -p
```

If you wish, you can make the new limits permanent, by executing:

```
echo fs.inotify.max_user_watches=131072 | sudo tee -a /etc/sysctl.conf
echo fs.inotify.max_user_instances=512 | sudo tee -a /etc/sysctl.conf
sudo sysctl -p
```

---

When you make changes to `matrix-react-sdk` or `matrix-js-sdk` they should be
automatically picked up by webpack and built.

If any of these steps error with, `file table overflow`, you are probably on a mac
which has a very low limit on max open files. Run `ulimit -Sn 1024` and try again.
You'll need to do this in each new terminal you open before building Element.

## Running the tests

There are a number of application-level tests in the `tests` directory; these
are designed to run with Jest and JSDOM. To run them

```
yarn test
```

### End-to-End tests

See [matrix-react-sdk](https://github.com/matrix-org/matrix-react-sdk/#end-to-end-tests) for how to run the end-to-end tests.

# Translations

To add a new translation, head to the [translating doc](docs/translating.md).

For a developer guide, see the [translating dev doc](docs/translating-dev.md).

# Triaging issues

Issues are triaged by community members and the Web App Team, following the [triage process](https://github.com/element-hq/element-meta/wiki/Triage-process).

We use [issue labels](https://github.com/element-hq/element-meta/wiki/Issue-labelling) to sort all incoming issues.
=======
[![npm](https://img.shields.io/npm/v/matrix-react-sdk)](https://www.npmjs.com/package/matrix-react-sdk)
![Tests](https://github.com/matrix-org/matrix-react-sdk/actions/workflows/tests.yml/badge.svg)
[![Playwright](https://img.shields.io/badge/Playwright-end_to_end_tests-blue)](https://e2e-develop--matrix-react-sdk.netlify.app/)
![Static Analysis](https://github.com/matrix-org/matrix-react-sdk/actions/workflows/static_analysis.yaml/badge.svg)
[![Localazy](https://img.shields.io/endpoint?url=https%3A%2F%2Fconnect.localazy.com%2Fstatus%2Felement-web%2Fdata%3Fcontent%3Dall%26title%3Dlocalazy%26logo%3Dtrue)](https://localazy.com/p/element-web)
[![Quality Gate Status](https://sonarcloud.io/api/project_badges/measure?project=matrix-react-sdk&metric=alert_status)](https://sonarcloud.io/summary/new_code?id=matrix-react-sdk)
[![Coverage](https://sonarcloud.io/api/project_badges/measure?project=matrix-react-sdk&metric=coverage)](https://sonarcloud.io/summary/new_code?id=matrix-react-sdk)
[![Vulnerabilities](https://sonarcloud.io/api/project_badges/measure?project=matrix-react-sdk&metric=vulnerabilities)](https://sonarcloud.io/summary/new_code?id=matrix-react-sdk)
[![Bugs](https://sonarcloud.io/api/project_badges/measure?project=matrix-react-sdk&metric=bugs)](https://sonarcloud.io/summary/new_code?id=matrix-react-sdk)

# matrix-react-sdk

This is a react-based SDK for inserting a Matrix chat/voip client into a web page.

This package provides the React components needed to build a Matrix web client
using React. It is not useable in isolation, and instead must be used from
a 'skin'. A skin provides:

-   Customised implementations of presentation components.
-   Custom CSS
-   The containing application
-   Zero or more 'modules' containing non-UI functionality

As of Aug 2018, the only skin that exists is
[`vector-im/element-web`](https://github.com/vector-im/element-web/); it and
`matrix-org/matrix-react-sdk` should effectively
be considered as a single project (for instance, matrix-react-sdk bugs
are currently filed against vector-im/element-web rather than this project).

## Developer Guide

Platform Targets:

-   Chrome, Firefox and Safari.
-   WebRTC features (VoIP and Video calling) are only available in Chrome & Firefox.
-   Mobile Web is not currently a target platform - instead please use the native
    iOS (https://github.com/matrix-org/matrix-ios-kit) and Android
    (https://github.com/matrix-org/matrix-android-sdk2) SDKs.

All code lands on the `develop` branch - `master` is only used for stable releases.
**Please file PRs against `develop`!!**

We use the same contribution guide as Element. Check it out here:
https://github.com/vector-im/element-web/blob/develop/CONTRIBUTING.md

Our code style is also the same as Element's:
https://github.com/vector-im/element-web/blob/develop/code_style.md

Code should be committed as follows:

-   All new components:
    https://github.com/matrix-org/matrix-react-sdk/tree/master/src/components
-   Element-specific components:
    https://github.com/vector-im/element-web/tree/master/src/components
    -   In practice, `matrix-react-sdk` is still evolving so fast that the
        maintenance burden of customising and overriding these components for
        Element can seriously impede development. So right now, there should be
        very few (if any) customisations for Element.
-   CSS: https://github.com/matrix-org/matrix-react-sdk/tree/master/res/css
-   Theme specific CSS & resources:
    https://github.com/matrix-org/matrix-react-sdk/tree/master/res/themes

React components in matrix-react-sdk come in two different flavours:
'structures' and 'views'. Structures are stateful components which handle the
more complicated business logic of the app, delegating their actual presentation
rendering to stateless 'view' components. For instance, the RoomView component
that orchestrates the act of visualising the contents of a given Matrix chat
room tracks lots of state for its child components which it passes into them for
visual rendering via props.

Good separation between the components is maintained by adopting various best
practices that anyone working with the SDK needs to be aware of and uphold:

-   Components are named with upper camel case (e.g. views/rooms/EventTile.js)

-   They are organised in a typically two-level hierarchy - first whether the
    component is a view or a structure, and then a broad functional grouping
    (e.g. 'rooms' here)

-   The view's CSS file MUST have the same name (e.g. view/rooms/MessageTile.css).
    CSS for matrix-react-sdk currently resides in
    https://github.com/matrix-org/matrix-react-sdk/tree/master/res/css.

-   Per-view CSS is optional - it could choose to inherit all its styling from
    the context of the rest of the app, although this is unusual for any but
-   Theme specific CSS & resources:
    https://github.com/matrix-org/matrix-react-sdk/tree/master/res/themes
    structural components (lacking presentation logic) and the simplest view
    components.

-   The view MUST _only_ refer to the CSS rules defined in its own CSS file.
    'Stealing' styling information from other components (including parents)
    is not cool, as it breaks the independence of the components.

-   CSS classes are named with an app-specific name-spacing prefix to try to
    avoid CSS collisions. The base skin shipped by Matrix.org with the
    matrix-react-sdk uses the naming prefix "mx*". A company called Yoyodyne
    Inc might use a prefix like "yy*" for its app-specific classes.

-   CSS classes use upper camel case when they describe React components - e.g.
    .mx_MessageTile is the selector for the CSS applied to a MessageTile view.

-   CSS classes for DOM elements within a view which aren't components are named
    by appending a lower camel case identifier to the view's class name - e.g.
    .mx_MessageTile_randomDiv is how you'd name the class of an arbitrary div
    within the MessageTile view.

-   We deliberately use vanilla CSS 3.0 to avoid adding any more magic
    dependencies into the mix than we already have. App developers are welcome
    to use whatever floats their boat however. In future we'll start using
    css-next to pull in features like CSS variable support.

-   The CSS for a component can override the rules for child components.
    For instance, .mx*RoomList .mx_RoomTile {} would be the selector to override
    styles of RoomTiles when viewed in the context of a RoomList view.
    Overrides \_must* be scoped to the View's CSS class - i.e. don't just define
    .mx_RoomTile {} in RoomList.css - only RoomTile.css is allowed to define its
    own CSS. Instead, say .mx_RoomList .mx_RoomTile {} to scope the override
    only to the context of RoomList views. N.B. overrides should be relatively
    rare as in general CSS inheritance should be enough.

-   Components should render only within the bounding box of their outermost DOM
    element. Page-absolute positioning and negative CSS margins and similar are
    generally not cool and stop the component from being reused easily in
    different places.

Originally `matrix-react-sdk` followed the Atomic design pattern as per
http://patternlab.io to try to encourage a modular architecture. However, we
found that the grouping of components into atoms/molecules/organisms
made them harder to find relative to a functional split, and didn't emphasise
the distinction between 'structural' and 'view' components, so we backed away
from it.

## Github Issues

All issues should be filed under https://github.com/vector-im/element-web/issues
for now.

## Development

Ensure you have the latest LTS version of Node.js installed.

Using `yarn` instead of `npm` is recommended. Please see the Yarn 1 [install
guide](https://classic.yarnpkg.com/docs/install) if you do not have it
already. This project has not yet been migrated to Yarn 2, so please ensure
`yarn --version` shows a version from the 1.x series.

`matrix-react-sdk` depends on
[`matrix-js-sdk`](https://github.com/matrix-org/matrix-js-sdk). To make use of
changes in the latter and to ensure tests run against the develop branch of
`matrix-js-sdk`, you should set up `matrix-js-sdk`:

```bash
git clone https://github.com/matrix-org/matrix-js-sdk
cd matrix-js-sdk
git checkout develop
yarn link
yarn install
```

Then check out `matrix-react-sdk` and pull in dependencies:

```bash
git clone https://github.com/matrix-org/matrix-react-sdk
cd matrix-react-sdk
git checkout develop
yarn link matrix-js-sdk
yarn install
```

See the [help for `yarn link`](https://classic.yarnpkg.com/docs/cli/link) for
more details about this.

### Running tests

Ensure you've followed the above development instructions and then:

```bash
yarn test
```

### Running lint

To check your code complies with the project style, ensure you've followed the
above development instructions and then:

```bash
yarn lint
```

### Dependency problems

If you see errors (particularly "Cannot find module") running the lint or test
commands, and `yarn install` doesn't fix them, it may be because
yarn is not fetching git dependencies eagerly enough.

Try running this:

```bash
yarn cache clean && yarn install --force
```

Now the yarn commands should work as normal.

### End-to-End tests

We use Playwright and Element Web for end-to-end tests. See
[`docs/playwright.md`](docs/playwright.md) for more information.
>>>>>>> 5660d507
<|MERGE_RESOLUTION|>--- conflicted
+++ resolved
@@ -1,332 +1,3 @@
-<<<<<<< HEAD
-[![Chat](https://img.shields.io/matrix/element-web:matrix.org?logo=matrix)](https://matrix.to/#/#element-web:matrix.org)
-![Tests](https://github.com/element-hq/element-web/actions/workflows/tests.yaml/badge.svg)
-![Static Analysis](https://github.com/element-hq/element-web/actions/workflows/static_analysis.yaml/badge.svg)
-[![Localazy](https://img.shields.io/endpoint?url=https%3A%2F%2Fconnect.localazy.com%2Fstatus%2Felement-web%2Fdata%3Fcontent%3Dall%26title%3Dlocalazy%26logo%3Dtrue)](https://localazy.com/p/element-web)
-[![Quality Gate Status](https://sonarcloud.io/api/project_badges/measure?project=element-web&metric=alert_status)](https://sonarcloud.io/summary/new_code?id=element-web)
-[![Coverage](https://sonarcloud.io/api/project_badges/measure?project=element-web&metric=coverage)](https://sonarcloud.io/summary/new_code?id=element-web)
-[![Vulnerabilities](https://sonarcloud.io/api/project_badges/measure?project=element-web&metric=vulnerabilities)](https://sonarcloud.io/summary/new_code?id=element-web)
-[![Bugs](https://sonarcloud.io/api/project_badges/measure?project=element-web&metric=bugs)](https://sonarcloud.io/summary/new_code?id=element-web)
-
-# Element
-
-Element (formerly known as Vector and Riot) is a Matrix web client built using the [Matrix
-React SDK](https://github.com/matrix-org/matrix-react-sdk).
-
-# Supported Environments
-
-Element has several tiers of support for different environments:
-
--   Supported
-    -   Definition:
-        -   Issues **actively triaged**, regressions **block** the release
-    -   Last 2 major versions of Chrome, Firefox, and Edge on desktop OSes
-    -   Last 2 versions of Safari
-    -   Latest release of official Element Desktop app on desktop OSes
-    -   Desktop OSes means macOS, Windows, and Linux versions for desktop devices
-        that are actively supported by the OS vendor and receive security updates
--   Best effort
-    -   Definition:
-        -   Issues **accepted**, regressions **do not block** the release
-        -   The wider Element Products(including Element Call and the Enterprise Server Suite) do still not officially support these browsers.
-        -   The element web project and its contributors should keep the client functioning and gracefully degrade where other sibling features (E.g. Element Call) may not function.
-    -   Last major release of Firefox ESR and Chrome/Edge Extended Stable
--   Community Supported
-    -   Definition:
-        -   Issues **accepted**, regressions **do not block** the release
-        -   Community contributions are welcome to support these issues
-    -   Mobile web for current stable version of Chrome, Firefox, and Safari on Android, iOS, and iPadOS
--   Not supported
-    -   Definition: Issues only affecting unsupported environments are **closed**
-    -   Everything else
-
-The period of support for these tiers should last until the releases specified above, plus 1 app release cycle(2 weeks). In the case of Firefox ESR this is extended further to allow it land in Debian Stable.
-
-For accessing Element on an Android or iOS device, we currently recommend the
-native apps [element-android](https://github.com/element-hq/element-android)
-and [element-ios](https://github.com/element-hq/element-ios).
-
-# Getting Started
-
-The easiest way to test Element is to just use the hosted copy at <https://app.element.io>.
-The `develop` branch is continuously deployed to <https://develop.element.io>
-for those who like living dangerously.
-
-To host your own instance of Element see [Installing Element Web](docs/install.md).
-
-To install Element as a desktop application, see [Running as a desktop app](#running-as-a-desktop-app) below.
-
-# Important Security Notes
-
-## Separate domains
-
-We do not recommend running Element from the same domain name as your Matrix
-homeserver. The reason is the risk of XSS (cross-site-scripting)
-vulnerabilities that could occur if someone caused Element to load and render
-malicious user generated content from a Matrix API which then had trusted
-access to Element (or other apps) due to sharing the same domain.
-
-We have put some coarse mitigations into place to try to protect against this
-situation, but it's still not good practice to do it in the first place. See
-<https://github.com/element-hq/element-web/issues/1977> for more details.
-
-## Configuration best practices
-
-Unless you have special requirements, you will want to add the following to
-your web server configuration when hosting Element Web:
-
--   The `X-Frame-Options: SAMEORIGIN` header, to prevent Element Web from being
-    framed and protect from [clickjacking][owasp-clickjacking].
--   The `frame-ancestors 'self'` directive to your `Content-Security-Policy`
-    header, as the modern replacement for `X-Frame-Options` (though both should be
-    included since not all browsers support it yet, see
-    [this][owasp-clickjacking-csp]).
--   The `X-Content-Type-Options: nosniff` header, to [disable MIME
-    sniffing][mime-sniffing].
--   The `X-XSS-Protection: 1; mode=block;` header, for basic XSS protection in
-    legacy browsers.
-
-[mime-sniffing]: https://developer.mozilla.org/en-US/docs/Web/HTTP/Basics_of_HTTP/MIME_types#mime_sniffing
-[owasp-clickjacking-csp]: https://cheatsheetseries.owasp.org/cheatsheets/Clickjacking_Defense_Cheat_Sheet.html#content-security-policy-frame-ancestors-examples
-[owasp-clickjacking]: https://cheatsheetseries.owasp.org/cheatsheets/Clickjacking_Defense_Cheat_Sheet.html
-
-If you are using nginx, this would look something like the following:
-
-```
-add_header X-Frame-Options SAMEORIGIN;
-add_header X-Content-Type-Options nosniff;
-add_header X-XSS-Protection "1; mode=block";
-add_header Content-Security-Policy "frame-ancestors 'self'";
-```
-
-For Apache, the configuration looks like:
-
-```
-Header set X-Frame-Options SAMEORIGIN
-Header set X-Content-Type-Options nosniff
-Header set X-XSS-Protection "1; mode=block"
-Header set Content-Security-Policy "frame-ancestors 'self'"
-```
-
-Note: In case you are already setting a `Content-Security-Policy` header
-elsewhere, you should modify it to include the `frame-ancestors` directive
-instead of adding that last line.
-
-# Building From Source
-
-Element is a modular webapp built with modern ES6 and uses a Node.js build system.
-Ensure you have the latest LTS version of Node.js installed.
-
-Using `yarn` instead of `npm` is recommended. Please see the Yarn [install
-guide](https://classic.yarnpkg.com/en/docs/install) if you do not have it already.
-
-1. Install or update `node.js` so that your `node` is at least the current recommended LTS.
-1. Install `yarn` if not present already.
-1. Clone the repo: `git clone https://github.com/element-hq/element-web.git`.
-1. Switch to the element-web directory: `cd element-web`.
-1. Install the prerequisites: `yarn install`.
-    - If you're using the `develop` branch, then it is recommended to set up a
-      proper development environment (see [Setting up a dev
-      environment](#setting-up-a-dev-environment) below). Alternatively, you
-      can use <https://develop.element.io> - the continuous integration release of
-      the develop branch.
-1. Configure the app by copying `config.sample.json` to `config.json` and
-   modifying it. See the [configuration docs](docs/config.md) for details.
-1. `yarn dist` to build a tarball to deploy. Untaring this file will give
-   a version-specific directory containing all the files that need to go on your
-   web server.
-
-Note that `yarn dist` is not supported on Windows, so Windows users can run `yarn build`,
-which will build all the necessary files into the `webapp` directory. The version of Element
-will not appear in Settings without using the dist script. You can then mount the
-`webapp` directory on your web server to actually serve up the app, which is
-entirely static content.
-
-# Running as a Desktop app
-
-Element can also be run as a desktop app, wrapped in Electron. You can download a
-pre-built version from <https://element.io/get-started> or, if you prefer,
-build it yourself.
-
-To build it yourself, follow the instructions at <https://github.com/element-hq/element-desktop>.
-
-Many thanks to @aviraldg for the initial work on the Electron integration.
-
-The [configuration docs](docs/config.md#desktop-app-configuration) show how to override the desktop app's default settings if desired.
-
-# config.json
-
-Element supports a variety of settings to configure default servers, behaviour, themes, etc.
-See the [configuration docs](docs/config.md) for more details.
-
-# Labs Features
-
-Some features of Element may be enabled by flags in the `Labs` section of the settings.
-Some of these features are described in [labs.md](https://github.com/element-hq/element-web/blob/develop/docs/labs.md).
-
-# Caching requirements
-
-Element requires the following URLs not to be cached, when/if you are serving Element from your own webserver:
-
-```
-/config.*.json
-/i18n
-/home
-/sites
-/index.html
-```
-
-We also recommend that you force browsers to re-validate any cached copy of Element on page load by configuring your
-webserver to return `Cache-Control: no-cache` for `/`. This ensures the browser will fetch a new version of Element on
-the next page load after it's been deployed. Note that this is already configured for you in the nginx config of our
-Dockerfile.
-
-# Development
-
-Before attempting to develop on Element you **must** read the [developer guide
-for `matrix-react-sdk`](https://github.com/matrix-org/matrix-react-sdk#developer-guide), which
-also defines the design, architecture and style for Element too.
-
-Read the [Choosing an issue](docs/choosing-an-issue.md) page for some guidance
-about where to start. Before starting work on a feature, it's best to ensure
-your plan aligns well with our vision for Element. Please chat with the team in
-[#element-dev:matrix.org](https://matrix.to/#/#element-dev:matrix.org) before
-you start so we can ensure it's something we'd be willing to merge.
-
-You should also familiarise yourself with the ["Here be Dragons" guide
-](https://docs.google.com/document/d/12jYzvkidrp1h7liEuLIe6BMdU0NUjndUYI971O06ooM)
-to the tame & not-so-tame dragons (gotchas) which exist in the codebase.
-
-The idea of Element is to be a relatively lightweight "skin" of customisations on
-top of the underlying `matrix-react-sdk`. `matrix-react-sdk` provides both the
-higher and lower level React components useful for building Matrix communication
-apps using React.
-
-Please note that Element is intended to run correctly without access to the public
-internet. So please don't depend on resources (JS libs, CSS, images, fonts)
-hosted by external CDNs or servers but instead please package all dependencies
-into Element itself.
-
-# Setting up a dev environment
-
-Much of the functionality in Element is actually in the `matrix-react-sdk` and
-`matrix-js-sdk` modules. It is possible to set these up in a way that makes it
-easy to track the `develop` branches in git and to make local changes without
-having to manually rebuild each time.
-
-First clone and build `matrix-js-sdk`:
-
-```bash
-git clone https://github.com/matrix-org/matrix-js-sdk.git
-pushd matrix-js-sdk
-yarn link
-yarn install
-popd
-```
-
-Then similarly with `matrix-react-sdk`:
-
-```bash
-git clone https://github.com/matrix-org/matrix-react-sdk.git
-pushd matrix-react-sdk
-yarn link
-yarn link matrix-js-sdk
-yarn install
-popd
-```
-
-Clone the repo and switch to the `element-web` directory:
-
-```bash
-git clone https://github.com/element-hq/element-web.git
-cd element-web
-```
-
-Configure the app by copying `config.sample.json` to `config.json` and
-modifying it. See the [configuration docs](docs/config.md) for details.
-
-Finally, build and start Element itself:
-
-```bash
-yarn link matrix-js-sdk
-yarn link matrix-react-sdk
-yarn install
-yarn start
-```
-
-Wait a few seconds for the initial build to finish; you should see something like:
-
-```
-[element-js] <s> [webpack.Progress] 100%
-[element-js]
-[element-js] ℹ ｢wdm｣:    1840 modules
-[element-js] ℹ ｢wdm｣: Compiled successfully.
-```
-
-Remember, the command will not terminate since it runs the web server
-and rebuilds source files when they change. This development server also
-disables caching, so do NOT use it in production.
-
-Open <http://127.0.0.1:8080/> in your browser to see your newly built Element.
-
-**Note**: The build script uses inotify by default on Linux to monitor directories
-for changes. If the inotify limits are too low your build will fail silently or with
-`Error: EMFILE: too many open files`. To avoid these issues, we recommend a watch limit
-of at least `128M` and instance limit around `512`.
-
-You may be interested in issues [#15750](https://github.com/element-hq/element-web/issues/15750) and
-[#15774](https://github.com/element-hq/element-web/issues/15774) for further details.
-
-To set a new inotify watch and instance limit, execute:
-
-```
-sudo sysctl fs.inotify.max_user_watches=131072
-sudo sysctl fs.inotify.max_user_instances=512
-sudo sysctl -p
-```
-
-If you wish, you can make the new limits permanent, by executing:
-
-```
-echo fs.inotify.max_user_watches=131072 | sudo tee -a /etc/sysctl.conf
-echo fs.inotify.max_user_instances=512 | sudo tee -a /etc/sysctl.conf
-sudo sysctl -p
-```
-
----
-
-When you make changes to `matrix-react-sdk` or `matrix-js-sdk` they should be
-automatically picked up by webpack and built.
-
-If any of these steps error with, `file table overflow`, you are probably on a mac
-which has a very low limit on max open files. Run `ulimit -Sn 1024` and try again.
-You'll need to do this in each new terminal you open before building Element.
-
-## Running the tests
-
-There are a number of application-level tests in the `tests` directory; these
-are designed to run with Jest and JSDOM. To run them
-
-```
-yarn test
-```
-
-### End-to-End tests
-
-See [matrix-react-sdk](https://github.com/matrix-org/matrix-react-sdk/#end-to-end-tests) for how to run the end-to-end tests.
-
-# Translations
-
-To add a new translation, head to the [translating doc](docs/translating.md).
-
-For a developer guide, see the [translating dev doc](docs/translating-dev.md).
-
-# Triaging issues
-
-Issues are triaged by community members and the Web App Team, following the [triage process](https://github.com/element-hq/element-meta/wiki/Triage-process).
-
-We use [issue labels](https://github.com/element-hq/element-meta/wiki/Issue-labelling) to sort all incoming issues.
-=======
 [![npm](https://img.shields.io/npm/v/matrix-react-sdk)](https://www.npmjs.com/package/matrix-react-sdk)
 ![Tests](https://github.com/matrix-org/matrix-react-sdk/actions/workflows/tests.yml/badge.svg)
 [![Playwright](https://img.shields.io/badge/Playwright-end_to_end_tests-blue)](https://e2e-develop--matrix-react-sdk.netlify.app/)
@@ -534,5 +205,4 @@
 ### End-to-End tests
 
 We use Playwright and Element Web for end-to-end tests. See
-[`docs/playwright.md`](docs/playwright.md) for more information.
->>>>>>> 5660d507
+[`docs/playwright.md`](docs/playwright.md) for more information.