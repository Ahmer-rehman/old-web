{
    "default_server_config": {
        "m.homeserver": {
            "base_url": "https://matrix.org",
            "server_name": "matrix.org"
        },
        "m.identity_server": {
            "base_url": "https://vector.im"
        }
    },
    "disable_custom_urls": false,
    "disable_guests": false,
    "disable_login_language_selector": false,
    "disable_3pid_login": false,
    "brand": "Riot",
    "integrations_ui_url": "https://scalar.vector.im/",
    "integrations_rest_url": "https://scalar.vector.im/api",
    "integrations_jitsi_widget_url": "https://scalar.vector.im/api/widgets/jitsi.html",
    "bug_report_endpoint_url": "https://riot.im/bugreports/submit",
    "defaultCountryCode": "GB",
    "showLabsSettings": false,
    "features": {
<<<<<<< HEAD
        "feature_groups": "labs",
        "feature_pinning": "labs",
        "feature_bridge_errors": "labs"
=======
        "feature_pinning": "labs",
        "feature_custom_status": "labs",
        "feature_custom_tags": "labs",
        "feature_state_counters": "labs"
>>>>>>> 5fe8443f
    },
    "default_federate": true,
    "default_theme": "light",
    "roomDirectory": {
        "servers": [
            "matrix.org"
        ]
    },
    "welcomeUserId": "@riot-bot:matrix.org",
    "piwik": {
        "url": "https://piwik.riot.im/",
        "whitelistedHSUrls": ["https://matrix.org"],
        "whitelistedISUrls": ["https://vector.im", "https://matrix.org"],
        "siteId": 1
    },
    "enable_presence_by_hs_url": {
        "https://matrix.org": false
    }
}<|MERGE_RESOLUTION|>--- conflicted
+++ resolved
@@ -20,16 +20,11 @@
     "defaultCountryCode": "GB",
     "showLabsSettings": false,
     "features": {
-<<<<<<< HEAD
-        "feature_groups": "labs",
-        "feature_pinning": "labs",
-        "feature_bridge_errors": "labs"
-=======
         "feature_pinning": "labs",
         "feature_custom_status": "labs",
         "feature_custom_tags": "labs",
-        "feature_state_counters": "labs"
->>>>>>> 5fe8443f
+        "feature_state_counters": "labs",
+        "feature_bridge_errors": "labs"
     },
     "default_federate": true,
     "default_theme": "light",
