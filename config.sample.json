--- conflicted
+++ resolved
@@ -11,7 +11,6 @@
             "matrix.org"
         ]
     },
-<<<<<<< HEAD
     "themes": [
     	{
     		"label": "Light theme",
@@ -21,11 +20,9 @@
     		"label": "Dark theme",
     		"value": "dark"
     	}
-    ]
-=======
+    ],
     "piwik": {
         "url": "https://piwik.riot.im/",
         "siteId": 1
     }
->>>>>>> abf6aa8c
 }