--- conflicted
+++ resolved
@@ -185,12 +185,8 @@
 
 ## Voice & video rooms (`feature_video_rooms`) [In Development]
 
-<<<<<<< HEAD
-Enables support for creating and joining voice & video rooms, which are persistent voice chats that users can jump in and out of.
+Enables support for creating and joining video rooms, which are persistent video chats that users can jump in and out of.
 
 ## Rich text in room topics (`feature_html_topic`) [In Development]
 
-Enables rendering of MD / HTML in room topics.
-=======
-Enables support for creating and joining video rooms, which are persistent video chats that users can jump in and out of.
->>>>>>> b79133c6
+Enables rendering of MD / HTML in room topics.