# Labs features

If Labs is enabled in the [Element config](config.md), you can enable some of these features by going
to `Settings->Labs`. This list is non-exhaustive and subject to change, chat in
[#element-web:matrix.org](https://matrix.to/#/#element-web:matrix.org) for more information.

**Be warned! Labs features are not finalised, they may be fragile, they may change, they may be
dropped. Ask in the room if you are unclear about any details here.**

## Submit Abuse Report to Moderators [MSC3215](https://github.com/matrix-org/matrix-doc/pull/3215) support (`feature_report_to_moderators`)

A new version of the "Report" dialog that lets users send abuse reports directly to room moderators,
if the room supports it.

## Render LaTeX maths in messages (`feature_latex_maths`)

Enables rendering of LaTeX maths in messages using [KaTeX](https://katex.org/). LaTeX between single dollar-signs is interpreted as inline maths and double dollar-signs as display maths (i.e. centred on its own line).

## Message pinning (`feature_pinning`)

Allows you to pin messages in the room. To pin a message, use the 3 dots to the right of the message
and select "Pin".

## Jump to date (`feature_jump_to_date`)

Note: This labs feature is only visible when your homeserver has MSC3030 enabled
(in Synapse, add `experimental_features` -> `msc3030_enabled` to your
`homeserver.yaml`) which means `GET /_matrix/client/versions` responds with
`org.matrix.msc3030` under the `unstable_features` key.

Adds a dropdown menu to the date separator headers in the timeline which allows
you to jump to last week, last month, the beginning of the room, or choose a
date from the calendar.

Also adds the `/jumptodate 2022-01-31` slash command.

## Custom status (`feature_custom_status`)

An experimental approach for supporting custom status messages across DMs. To set a status, click on
your avatar next to the message composer.

## Render simple counters in room header (`feature_state_counters`)

Allows rendering of labelled counters above the message list.

Once enabled, send a custom state event to a room to set values:

1. In a room, type `/devtools` to bring up the devtools interface
2. Click "Send Custom Event"
3. Toggle from "Event" to "State Event"
4. Set the event type to: `re.jki.counter` and give it a unique key
5. Specify the content in the following format:

```
{
    "link": "",
    "severity": "normal",
    "title": "my counter",
    "value": 0
}
```

That's it. Now should see your new counter under the header.

## Multiple integration managers (`feature_many_integration_managers`)

Exposes a way to access all the integration managers known to Element. This is an implementation of [MSC1957](https://github.com/matrix-org/matrix-doc/pull/1957).

## New ways to ignore people (`feature_mjolnir`)

When enabled, a new settings tab appears for users to be able to manage their ban lists.
This is a different kind of ignoring where the ignored user's messages still get rendered,
but are hidden by default.

Ban lists are rooms within Matrix, proposed as [MSC2313](https://github.com/matrix-org/matrix-doc/pull/2313).
[Mjolnir](https://github.com/matrix-org/mjolnir) is a set of moderation tools which support
ban lists.

## Verifications in DMs (`feature_dm_verification`)

An implementation of [MSC2241](https://github.com/matrix-org/matrix-doc/pull/2241). When enabled, verification might not work with devices which don't support MSC2241.

This also includes a new implementation of the user & member info panel, designed to share more code between showing community members & room members. Built on top of this new panel is also a new UX for verification from the member panel.

The setting will be removed in a future release, enabling it non-optionally for
all users.

## Bridge info tab (`feature_bridge_state`)

Adds a "Bridge Info" tab to the Room Settings dialog, if a compatible bridge is
present in the room. The Bridge info tab pulls information from the `m.bridge` state event ([MSC2346](https://github.com/matrix-org/matrix-doc/pull/2346)). Since the feature is based upon a MSC, most
bridges are not expected to be compatible, and users should not rely on this
tab as the single source of truth just yet.

## Presence indicator in room list (`feature_presence_in_room_list`)

This adds a presence indicator in the room list next to DM rooms where the other
person is online.

## Custom themes (`feature_custom_themes`)

Custom themes are possible through Element's [theme support](./theming.md), though
normally these themes need to be defined in the config for Element. This labs flag
adds an ability for end users to add themes themselves by using a URL to the JSON
theme definition.

For some sample themes, check out [aaronraimist/element-themes](https://github.com/aaronraimist/element-themes).

## Message preview tweaks

To enable message previews for reactions in all rooms, enable `feature_roomlist_preview_reactions_all`.
To enable message previews for reactions in DMs, enable `feature_roomlist_preview_reactions_dms`, ignored when it is enabled for all rooms.

## Dehydrated devices (`feature_dehydration`)

Allows users to receive encrypted messages by creating a device that is stored
encrypted on the server, as described in [MSC2697](https://github.com/matrix-org/matrix-doc/pull/2697).

## Do not disturb (`feature_dnd`)

Enables UI for turning on "do not disturb" mode for the current device. When DND mode is engaged, popups
and notification noises are suppressed. Not perfect, but can help reduce noise.

## Hidden read receipts (`feature_hidden_read_receipts`)

Enables sending hidden read receipts as per [MSC2285](https://github.com/matrix-org/matrix-doc/pull/2285)

## Breadcrumbs v2 (`feature_breadcrumbs_v2`)

Instead of showing the horizontal list of breadcrumbs under the filter field, the new UX is an interactive context menu
triggered by the button to the right of the filter field.

## Spotlight search (`feature_spotlight`) [In Development]

Switches to a new room search experience.

## Extensible events rendering (`feature_extensible_events`) [In Development]

*Intended for developer use only at the moment.*

Extensible Events are a [new event format](https://github.com/matrix-org/matrix-doc/pull/1767) which
supports graceful fallback in unknown event types. Instead of rendering nothing or a blank space, events
can define a series of other events which represent the event's information but in different ways. The
base of these fallbacks being text.

Turning this flag on indicates that, when possible, the extensible events structure should be parsed on
supported event types. This should lead to zero perceptual change in the timeline except in cases where
the sender is using unknown/unrecognised event types.

Sending events with extensible events structure is always enabled - this should not affect any downstream
client.

## Right panel stays open (`feature_right_panel_default_open`)

This is an experimental default open right panel mode as a quick fix for those
who prefer to have the right panel open consistently across rooms.

If no right panel state is known for the room or it was closed on the last room
visit, it will default to the room member list. Otherwise, the saved card last
used in that room is shown.

## Show current profile of users on historical messages (`feature_use_only_current_profiles`)

An experimental flag to determine how the app would behave if a user's current display
name and avatar (profile) were shown on historical messages instead of the profile details
at the time when the message was sent.

When enabled, historical messages will use the current profile for the sender.

## Pin drop location sharing (`feature_location_share_pin_drop`) [In Development]

Enables sharing a pin drop location to the timeline.

## Live location sharing (`feature_location_share_live`) [In Development]

Enables sharing your current location to the timeline, with live updates.

## Threaded Messaging (`feature_thread`)

Threading allows users to branch out a new conversation from the main timeline of a room. This is particularly useful in high traffic rooms where multiple conversations can happen in parallel or when a single discussion might stretch over a very long period of time.

Threads can be access by clicking their summary below the root event on the room timeline. Users can find a comprehensive list of threads by click the icon on the room header button.

This feature might work in degraded mode if the homeserver a user is connected to does not advertise support for the unstable feature `org.matrix.msc3440`  when calling the `/versions` API endpoint.

<<<<<<< HEAD
## Right-click Message Context Menu (`feature_message_right_click_context_menu`)

Enables showing a right-click context menu when right-clicking messages in the
timeline. This menu shows options that can usually be found in the message
action bar or in the message options.
=======
## Voice & video rooms (`feature_video_rooms`) [In Development]

Enables support for creating and joining video rooms, which are persistent video chats that users can jump in and out of.
>>>>>>> b79133c6
<|MERGE_RESOLUTION|>--- conflicted
+++ resolved
@@ -183,14 +183,12 @@
 
 This feature might work in degraded mode if the homeserver a user is connected to does not advertise support for the unstable feature `org.matrix.msc3440`  when calling the `/versions` API endpoint.
 
-<<<<<<< HEAD
 ## Right-click Message Context Menu (`feature_message_right_click_context_menu`)
 
 Enables showing a right-click context menu when right-clicking messages in the
 timeline. This menu shows options that can usually be found in the message
 action bar or in the message options.
-=======
+
 ## Voice & video rooms (`feature_video_rooms`) [In Development]
 
-Enables support for creating and joining video rooms, which are persistent video chats that users can jump in and out of.
->>>>>>> b79133c6
+Enables support for creating and joining video rooms, which are persistent video chats that users can jump in and out of.