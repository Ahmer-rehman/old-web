# Labs features

If Labs is enabled in the [Element config](config.md), you can enable some of these features by going
to `Settings->Labs`. This list is non-exhaustive and subject to change, chat in
[#element-web:matrix.org](https://matrix.to/#/#element-web:matrix.org) for more information.

**Be warned! Labs features are not finalised, they may be fragile, they may change, they may be
dropped. Ask in the room if you are unclear about any details here.**

## Matrix Spaces [MSC1772](https://github.com/matrix-org/matrix-doc/pull/1772) support (`feature_spaces`)

Enables showing, using, creating, and managing spaces. Create Spaces from the all new Space Panel (to left of Room List).

Incompatible with (will disable) `feature_custom_tags`, `feature_communities_v2_prototypes` and stable Communities/Groups support.

Still in heavy development.

## Render LaTeX maths in messages (`feature_latex_maths`)

Enables rendering of LaTeX maths in messages using [KaTeX](https://katex.org/). LaTeX between single dollar-signs is interpreted as inline maths and double dollar-signs as display maths (i.e. centred on its own line).

## New spinner design (`feature_new_spinner`)

Replaces the old spinner image with a new, svg-based one featuring a sleeker design.

## Message pinning (`feature_pinning`)

Allows you to pin messages in the room. To pin a message, use the 3 dots to the right of the message
and select "Pin".

## Custom status (`feature_custom_status`)

An experimental approach for supporting custom status messages across DMs. To set a status, click on
your avatar next to the message composer.

## Custom tags (`feature_custom_tags`)

An experimental approach for dealing with custom tags. Custom tags will appear in the bottom portion
of the community filter panel.

Setting custom tags is not supported by Element.

## Render simple counters in room header (`feature_state_counters`)

Allows rendering of labelled counters above the message list.

Once enabled, send a custom state event to a room to set values:

1. In a room, type `/devtools` to bring up the devtools interface
2. Click "Send Custom Event"
3. Toggle from "Event" to "State Event"
4. Set the event type to: `re.jki.counter` and give it a unique key
5. Specify the content in the following format:

```
{
    "link": "",
    "severity": "normal",
    "title": "my counter",
    "value": 0
}
```

That's it. Now should see your new counter under the header.

## Multiple integration managers (`feature_many_integration_managers`)

Exposes a way to access all the integration managers known to Element. This is an implementation of [MSC1957](https://github.com/matrix-org/matrix-doc/pull/1957).

## New ways to ignore people (`feature_mjolnir`)

When enabled, a new settings tab appears for users to be able to manage their ban lists.
This is a different kind of ignoring where the ignored user's messages still get rendered,
but are hidden by default.

Ban lists are rooms within Matrix, proposed as [MSC2313](https://github.com/matrix-org/matrix-doc/pull/2313).
[Mjolnir](https://github.com/matrix-org/mjolnir) is a set of moderation tools which support
ban lists.

## Verifications in DMs (`feature_dm_verification`)

An implementation of [MSC2241](https://github.com/matrix-org/matrix-doc/pull/2241). When enabled, verification might not work with devices which don't support MSC2241.

This also includes a new implementation of the user & member info panel, designed to share more code between showing community members & room members. Built on top of this new panel is also a new UX for verification from the member panel.

The setting will be removed in a future release, enabling it non-optionally for
all users.

## Bridge info tab (`feature_bridge_state`)

Adds a "Bridge Info" tab to the Room Settings dialog, if a compatible bridge is
present in the room. The Bridge info tab pulls information from the `m.bridge` state event ([MSC2346](https://github.com/matrix-org/matrix-doc/pull/2346)). Since the feature is based upon a MSC, most
bridges are not expected to be compatible, and users should not rely on this
tab as the single source of truth just yet.

## Presence indicator in room list (`feature_presence_in_room_list`)

This adds a presence indicator in the room list next to DM rooms where the other
person is online.

## Custom themes (`feature_custom_themes`)

Custom themes are possible through Element's [theme support](./theming.md), though
normally these themes need to be defined in the config for Element. This labs flag
adds an ability for end users to add themes themselves by using a URL to the JSON
theme definition.

For some sample themes, check out [aaronraimist/element-themes](https://github.com/aaronraimist/element-themes).

## Message preview tweaks

To enable message previews for reactions in all rooms, enable `feature_roomlist_preview_reactions_all`.
To enable message previews for reactions in DMs, enable `feature_roomlist_preview_reactions_dms`, ignored when it is enabled for all rooms.

## Communities v2 prototyping (`feature_communities_v2_prototypes`) [In Development]

**This is a highly experimental implementation for parts of the communities v2 experience.** It does not
represent what communities v2 will look/feel like and can/will change without notice. Due to the early
stages this feature is in and the requirement for a compatible homeserver, we will not be accepting issues
or feedback for this functionality at this time.

## Dehydrated devices (`feature_dehydration`)

Allows users to receive encrypted messages by creating a device that is stored
encrypted on the server, as described in [MSC2697](https://github.com/matrix-org/matrix-doc/pull/2697).

## Voice messages (`feature_voice_messages`) [In Development]

An in-progress implementation of [MSC2516](https://github.com/matrix-org/matrix-doc/pull/2516) to add
[voice messages](https://github.com/vector-im/element-web/issues/1358) to Element. Note that this feature
is currently under active development and therefore is entirely incomplete and may not work at all - it
is not recommended for general use at this time.

<<<<<<< HEAD
## Giphy Integration (`feature_giphy_integration`)

Giphy API integration, that allows the users to send GIFs by searching with keywords, and selecting the one they like. It displays a new button in the composer next to the stickers and emojis. The GIFs are sent as files/attachments in the conversation.

Associated PR: https://github.com/matrix-org/matrix-react-sdk/pull/5814
=======
## Do not disturb (`feature_dnd`)

Enables UI for turning on "do not disturb" mode for the current device. When DND mode is engaged, popups
and notification noises are suppressed. Not perfect, but can help reduce noise.
>>>>>>> cd127c51
<|MERGE_RESOLUTION|>--- conflicted
+++ resolved
@@ -131,15 +131,7 @@
 is currently under active development and therefore is entirely incomplete and may not work at all - it
 is not recommended for general use at this time.
 
-<<<<<<< HEAD
-## Giphy Integration (`feature_giphy_integration`)
-
-Giphy API integration, that allows the users to send GIFs by searching with keywords, and selecting the one they like. It displays a new button in the composer next to the stickers and emojis. The GIFs are sent as files/attachments in the conversation.
-
-Associated PR: https://github.com/matrix-org/matrix-react-sdk/pull/5814
-=======
 ## Do not disturb (`feature_dnd`)
 
 Enables UI for turning on "do not disturb" mode for the current device. When DND mode is engaged, popups
-and notification noises are suppressed. Not perfect, but can help reduce noise.
->>>>>>> cd127c51
+and notification noises are suppressed. Not perfect, but can help reduce noise.