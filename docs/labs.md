--- conflicted
+++ resolved
@@ -134,12 +134,10 @@
 
 Refactors visually the room header and room sidebar
 
-<<<<<<< HEAD
 ## Notifications panels (`feature_notifications_panel`)
 
 A list of all events notifying the current user. Only works with unencrypted content.
-=======
+
 ## Knock rooms (`feature_ask_to_join`) [In Development]
 
-Enables knock feature for rooms. This allows users to ask to join a room.
->>>>>>> 1ada110f
+Enables knock feature for rooms. This allows users to ask to join a room.