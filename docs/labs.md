# Labs features

Some notes on the features you can enable by going to `Settings->Labs`. Not exhaustive, chat in
[#riot-web:matrix.org](https://matrix.to/#/#riot-web:matrix.org) for more information.

**Be warned! Labs features are not finalised, they may be fragile, they may change, they may be
dropped. Ask in the room if you are unclear about any details here.**

## Message pinning (`feature_pinning`)

Allows you to pin messages in the room. To pin a message, use the 3 dots to the right of the message
and select "Pin".

## Custom status (`feature_custom_status`)

An experimental approach for supporting custom status messages across DMs. To set a status, click on
your avatar next to the message composer.

## Custom tags (`feature_custom_tags`)

An experimental approach for dealing with custom tags. Custom tags will appear in the bottom portion
of the community filter panel.

Setting custom tags is not supported by Riot.

## Render simple counters in room header (`feature_state_counters`)

Allows rendering of labelled counters above the message list.

Once enabled, send a custom state event to a room to set values:

1. In a room, type `/devtools` to bring up the devtools interface
2. Click "Send Custom Event"
3. Toggle from "Event" to "State Event"
4. Set the event type to: `re.jki.counter` and give it a unique key
5. Specify the content in the following format:

```
{
    "link": "",
    "severity": "normal",
    "title": "my counter",
    "value": 0
}
```

<<<<<<< HEAD
That's it. Now should see your new counter under the header.

## Bridge Errors

`feature_bridge_errors` shows errors from bridges in the room. These errors
are emitted for an event when it couldn't be delivered to users bridged into
the room. The feature is currently proposed as a MSC and will be subject to
change.

[#riot-web:matrix.org]: https://matrix.to/#/#riot-web:matrix.org
=======
That's it. Now should see your new counter under the header.
>>>>>>> 5fe8443f
<|MERGE_RESOLUTION|>--- conflicted
+++ resolved
@@ -44,17 +44,11 @@
 }
 ```
 
-<<<<<<< HEAD
 That's it. Now should see your new counter under the header.
 
-## Bridge Errors
+## Bridge Errors (`feature_bridge_errors`)
 
 `feature_bridge_errors` shows errors from bridges in the room. These errors
 are emitted for an event when it couldn't be delivered to users bridged into
 the room. The feature is currently proposed as a MSC and will be subject to
-change.
-
-[#riot-web:matrix.org]: https://matrix.to/#/#riot-web:matrix.org
-=======
-That's it. Now should see your new counter under the header.
->>>>>>> 5fe8443f
+change.