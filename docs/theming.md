# Theming Element

Themes are a very basic way of providing simple alternative look & feels to the
Element app via CSS & custom imagery.

To define a theme for Element:

1.  Pick a name, e.g. `teal`. at time of writing we have `light` and `dark`.
2.  Fork `res/themes/dark/css/dark.pcss` to be `teal.pcss`
3.  Fork `res/themes/dark/css/_base.pcss` to be `_teal.pcss`
4.  Override variables in `_teal.pcss` as desired. You may wish to delete ones
    which don't differ from `_base.pcss`, to make it clear which are being
    overridden. If every single colour is being changed (as per `_dark.pcss`)
    then you might as well keep them all.
5.  Add the theme to the list of entrypoints in webpack.config.js
6.  Add the theme to the list of themes in theme.ts
7.  Sit back and admire your handywork.

In future, the assets for a theme will probably be gathered together into a
single directory tree.

# Custom Themes

Themes derived from the built in themes may also be defined in settings.

To avoid name collisions, the internal name of a theme is
`custom-${theme.name}`. So if you want to set the custom theme below as the
default theme, you would use `default_theme: "custom-Electric Blue"`.

e.g. in config.json:

```json5
"setting_defaults": {
        "custom_themes": [
            {
                "name": "Electric Blue",
                "is_dark": false,
                "fonts": {
                    "faces": [
                        {
                            "font-family": "Inter",
                            "src": [{"url": "/fonts/Inter.ttf", "format": "ttf"}]
                        }
                    ],
                    "general": "Inter, sans",
                    "monospace": "'Courier New'"
                },
                "colors": {
                    "accent-color": "#3596fc",
                    "primary-color": "#368bd6",
                    "warning-color": "#ff4b55",
                    "sidebar-color": "#27303a",
                    "roomlist-background-color": "#f3f8fd",
                    "roomlist-text-color": "#2e2f32",
                    "roomlist-text-secondary-color": "#61708b",
                    "roomlist-highlights-color": "#ffffff",
                    "roomlist-separator-color": "#e3e8f0",
                    "timeline-background-color": "#ffffff",
                    "timeline-text-color": "#2e2f32",
                    "timeline-text-secondary-color": "#61708b",
                    "timeline-highlights-color": "#f3f8fd",
<<<<<<< HEAD

                    // These should both be 8 values long
                    "username-colors": ["#ff0000", /*...*/],
                    "avatar-background-colors": ["#cc0000", /*...*/]
=======
                },
                "compound": {
                    "--cpd-color-icon-accent-tertiary": "var(--cpd-color-blue-800)",
                    "--cpd-color-text-action-accent": "var(--cpd-color-blue-900)"
>>>>>>> 6d0d237c
                }
            }, {
                "name": "Deep Purple",
                "is_dark": true,
                "colors": {
                    "accent-color": "#6503b3",
                    "primary-color": "#368bd6",
                    "warning-color": "#b30356",
                    "sidebar-color": "#15171B",
                    "roomlist-background-color": "#22262E",
                    "roomlist-text-color": "#A1B2D1",
                    "roomlist-text-secondary-color": "#EDF3FF",
                    "roomlist-highlights-color": "#343A46",
                    "roomlist-separator-color": "#a1b2d1",
                    "timeline-background-color": "#181b21",
                    "timeline-text-color": "#EDF3FF",
                    "timeline-text-secondary-color": "#A1B2D1",
                    "timeline-highlights-color": "#22262E"
                }
            }
        ]
    }
```

`compound` may contain overrides for any [semantic design token](https://compound.element.io/?path=/docs/tokens-semantic-colors--docs) belonging to our design system. The above example shows how you might change the accent color to blue by setting the relevant semantic tokens to refer to blue [base tokens](https://compound.element.io/?path=/docs/tokens-color-palettes--docs).

All properties in `fonts` are optional, and will default to the standard Riot fonts.<|MERGE_RESOLUTION|>--- conflicted
+++ resolved
@@ -59,17 +59,14 @@
                     "timeline-text-color": "#2e2f32",
                     "timeline-text-secondary-color": "#61708b",
                     "timeline-highlights-color": "#f3f8fd",
-<<<<<<< HEAD
 
                     // These should both be 8 values long
                     "username-colors": ["#ff0000", /*...*/],
                     "avatar-background-colors": ["#cc0000", /*...*/]
-=======
                 },
                 "compound": {
                     "--cpd-color-icon-accent-tertiary": "var(--cpd-color-blue-800)",
                     "--cpd-color-text-action-accent": "var(--cpd-color-blue-900)"
->>>>>>> 6d0d237c
                 }
             }, {
                 "name": "Deep Purple",
