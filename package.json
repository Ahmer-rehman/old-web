--- conflicted
+++ resolved
@@ -54,11 +54,8 @@
   },
   "dependencies": {
     "@babel/runtime": "^7.12.5",
-<<<<<<< HEAD
     "@types/streamsaver": "^2.0.0",
-=======
     "@types/commonmark": "^0.27.4",
->>>>>>> 780c413b
     "await-lock": "^2.1.0",
     "blurhash": "^1.1.3",
     "browser-encrypt-attachment": "^0.3.0",
