--- conflicted
+++ resolved
@@ -50,12 +50,8 @@
     "start": "concurrently --kill-others-on-fail --prefix \"{time} [{name}]\" -n reskindex,reskindex-react,res,riot-js \"yarn reskindex:watch\" \"yarn reskindex:watch-react\" \"yarn start:res\" \"yarn start:js\"",
     "start:res": "yarn build:jitsi && node scripts/copy-res.js -w",
     "start:js": "webpack-dev-server --host=0.0.0.0 --output-filename=bundles/_dev_/[name].js --output-chunk-filename=bundles/_dev_/[name].js -w --progress --mode development",
-<<<<<<< HEAD
     "install:electron": "electron-builder install-app-deps",
-    "lint": "yarn lint:types && yarn lint:ts && yarn lint:js && yarn lint:style",
-=======
     "lint": "yarn lint:types && yarn lint:js && yarn lint:style",
->>>>>>> 77ee12ec
     "lint:js": "eslint src",
     "lint:types": "tsc --noEmit --jsx react",
     "lint:style": "stylelint 'res/css/**/*.scss'",
