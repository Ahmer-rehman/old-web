{
    "name": "element-web",
    "version": "1.11.79",
    "description": "A feature-rich client for Matrix.org",
    "author": "New Vector Ltd.",
    "repository": {
        "type": "git",
        "url": "https://github.com/element-hq/element-web"
    },
    "license": "AGPL-3.0-only OR GPL-3.0-only",
    "files": [
        "lib",
        "res",
        "src",
        "webpack.config.js",
        "scripts",
        "docs",
        "release.sh",
        "deploy",
        "CHANGELOG.md",
        "CONTRIBUTING.rst",
        "LICENSE",
        "README.md",
        "AUTHORS.rst",
        "package.json",
        "contribute.json"
    ],
    "style": "bundle.css",
    "matrix_i18n_extra_translation_funcs": [
        "UserFriendlyError"
    ],
    "scripts": {
        "i18n": "matrix-gen-i18n && yarn i18n:sort && yarn i18n:lint",
        "i18n:sort": "jq --sort-keys '.' src/i18n/strings/en_EN.json > src/i18n/strings/en_EN.json.tmp && mv src/i18n/strings/en_EN.json.tmp src/i18n/strings/en_EN.json",
        "i18n:lint": "prettier --log-level=silent  --write src/i18n/strings/ --ignore-path /dev/null",
        "i18n:diff": "cp src/i18n/strings/en_EN.json src/i18n/strings/en_EN_orig.json && yarn i18n && matrix-compare-i18n-files src/i18n/strings/en_EN_orig.json src/i18n/strings/en_EN.json",
        "clean": "rimraf lib webapp",
        "build": "yarn clean && yarn build:genfiles && yarn build:bundle",
        "build-stats": "yarn clean && yarn build:genfiles && yarn build:bundle-stats",
        "build:res": "ts-node scripts/copy-res.ts",
        "build:genfiles": "yarn build:res && yarn build:module_system",
        "build:modernizr": "modernizr -c .modernizr.json -d src/vector/modernizr.js",
        "build:bundle": "webpack --progress --mode production",
        "build:bundle-stats": "webpack --progress --mode production --json > webpack-stats.json",
        "build:module_system": "ts-node --project ./tsconfig.module_system.json module_system/scripts/install.ts",
        "dist": "scripts/package.sh",
        "start": "concurrently --kill-others-on-fail --prefix \"{time} [{name}]\" -n modules,res \"yarn build:module_system\" \"yarn build:res\" && concurrently --kill-others-on-fail --prefix \"{time} [{name}]\" -n res,element-js \"yarn start:res\" \"yarn start:js\"",
        "start:https": "concurrently --kill-others-on-fail --prefix \"{time} [{name}]\" -n res,element-js \"yarn start:res\" \"yarn start:js --server-type https\"",
        "start:res": "ts-node scripts/copy-res.ts -w",
        "start:js": "webpack serve --output-path webapp --output-filename=bundles/_dev_/[name].js --output-chunk-filename=bundles/_dev_/[name].js --mode development",
        "lint": "yarn lint:types && yarn lint:js && yarn lint:style && yarn lint:workflows",
        "lint:js": "yarn lint:js:src && yarn lint:js:module_system",
        "lint:js:src": "eslint --max-warnings 0 src test && prettier --check .",
        "lint:js:module_system": "eslint --max-warnings 0 --config .eslintrc-module_system.js module_system",
        "lint:js-fix": "yarn lint:js-fix:src && yarn lint:js-fix:module_system",
        "lint:js-fix:src": "prettier --log-level=warn --write . && eslint --fix src test",
        "lint:js-fix:module_system": "eslint --fix --config .eslintrc-module_system.js module_system",
        "lint:types": "yarn lint:types:src && yarn lint:types:module_system",
        "lint:types:src": "tsc --noEmit --jsx react",
        "lint:types:module_system": "tsc --noEmit --project ./tsconfig.module_system.json",
        "lint:style": "stylelint \"res/css/**/*.pcss\"",
        "lint:workflows": "find .github/workflows -type f \\( -iname '*.yaml' -o -iname '*.yml' \\) | xargs -I {} sh -c 'echo \"Linting {}\"; action-validator \"{}\"'",
        "test": "jest",
        "coverage": "yarn test --coverage",
        "analyse:unused-exports": "ts-node ./scripts/analyse_unused_exports.ts",
        "analyse:webpack-bundles": "webpack-bundle-analyzer webpack-stats.json webapp",
        "update:jitsi": "curl -s https://meet.element.io/libs/external_api.min.js > ./res/jitsi_external_api.min.js"
    },
    "resolutions": {
        "@types/react-dom": "17.0.25",
        "@types/react": "17.0.82",
        "@vector-im/compound-design-tokens": "1.8.0",
        "@vector-im/compound-web": "5.5.0",
        "@floating-ui/react": "0.26.11",
        "@radix-ui/react-id": "1.1.0"
    },
    "dependencies": {
        "@formatjs/intl-segmenter": "^11.5.7",
        "@matrix-org/react-sdk-module-api": "^2.3.0",
        "@vector-im/compound-design-tokens": "^1.8.0",
        "@vector-im/compound-web": "^5.5.0",
        "jsrsasign": "^11.0.0",
        "katex": "^0.16.0",
        "lodash": "^4.17.21",
<<<<<<< HEAD
        "matrix-js-sdk": "github:matrix-org/matrix-js-sdk#develop",
        "matrix-react-sdk": "github:matrix-org/matrix-react-sdk#develop",
=======
        "matrix-js-sdk": "34.6.0",
        "matrix-react-sdk": "3.111.0",
>>>>>>> ec600991
        "matrix-widget-api": "^1.8.2",
        "react": "17.0.2",
        "react-dom": "17.0.2",
        "ua-parser-js": "^1.0.0"
    },
    "devDependencies": {
        "@action-validator/cli": "^0.6.0",
        "@action-validator/core": "^0.6.0",
        "@babel/core": "^7.12.10",
        "@babel/eslint-parser": "^7.12.10",
        "@babel/eslint-plugin": "^7.12.10",
        "@babel/plugin-proposal-export-default-from": "^7.12.1",
        "@babel/plugin-syntax-dynamic-import": "^7.8.3",
        "@babel/plugin-transform-class-properties": "^7.12.1",
        "@babel/plugin-transform-logical-assignment-operators": "^7.20.7",
        "@babel/plugin-transform-nullish-coalescing-operator": "^7.12.1",
        "@babel/plugin-transform-numeric-separator": "^7.12.7",
        "@babel/plugin-transform-object-rest-spread": "^7.12.1",
        "@babel/plugin-transform-optional-chaining": "^7.12.7",
        "@babel/plugin-transform-runtime": "^7.12.10",
        "@babel/preset-env": "^7.12.11",
        "@babel/preset-react": "^7.12.10",
        "@babel/preset-typescript": "^7.12.7",
        "@babel/register": "^7.12.10",
        "@babel/runtime": "^7.12.5",
        "@casualbot/jest-sonar-reporter": "2.3.1",
        "@principalstudio/html-webpack-inject-preload": "^1.2.7",
        "@sentry/webpack-plugin": "^2.7.1",
        "@svgr/webpack": "^8.0.0",
        "@testing-library/react": "^12.1.5",
        "@types/commonmark": "^0.27.9",
        "@types/content-type": "^1.1.8",
        "@types/counterpart": "^0.18.4",
        "@types/diff-match-patch": "^1.0.36",
        "@types/escape-html": "^1.0.4",
        "@types/file-saver": "^2.0.7",
        "@types/glob-to-regexp": "^0.4.4",
        "@types/jest": "^29.0.0",
        "@types/jitsi-meet": "^2.0.2",
        "@types/jsrsasign": "^10.5.4",
        "@types/katex": "^0.16.7",
        "@types/lodash": "^4.14.197",
        "@types/minimist": "^1.2.5",
        "@types/modernizr": "^3.5.6",
        "@types/node": "^16",
        "@types/node-fetch": "^2.6.4",
        "@types/pako": "^2.0.3",
        "@types/qrcode": "^1.5.5",
        "@types/react": "17.0.82",
        "@types/react-beautiful-dnd": "^13.1.7",
        "@types/react-dom": "17.0.25",
        "@types/react-transition-group": "^4.4.9",
        "@types/sanitize-html": "^2.9.5",
        "@types/sdp-transform": "^2.4.9",
        "@types/semver": "^7.5.8",
        "@types/tar-js": "^0.3.5",
        "@types/ua-parser-js": "^0.7.36",
        "@types/uuid": "^10.0.0",
        "@typescript-eslint/eslint-plugin": "^7.0.0",
        "@typescript-eslint/parser": "^7.0.0",
        "babel-jest": "^29.0.0",
        "babel-loader": "^9.0.0",
        "babel-plugin-jsx-remove-data-test-id": "^3.0.0",
        "buffer": "^6.0.3",
        "chokidar": "^4.0.0",
        "concurrently": "^9.0.0",
        "copy-webpack-plugin": "^12.0.0",
        "cronstrue": "^2.41.0",
        "css-loader": "^7.0.0",
        "css-minimizer-webpack-plugin": "^7.0.0",
        "dotenv": "^16.0.2",
        "eslint": "8.57.1",
        "eslint-config-google": "^0.14.0",
        "eslint-config-prettier": "^9.0.0",
        "eslint-plugin-deprecate": "0.8.5",
        "eslint-plugin-import": "^2.26.0",
        "eslint-plugin-matrix-org": "^1.0.0",
        "eslint-plugin-react": "^7.28.0",
        "eslint-plugin-react-hooks": "^4.3.0",
        "eslint-plugin-unicorn": "^55.0.0",
        "fake-indexeddb": "^6.0.0",
        "fetch-mock": "9.11.0",
        "fetch-mock-jest": "^1.5.1",
        "file-loader": "^6.0.0",
        "html-webpack-plugin": "^5.5.3",
        "husky": "^9.0.0",
        "jest": "^29.0.0",
        "jest-canvas-mock": "2.5.2",
        "jest-environment-jsdom": "^29.0.0",
        "jest-mock": "^29.0.0",
        "jest-raw-loader": "^1.0.1",
        "lint-staged": "^15.1.0",
        "matrix-mock-request": "^2.5.0",
        "matrix-web-i18n": "^3.2.1",
        "mini-css-extract-plugin": "2.9.0",
        "minimist": "^1.2.6",
        "mkdirp": "^3.0.0",
        "modernizr": "^3.12.0",
        "node-fetch": "^2.6.7",
        "postcss": "8.4.38",
        "postcss-easings": "^4.0.0",
        "postcss-hexrgba": "2.1.0",
        "postcss-import": "16.1.0",
        "postcss-loader": "8.1.1",
        "postcss-mixins": "^11.0.0",
        "postcss-nested": "^6.0.0",
        "postcss-preset-env": "^10.0.0",
        "postcss-scss": "^4.0.4",
        "postcss-simple-vars": "^7.0.1",
        "prettier": "3.3.3",
        "process": "^0.11.10",
        "raw-loader": "^4.0.2",
        "rimraf": "^6.0.0",
        "semver": "^7.5.2",
        "string-replace-loader": "3",
        "style-loader": "4",
        "stylelint": "^16.1.0",
        "stylelint-config-standard": "^36.0.0",
        "stylelint-scss": "^6.0.0",
        "terser-webpack-plugin": "^5.3.9",
        "ts-node": "^10.9.1",
        "ts-prune": "^0.10.3",
        "typescript": "5.6.2",
        "util": "^0.12.5",
        "webpack": "^5.89.0",
        "webpack-bundle-analyzer": "^4.8.0",
        "webpack-cli": "^5.0.0",
        "webpack-dev-server": "^5.0.0",
        "yaml": "^2.3.3"
    },
    "@casualbot/jest-sonar-reporter": {
        "outputDirectory": "coverage",
        "outputName": "jest-sonar-report.xml",
        "relativePaths": true
    },
    "engines": {
        "node": ">=20.0.0"
    }
}<|MERGE_RESOLUTION|>--- conflicted
+++ resolved
@@ -82,13 +82,8 @@
         "jsrsasign": "^11.0.0",
         "katex": "^0.16.0",
         "lodash": "^4.17.21",
-<<<<<<< HEAD
         "matrix-js-sdk": "github:matrix-org/matrix-js-sdk#develop",
         "matrix-react-sdk": "github:matrix-org/matrix-react-sdk#develop",
-=======
-        "matrix-js-sdk": "34.6.0",
-        "matrix-react-sdk": "3.111.0",
->>>>>>> ec600991
         "matrix-widget-api": "^1.8.2",
         "react": "17.0.2",
         "react-dom": "17.0.2",
