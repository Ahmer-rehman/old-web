--- conflicted
+++ resolved
@@ -101,17 +101,10 @@
     "concurrently": "^4.0.1",
     "cpx": "^1.3.2",
     "cross-env": "^4.0.0",
-<<<<<<< HEAD
-    "css-raw-loader": "^0.1.1",
-    "electron-builder": "^11.2.4",
-    "electron-builder-squirrel-windows": "^11.2.1",
-    "electron-devtools-installer": "^2.2.0",
-    "electron-rebuild": "^1.5.11",
-=======
+    "electron-rebuild": "^1.8.2",
     "electron-builder": "^20.28.4",
     "electron-builder-squirrel-windows": "^11.6.1",
     "electron-devtools-installer": "^2.2.4",
->>>>>>> c1dfbd69
     "emojione": "^2.2.7",
     "eslint": "^5.7.0",
     "eslint-config-google": "^0.7.1",
@@ -136,13 +129,8 @@
     "matrix-react-test-utils": "^0.2.0",
     "minimist": "^1.2.0",
     "mkdirp": "^0.5.1",
-<<<<<<< HEAD
-    "mocha": "^2.4.5",
     "node-loader": "^0.6.0",
-    "parallelshell": "^3.0.2",
-=======
     "mocha": "^5.2.0",
->>>>>>> c1dfbd69
     "postcss-extend": "^1.0.5",
     "postcss-import": "^11.1.0",
     "postcss-loader": "^2.1.6",
@@ -165,17 +153,8 @@
   },
   "build": {
     "appId": "im.riot.app",
-<<<<<<< HEAD
-    "category": "Network",
-    "electronVersion": "1.8.3",
-    "//asar=false": "https://github.com/electron-userland/electron-builder/issues/675",
-    "asar": false,
     "npmRebuild": true,
-    "dereference": true,
-    "//files": "We bundle everything, so we only need to include webapp/",
-=======
     "electronVersion": "3.0.3",
->>>>>>> c1dfbd69
     "files": [
       "node_modules/**",
       "src/**",
