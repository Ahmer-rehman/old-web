{
    "name": "matrix-react-sdk",
    "version": "3.99.0",
    "description": "SDK for matrix.org using React",
    "author": "matrix.org",
    "repository": {
        "type": "git",
        "url": "https://github.com/matrix-org/matrix-react-sdk"
    },
    "license": "Apache-2.0",
    "files": [
        "lib",
        "res",
        "src",
        "scripts",
        "git-revision.txt",
        "docs",
        "header",
        "CHANGELOG.md",
        "CONTRIBUTING.rst",
        "LICENSE",
        "README.md",
        "package.json",
        ".stylelintrc.js"
    ],
    "main": "./lib/index.ts",
    "matrix_src_main": "./src/index.ts",
    "matrix_lib_main": "./lib/index.ts",
    "matrix_lib_typings": "./lib/index.d.ts",
    "matrix_i18n_extra_translation_funcs": [
        "UserFriendlyError"
    ],
    "scripts": {
        "prepack": "yarn build",
        "i18n": "matrix-gen-i18n && yarn i18n:sort && yarn i18n:lint",
        "i18n:sort": "jq --sort-keys '.' src/i18n/strings/en_EN.json > src/i18n/strings/en_EN.json.tmp && mv src/i18n/strings/en_EN.json.tmp src/i18n/strings/en_EN.json",
        "i18n:lint": "matrix-i18n-lint && prettier --log-level=silent --write src/i18n/strings/ --ignore-path /dev/null",
        "i18n:diff": "cp src/i18n/strings/en_EN.json src/i18n/strings/en_EN_orig.json && yarn i18n && matrix-compare-i18n-files src/i18n/strings/en_EN_orig.json src/i18n/strings/en_EN.json",
        "make-component": "node scripts/make-react-component.js",
        "rethemendex": "res/css/rethemendex.sh",
        "clean": "rimraf lib",
        "build": "yarn clean && git rev-parse HEAD > git-revision.txt && yarn build:compile && yarn build:types",
        "build:compile": "babel -d lib --verbose --extensions \".ts,.js,.tsx\" src",
        "build:types": "tsc --emitDeclarationOnly --jsx react",
        "start": "echo THIS IS FOR LEGACY PURPOSES ONLY. && yarn start:all",
        "start:all": "echo THIS IS FOR LEGACY PURPOSES ONLY. && yarn start:build",
        "start:build": "babel src -w -s -d lib --verbose --extensions \".ts,.js\"",
        "lint": "yarn lint:types && yarn lint:js && yarn lint:style && yarn lint:workflows",
        "lint:js": "eslint --max-warnings 0 src test playwright && prettier --check .",
        "lint:js-fix": "eslint --fix src test playwright && prettier --log-level=warn --write .",
        "lint:types": "tsc --noEmit --jsx react && tsc --noEmit --jsx react -p playwright",
        "lint:style": "stylelint \"res/css/**/*.pcss\"",
        "test": "jest",
        "test:playwright": "playwright test",
        "test:playwright:open": "yarn test:playwright --ui",
        "test:playwright:screenshots": "yarn test:playwright:screenshots:build && yarn test:playwright:screenshots:run",
        "test:playwright:screenshots:build": "docker build playwright -t matrix-react-sdk-playwright",
        "test:playwright:screenshots:run": "docker run --rm --network host -v $(pwd)/../:/work/ -v /var/run/docker.sock:/var/run/docker.sock -v /tmp/:/tmp/ -it matrix-react-sdk-playwright",
        "coverage": "yarn test --coverage",
        "lint:workflows": "find .github/workflows -type f \\( -iname '*.yaml' -o -iname '*.yml' \\) | xargs -I {} sh -c 'echo \"Linting {}\"; action-validator \"{}\"'"
    },
    "resolutions": {
        "@types/react-dom": "17.0.25",
        "@types/react": "17.0.80",
        "oidc-client-ts": "3.0.1",
        "jwt-decode": "4.0.0"
    },
    "dependencies": {
        "@babel/runtime": "^7.12.5",
        "@matrix-org/analytics-events": "^0.20.0",
        "@matrix-org/emojibase-bindings": "^1.1.2",
        "@matrix-org/matrix-wysiwyg": "2.17.0",
        "@matrix-org/olm": "3.2.15",
        "@matrix-org/react-sdk-module-api": "^2.4.0",
        "@matrix-org/spec": "^1.7.0",
        "@sentry/browser": "^7.0.0",
        "@testing-library/react-hooks": "^8.0.1",
        "@vector-im/compound-design-tokens": "^1.2.0",
<<<<<<< HEAD
        "@vector-im/compound-web": "^4.1.2",
=======
        "@vector-im/compound-web": "^4.1.1",
>>>>>>> 462b0ff8
        "@zxcvbn-ts/core": "^3.0.4",
        "@zxcvbn-ts/language-common": "^3.0.4",
        "@zxcvbn-ts/language-en": "^3.0.2",
        "await-lock": "^2.1.0",
        "blurhash": "^2.0.3",
        "classnames": "^2.2.6",
        "commonmark": "^0.31.0",
        "counterpart": "^0.18.6",
        "diff-dom": "^5.0.0",
        "diff-match-patch": "^1.0.5",
        "emojibase-regex": "15.3.0",
        "escape-html": "^1.0.3",
        "file-saver": "^2.0.5",
        "filesize": "10.1.1",
        "gfm.css": "^1.1.2",
        "glob-to-regexp": "^0.4.1",
        "graphemer": "^1.4.0",
        "highlight.js": "^11.3.1",
        "html-entities": "^2.0.0",
        "is-ip": "^3.1.0",
        "js-xxhash": "^3.0.1",
        "jszip": "^3.7.0",
        "katex": "^0.16.0",
        "linkify-element": "4.1.3",
        "linkify-react": "4.1.3",
        "linkify-string": "4.1.3",
        "linkifyjs": "4.1.3",
        "lodash": "^4.17.20",
        "maplibre-gl": "^2.0.0",
        "matrix-encrypt-attachment": "^1.0.3",
        "matrix-events-sdk": "0.0.1",
        "matrix-js-sdk": "32.2.0",
        "matrix-widget-api": "^1.5.0",
        "memoize-one": "^6.0.0",
        "minimist": "^1.2.5",
        "oidc-client-ts": "^3.0.1",
        "opus-recorder": "^8.0.3",
        "pako": "^2.0.3",
        "png-chunks-extract": "^1.0.0",
        "posthog-js": "1.130.1",
        "proposal-temporal": "^0.9.0",
        "qrcode": "1.5.3",
        "re-resizable": "^6.9.0",
        "react": "17.0.2",
        "react-beautiful-dnd": "^13.1.0",
        "react-blurhash": "^0.3.0",
        "react-dom": "17.0.2",
        "react-focus-lock": "^2.5.1",
        "react-transition-group": "^4.4.1",
        "rfc4648": "^1.4.0",
        "sanitize-filename": "^1.6.3",
        "sanitize-html": "2.13.0",
        "tar-js": "^0.3.0",
        "ua-parser-js": "^1.0.2",
        "uuid": "^9.0.0",
        "what-input": "^5.2.10"
    },
    "devDependencies": {
        "@action-validator/cli": "^0.6.0",
        "@action-validator/core": "^0.6.0",
        "@axe-core/playwright": "^4.8.1",
        "@babel/cli": "^7.12.10",
        "@babel/core": "^7.12.10",
        "@babel/eslint-parser": "^7.12.10",
        "@babel/eslint-plugin": "^7.12.10",
        "@babel/parser": "^7.12.11",
        "@babel/plugin-proposal-class-properties": "^7.12.1",
        "@babel/plugin-proposal-export-default-from": "^7.12.1",
        "@babel/plugin-proposal-numeric-separator": "^7.12.7",
        "@babel/plugin-proposal-object-rest-spread": "^7.12.1",
        "@babel/plugin-transform-runtime": "^7.12.10",
        "@babel/preset-env": "^7.12.11",
        "@babel/preset-react": "^7.12.10",
        "@babel/preset-typescript": "^7.12.7",
        "@babel/register": "^7.12.10",
        "@casualbot/jest-sonar-reporter": "2.2.7",
        "@peculiar/webcrypto": "^1.4.3",
        "@playwright/test": "^1.40.1",
        "@testing-library/dom": "^9.0.0",
        "@testing-library/jest-dom": "^6.0.0",
        "@testing-library/react": "^12.1.5",
        "@testing-library/user-event": "^14.4.3",
        "@types/commonmark": "^0.27.4",
        "@types/content-type": "^1.1.5",
        "@types/counterpart": "^0.18.1",
        "@types/diff-match-patch": "^1.0.32",
        "@types/escape-html": "^1.0.1",
        "@types/express": "^4.17.21",
        "@types/file-saver": "^2.0.3",
        "@types/fs-extra": "^11.0.0",
        "@types/glob-to-regexp": "^0.4.1",
        "@types/jest": "29.5.12",
        "@types/katex": "^0.16.0",
        "@types/lodash": "^4.14.168",
        "@types/modernizr": "^3.5.3",
        "@types/node": "18",
        "@types/node-fetch": "^2.6.2",
        "@types/pako": "^2.0.0",
        "@types/qrcode": "^1.3.5",
        "@types/react": "17.0.80",
        "@types/react-beautiful-dnd": "^13.0.0",
        "@types/react-dom": "17.0.25",
        "@types/react-transition-group": "^4.4.0",
        "@types/sanitize-html": "2.11.0",
        "@types/sdp-transform": "^2.4.6",
        "@types/tar-js": "^0.3.2",
        "@types/ua-parser-js": "^0.7.36",
        "@types/uuid": "^9.0.2",
        "@typescript-eslint/eslint-plugin": "^7.0.0",
        "@typescript-eslint/parser": "^7.0.0",
        "axe-core": "4.9.0",
        "babel-jest": "^29.0.0",
        "blob-polyfill": "^7.0.0",
        "eslint": "8.57.0",
        "eslint-config-google": "^0.14.0",
        "eslint-config-prettier": "^9.0.0",
        "eslint-plugin-deprecate": "0.8.4",
        "eslint-plugin-import": "^2.25.4",
        "eslint-plugin-jest": "^28.0.0",
        "eslint-plugin-jsx-a11y": "^6.5.1",
        "eslint-plugin-matrix-org": "1.2.1",
        "eslint-plugin-react": "^7.28.0",
        "eslint-plugin-react-hooks": "^4.3.0",
        "eslint-plugin-unicorn": "^52.0.0",
        "express": "^4.18.2",
        "fake-indexeddb": "^5.0.2",
        "fetch-mock-jest": "^1.5.1",
        "fs-extra": "^11.0.0",
        "jest": "^29.6.2",
        "jest-canvas-mock": "^2.5.2",
        "jest-environment-jsdom": "^29.6.2",
        "jest-mock": "^29.6.2",
        "jest-raw-loader": "^1.0.1",
        "jsqr": "^1.4.0",
        "mailhog": "^4.16.0",
        "matrix-web-i18n": "^3.2.1",
        "mocha-junit-reporter": "^2.2.0",
        "node-fetch": "2",
        "postcss-scss": "^4.0.4",
        "prettier": "3.2.5",
        "raw-loader": "^4.0.2",
        "rimraf": "^5.0.0",
        "stylelint": "^16.1.0",
        "stylelint-config-standard": "^36.0.0",
        "stylelint-scss": "^6.0.0",
        "ts-node": "^10.9.1",
        "typescript": "5.4.5"
    },
    "peerDependencies": {
        "postcss": "^8.4.19",
        "webpack": "^4.0.0 || ^5.0.0"
    },
    "@casualbot/jest-sonar-reporter": {
        "outputDirectory": "coverage",
        "outputName": "jest-sonar-report.xml",
        "relativePaths": true
    },
    "typings": "./lib/index.d.ts"
}<|MERGE_RESOLUTION|>--- conflicted
+++ resolved
@@ -76,11 +76,7 @@
         "@sentry/browser": "^7.0.0",
         "@testing-library/react-hooks": "^8.0.1",
         "@vector-im/compound-design-tokens": "^1.2.0",
-<<<<<<< HEAD
         "@vector-im/compound-web": "^4.1.2",
-=======
-        "@vector-im/compound-web": "^4.1.1",
->>>>>>> 462b0ff8
         "@zxcvbn-ts/core": "^3.0.4",
         "@zxcvbn-ts/language-common": "^3.0.4",
         "@zxcvbn-ts/language-en": "^3.0.2",
