<style type="text/css">

/* we deliberately inline style here to avoid flash-of-CSS problems, and to avoid
 * voodoo where we have to set display: none by default
 */

h1::after {
    content: "!";
}

.mx_Parent {
    display: -webkit-box;
    display: -webkit-flex;
    display: -ms-flexbox;
    display: flex;
    -webkit-box-orient: vertical;
    -webkit-box-direction: normal;
    -webkit-flex-direction: column;
    -ms-flex-direction: column;
    flex-direction: column;
    -webkit-box-pack: center;
    -webkit-justify-content: center;
    -ms-flex-pack: center;
    justify-content: center;
    -webkit-box-align: center;
    -webkit-align-items: center;
    -ms-flex-align: center;
    align-items: center;
    text-align: center;
    padding: 25px 35px;
    color: #2e2f32;
}

.mx_Logo {
    height: 54px;
    margin-top: 2px;
}

.mx_ButtonGroup {
    margin-top: 10px;
}

.mx_ButtonRow {
    display: -webkit-box;
    display: -webkit-flex;
    display: -ms-flexbox;
    display: flex;
    -webkit-justify-content: space-around;
    -ms-flex-pack: distribute;
    justify-content: space-around;
    -webkit-box-align: center;
    -webkit-align-items: center;
    -ms-flex-align: center;
    align-items: center;
    justify-content: space-between;
    box-sizing: border-box;
    margin: 12px 0 0;
}

.mx_ButtonRow > * {
    margin: 0 10px;
}

.mx_ButtonRow > *:first-child {
    margin-left: 0;
}

.mx_ButtonRow > *:last-child {
    margin-right: 0;
}

.mx_ButtonParent {
    display: -webkit-box;
    display: -webkit-flex;
    display: -ms-flexbox;
    display: flex;
    padding: 10px 20px;
    -webkit-box-orient: horizontal;
    -webkit-box-direction: normal;
    -webkit-flex-direction: row;
    -ms-flex-direction: row;
    flex-direction: row;
    -webkit-box-pack: center;
    -webkit-justify-content: center;
    -ms-flex-pack: center;
    justify-content: center;
    -webkit-box-align: center;
    -webkit-align-items: center;
    -ms-flex-align: center;
    align-items: center;
    border-radius: 4px;
    width: 150px;
    background-repeat: no-repeat;
    background-position: 10px center;
    text-decoration: none;
    color: #2e2f32 !important;
}

.mx_ButtonLabel {
    margin-left: 20px;
}

.mx_Header_title {
    font-size: 24px;
    font-weight: 600;
    margin: 20px 0 0;
}

.mx_Header_subtitle {
    font-size: 12px;
    font-weight: normal;
    margin: 8px 0 0;
}

.mx_ButtonSignIn {
    background-color: #368BD6;
    color: white !important;
}

.mx_ButtonCreateAccount {
    background-color: #03B381;
    color: white !important;
}

.mx_SecondaryButton {
    background-color: #FFFFFF;
    color: #2E2F32;
}

.mx_Button_iconSignIn {
    background-image: url('welcome/images/icon-sign-in.svg');
}
.mx_Button_iconCreateAccount {
    background-image: url('welcome/images/icon-create-account.svg');
}
.mx_Button_iconHelp {
    background-image: url('welcome/images/icon-help.svg');
}
.mx_Button_iconRoomDirectory {
    background-image: url('welcome/images/icon-room-directory.svg');
}

/*
.mx_WelcomePage_loggedIn is applied by EmbeddedPage from the Welcome component
If it is set on the page, we should show the buttons. Otherwise, we have to assume
we don't have an account and should hide them. No account == no guest account either.
 */
.mx_WelcomePage:not(.mx_WelcomePage_loggedIn) .mx_WelcomePage_guestFunctions {
    display: none;
}

.mx_ButtonRow.mx_WelcomePage_guestFunctions {
    margin-top: 20px;
}
.mx_ButtonRow.mx_WelcomePage_guestFunctions > div {
    margin: 0 auto;
}

@media only screen and (max-width: 480px) {
    .mx_ButtonRow {
        flex-direction: column;
    }

    .mx_ButtonRow > * {
        margin: 0 0 10px 0;
    }
}

</style>

<div class="mx_Parent">
    <a href="https://riot.im" target="_blank" rel="noopener">
        <img src="welcome/images/logo.svg" alt="" class="mx_Logo"/>
    </a>
    <h1 class="mx_Header_title">_t("Welcome to Riot.im")</h1>
    <!-- <h4 class="mx_Header_subtitle">_t("Decentralised, encrypted chat &amp;
      collaboration powered by [matrix]")</h4> -->
    <div class="mx_ButtonGroup">
        <div class="mx_ButtonRow">
            <a href="#/login" class="mx_ButtonParent mx_ButtonSignIn
              mx_Button_iconSignIn" style="margin: 0 auto">
                <div class="mx_ButtonLabel">_t("Sign In")</div>
            </a>
<<<<<<< HEAD
=======
            <a href="#/register" class="mx_ButtonParent mx_ButtonCreateAccount mx_Button_iconCreateAccount">
                <div class="mx_ButtonLabel">_t("Create Account")</div>
            </a>
        </div>
        <!-- The comments below are meant to be used by Ansible as a quick way
             to strip out the marked content when desired.
             See https://github.com/vector-im/riot-web/issues/8622.
             TODO: Strip out these comments and rely on the guest flag -->
        <!-- BEGIN Ansible: Remove these lines when guest access is disabled -->
        <div class="mx_ButtonRow mx_WelcomePage_guestFunctions">
            <div>
                <a href="#/directory" class="mx_ButtonParent mx_SecondaryButton mx_Button_iconRoomDirectory">
                    <div class="mx_ButtonLabel">_t("Explore rooms")</div>
                </a>
            </div>
>>>>>>> 3869a4d2
        </div>
    </div>
</div><|MERGE_RESOLUTION|>--- conflicted
+++ resolved
@@ -181,24 +181,6 @@
               mx_Button_iconSignIn" style="margin: 0 auto">
                 <div class="mx_ButtonLabel">_t("Sign In")</div>
             </a>
-<<<<<<< HEAD
-=======
-            <a href="#/register" class="mx_ButtonParent mx_ButtonCreateAccount mx_Button_iconCreateAccount">
-                <div class="mx_ButtonLabel">_t("Create Account")</div>
-            </a>
-        </div>
-        <!-- The comments below are meant to be used by Ansible as a quick way
-             to strip out the marked content when desired.
-             See https://github.com/vector-im/riot-web/issues/8622.
-             TODO: Strip out these comments and rely on the guest flag -->
-        <!-- BEGIN Ansible: Remove these lines when guest access is disabled -->
-        <div class="mx_ButtonRow mx_WelcomePage_guestFunctions">
-            <div>
-                <a href="#/directory" class="mx_ButtonParent mx_SecondaryButton mx_Button_iconRoomDirectory">
-                    <div class="mx_ButtonLabel">_t("Explore rooms")</div>
-                </a>
-            </div>
->>>>>>> 3869a4d2
         </div>
     </div>
 </div>