--- conflicted
+++ resolved
@@ -12,47 +12,7 @@
 // control when new languages are available.
 const INCLUDE_LANGS = [
     {'value': 'en_EN', 'label': 'English'},
-<<<<<<< HEAD
-    {'value': 'en_US', 'label': 'English (US)'},
-    {'value': 'eo', 'label': 'Esperanto'},
-    {'value': 'es', 'label': 'Español'},
-    {'value': 'et', 'label': 'Eesti'},
-    {'value': 'eu', 'label': 'Euskara'},
-    {'value': 'fi', 'label': 'Suomi'},
     {'value': 'fr', 'label': 'Français'},
-    {'value': 'gl', 'label': 'Galego'},
-    {'value': 'he', 'label': 'עברית'},
-    {'value': 'hi', 'label': 'हिन्दी'},
-    {'value': 'hu', 'label': 'Magyar'},
-    {'value': 'is', 'label': 'íslenska'},
-    {'value': 'it', 'label': 'Italiano'},
-    {'value': 'ja', 'label': '日本語'},
-    {'value': 'jbo', 'label': 'banjubu\'o'},
-    {'value': 'kab', 'label': 'Taqbaylit'},
-    {'value': 'ko', 'label': '한국어'},
-    {'value': 'lt', 'label': 'Lietuvių'},
-    {'value': 'lv', 'label': 'Latviešu'},
-    {'value': 'nb_NO', 'label': 'Norwegian Bokmål'},
-    {'value': 'nl', 'label': 'Nederlands'},
-    {'value': 'nn', 'label': 'Norsk Nynorsk'},
-    {'value': 'pl', 'label': 'Polski'},
-    {'value': 'pt', 'label': 'Português'},
-    {'value': 'pt_BR', 'label': 'Português do Brasil'},
-    {'value': 'ru', 'label': 'Русский'},
-    {'value': 'sk', 'label': 'Slovenčina'},
-    {'value': 'sq', 'label': 'Shqip'},
-    {'value': 'sr', 'label': 'српски'},
-    {'value': 'sv', 'label': 'Svenska'},
-    {'value': 'te', 'label': 'తెలుగు'},
-    {'value': 'th', 'label': 'ไทย'},
-    {'value': 'tr', 'label': 'Türkçe'},
-    {'value': 'uk', 'label': 'українська мова'},
-    {'value': 'vls', 'label': 'West-Vlaams'},
-    {'value': 'zh_Hans', 'label': '简体中文'}, // simplified chinese
-    {'value': 'zh_Hant', 'label': '繁體中文'}, // traditional chinese
-=======
-    {'value': 'fr', 'label': 'Français'},
->>>>>>> d8fd213f
 ];
 
 // cpx includes globbed parts of the filename in the destination, but excludes
