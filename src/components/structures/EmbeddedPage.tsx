/*
Copyright 2016 OpenMarket Ltd
Copyright 2017 Vector Creations Ltd
Copyright 2019 New Vector Ltd

Licensed under the Apache License, Version 2.0 (the "License");
you may not use this file except in compliance with the License.
You may obtain a copy of the License at

    http://www.apache.org/licenses/LICENSE-2.0

Unless required by applicable law or agreed to in writing, software
distributed under the License is distributed on an "AS IS" BASIS,
WITHOUT WARRANTIES OR CONDITIONS OF ANY KIND, either express or implied.
See the License for the specific language governing permissions and
limitations under the License.
*/

import React from "react";
import sanitizeHtml from "sanitize-html";
import classnames from "classnames";
import { logger } from "matrix-js-sdk/src/logger";

import { _t, TranslationKey } from "../../languageHandler";
import dis from "../../dispatcher/dispatcher";
import { MatrixClientPeg } from "../../MatrixClientPeg";
import MatrixClientContext from "../../contexts/MatrixClientContext";
import AutoHideScrollbar from "./AutoHideScrollbar";
import { ActionPayload } from "../../dispatcher/payloads";

interface IProps {
    // URL to request embedded page content from
    url?: string;
    // Class name prefix to apply for a given instance
    className?: string;
    // Whether to wrap the page in a scrollbar
    scrollbar?: boolean;
    // Map of keys to replace with values, e.g {$placeholder: "value"}
    replaceMap?: Record<string, string>;
}

interface IState {
    page: string;
}

export default class EmbeddedPage extends React.PureComponent<IProps, IState> {
    public static contextType = MatrixClientContext;
<<<<<<< HEAD
    public declare context: React.ContextType<typeof MatrixClientContext>;
=======
    public context!: React.ContextType<typeof MatrixClientContext>;
>>>>>>> b6addb41
    private unmounted = false;
    private dispatcherRef: string | null = null;

    public constructor(props: IProps, context: React.ContextType<typeof MatrixClientContext>) {
        super(props, context);

        this.state = {
            page: "",
        };
    }

    private translate(s: TranslationKey): string {
        return sanitizeHtml(_t(s));
    }

    private async fetchEmbed(): Promise<void> {
        let res: Response;

        try {
            res = await fetch(this.props.url!, { method: "GET" });
        } catch (err) {
            if (this.unmounted) return;
            logger.warn(`Error loading page: ${err}`);
            this.setState({ page: _t("cant_load_page") });
            return;
        }

        if (this.unmounted) return;

        if (!res.ok) {
            logger.warn(`Error loading page: ${res.status}`);
            this.setState({ page: _t("cant_load_page") });
            return;
        }

        let body = (await res.text()).replace(/_t\(['"]([\s\S]*?)['"]\)/gm, (match, g1) => this.translate(g1));

        if (this.props.replaceMap) {
            Object.keys(this.props.replaceMap).forEach((key) => {
                body = body.split(key).join(this.props.replaceMap![key]);
            });
        }

        this.setState({ page: body });
    }

    public componentDidMount(): void {
        this.unmounted = false;

        if (!this.props.url) {
            return;
        }

        // We use fetch to inline the page into the react component
        // so that it can inherit CSS and theming easily rather than mess around
        // with iframes and trying to synchronise document.stylesheets.
        this.fetchEmbed();

        this.dispatcherRef = dis.register(this.onAction);
    }

    public componentWillUnmount(): void {
        this.unmounted = true;
        if (this.dispatcherRef !== null) dis.unregister(this.dispatcherRef);
    }

    private onAction = (payload: ActionPayload): void => {
        // HACK: Workaround for the context's MatrixClient not being set up at render time.
        if (payload.action === "client_started") {
            this.forceUpdate();
        }
    };

    public render(): React.ReactNode {
        // HACK: Workaround for the context's MatrixClient not updating.
        const client = this.context || MatrixClientPeg.get();
        const isGuest = client ? client.isGuest() : true;
        const className = this.props.className;
        const classes = classnames(className, {
            [`${className}_guest`]: isGuest,
            [`${className}_loggedIn`]: !!client,
        });

        const content = <div className={`${className}_body`} dangerouslySetInnerHTML={{ __html: this.state.page }} />;

        if (this.props.scrollbar) {
            return <AutoHideScrollbar className={classes}>{content}</AutoHideScrollbar>;
        } else {
            return <div className={classes}>{content}</div>;
        }
    }
}<|MERGE_RESOLUTION|>--- conflicted
+++ resolved
@@ -45,11 +45,7 @@
 
 export default class EmbeddedPage extends React.PureComponent<IProps, IState> {
     public static contextType = MatrixClientContext;
-<<<<<<< HEAD
     public declare context: React.ContextType<typeof MatrixClientContext>;
-=======
-    public context!: React.ContextType<typeof MatrixClientContext>;
->>>>>>> b6addb41
     private unmounted = false;
     private dispatcherRef: string | null = null;
 
