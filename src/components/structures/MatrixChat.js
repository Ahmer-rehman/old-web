/*
Copyright 2015, 2016 OpenMarket Ltd
Copyright 2017 Vector Creations Ltd

Licensed under the Apache License, Version 2.0 (the "License");
you may not use this file except in compliance with the License.
You may obtain a copy of the License at

    http://www.apache.org/licenses/LICENSE-2.0

Unless required by applicable law or agreed to in writing, software
distributed under the License is distributed on an "AS IS" BASIS,
WITHOUT WARRANTIES OR CONDITIONS OF ANY KIND, either express or implied.
See the License for the specific language governing permissions and
limitations under the License.
*/

import Promise from 'bluebird';

import React from 'react';
import Matrix from "matrix-js-sdk";

import Analytics from "../../Analytics";
import UserSettingsStore from '../../UserSettingsStore';
import MatrixClientPeg from "../../MatrixClientPeg";
import PlatformPeg from "../../PlatformPeg";
import SdkConfig from "../../SdkConfig";
import * as RoomListSorter from "../../RoomListSorter";
import dis from "../../dispatcher";

import Modal from "../../Modal";
import Tinter from "../../Tinter";
import sdk from '../../index';
import * as Rooms from '../../Rooms';
import linkifyMatrix from "../../linkify-matrix";
import * as Lifecycle from '../../Lifecycle';
// LifecycleStore is not used but does listen to and dispatch actions
require('../../stores/LifecycleStore');
import RoomViewStore from '../../stores/RoomViewStore';
import PageTypes from '../../PageTypes';

import createRoom from "../../createRoom";
import * as UDEHandler from '../../UnknownDeviceErrorHandler';
import KeyRequestHandler from '../../KeyRequestHandler';
import { _t, getCurrentLanguage } from '../../languageHandler';

/** constants for MatrixChat.state.view */
const VIEWS = {
    // a special initial state which is only used at startup, while we are
    // trying to re-animate a matrix client or register as a guest.
    LOADING: 0,

    // we are showing the login view
    LOGIN: 1,

    // we are showing the registration view
    REGISTER: 2,

    // completeing the registration flow
    POST_REGISTRATION: 3,

    // showing the 'forgot password' view
    FORGOT_PASSWORD: 4,

    // we have valid matrix credentials (either via an explicit login, via the
    // initial re-animation/guest registration, or via a registration), and are
    // now setting up a matrixclient to talk to it. This isn't an instant
    // process because (a) we need to clear out indexeddb, and (b) we need to
    // talk to the team server; while it is going on we show a big spinner.
    LOGGING_IN: 5,

    // we are logged in with an active matrix client.
    LOGGED_IN: 6,
};

module.exports = React.createClass({
    // we export this so that the integration tests can use it :-S
    statics: {
        VIEWS: VIEWS,
    },

    displayName: 'MatrixChat',

    propTypes: {
        config: React.PropTypes.object,
        ConferenceHandler: React.PropTypes.any,
        onNewScreen: React.PropTypes.func,
        registrationUrl: React.PropTypes.string,
        enableGuest: React.PropTypes.bool,

        // the queryParams extracted from the [real] query-string of the URI
        realQueryParams: React.PropTypes.object,

        // the initial queryParams extracted from the hash-fragment of the URI
        startingFragmentQueryParams: React.PropTypes.object,

        // called when we have completed a token login
        onTokenLoginCompleted: React.PropTypes.func,

        // Represents the screen to display as a result of parsing the initial
        // window.location
        initialScreenAfterLogin: React.PropTypes.shape({
            screen: React.PropTypes.string.isRequired,
            params: React.PropTypes.object,
        }),

        // displayname, if any, to set on the device when logging
        // in/registering.
        defaultDeviceDisplayName: React.PropTypes.string,

        // A function that makes a registration URL
        makeRegistrationUrl: React.PropTypes.func.isRequired,
    },

    childContextTypes: {
        appConfig: React.PropTypes.object,
    },

    AuxPanel: {
        RoomSettings: "room_settings",
    },

    getChildContext: function() {
        return {
            appConfig: this.props.config,
        };
    },

    getInitialState: function() {
        const s = {
            // the master view we are showing.
            view: VIEWS.LOADING,

            // a thing to call showScreen with once login completes.
            screenAfterLogin: this.props.initialScreenAfterLogin,

            // What the LoggedInView would be showing if visible
            page_type: null,

            // The ID of the room we're viewing. This is either populated directly
            // in the case where we view a room by ID or by RoomView when it resolves
            // what ID an alias points at.
            currentRoomId: null,

            // If we're trying to just view a user ID (i.e. /user URL), this is it
            viewUserId: null,

            collapse_lhs: false,
            collapse_rhs: false,
            ready: false,
            width: 10000,
            leftOpacity: 1.0,
            middleOpacity: 1.0,
            rightOpacity: 1.0,

            version: null,
            newVersion: null,
            hasNewVersion: false,
            newVersionReleaseNotes: null,
            checkingForUpdate: null,

            // Parameters used in the registration dance with the IS
            register_client_secret: null,
            register_session_id: null,
            register_hs_url: null,
            register_is_url: null,
            register_id_sid: null,
        };
        return s;
    },

    getDefaultProps: function() {
        return {
            realQueryParams: {},
            startingFragmentQueryParams: {},
            config: {},
            onTokenLoginCompleted: () => {},
        };
    },

    getCurrentHsUrl: function() {
        if (this.state.register_hs_url) {
            return this.state.register_hs_url;
        } else if (MatrixClientPeg.get()) {
            return MatrixClientPeg.get().getHomeserverUrl();
        } else if (window.localStorage && window.localStorage.getItem("mx_hs_url")) {
            return window.localStorage.getItem("mx_hs_url");
        } else {
            return this.getDefaultHsUrl();
        }
    },

    getDefaultHsUrl() {
        return this.props.config.default_hs_url || "https://matrix.org";
    },

    getFallbackHsUrl: function() {
        return this.props.config.fallback_hs_url;
    },

    getCurrentIsUrl: function() {
        if (this.state.register_is_url) {
            return this.state.register_is_url;
        } else if (MatrixClientPeg.get()) {
            return MatrixClientPeg.get().getIdentityServerUrl();
        } else if (window.localStorage && window.localStorage.getItem("mx_is_url")) {
            return window.localStorage.getItem("mx_is_url");
        } else {
            return this.getDefaultIsUrl();
        }
    },

    getDefaultIsUrl() {
        return this.props.config.default_is_url || "https://vector.im";
    },

    getDefaultFederate() {
        return this.props.config.default_federate && true;
    },

    componentWillMount: function() {
        SdkConfig.put(this.props.config);

        this._roomViewStoreToken = RoomViewStore.addListener(this._onRoomViewStoreUpdated);
        this._onRoomViewStoreUpdated();

        if (!UserSettingsStore.getLocalSetting('analyticsOptOut', false)) Analytics.enable();

        // Used by _viewRoom before getting state from sync
        this.firstSyncComplete = false;
        this.firstSyncPromise = Promise.defer();

        if (this.props.config.sync_timeline_limit) {
            MatrixClientPeg.opts.initialSyncLimit = this.props.config.sync_timeline_limit;
        }

        // To enable things like riot.im/geektime in a nicer way than rewriting the URL
        // and appending a team token query parameter, use the first path segment to
        // indicate a team, with "public" team tokens stored in the config teamTokenMap.
        let routedTeamToken = null;
        if (this.props.config.teamTokenMap) {
            const teamName = window.location.pathname.split('/')[1];
            if (teamName && this.props.config.teamTokenMap.hasOwnProperty(teamName)) {
                routedTeamToken = this.props.config.teamTokenMap[teamName];
            }
        }

        // Persist the team token across refreshes using sessionStorage. A new window or
        // tab will not persist sessionStorage, but refreshes will.
        if (this.props.startingFragmentQueryParams.team_token) {
            window.sessionStorage.setItem(
                'mx_team_token',
                this.props.startingFragmentQueryParams.team_token,
            );
        }

        // Use the locally-stored team token first, then as a fall-back, check to see if
        // a referral link was used, which will contain a query parameter `team_token`.
        this._teamToken = routedTeamToken ||
            window.localStorage.getItem('mx_team_token') ||
            window.sessionStorage.getItem('mx_team_token');

        // Some users have ended up with "undefined" as their local storage team token,
        // treat that as undefined.
        if (this._teamToken === "undefined") {
            this._teamToken = undefined;
        }

        if (this._teamToken) {
            console.info(`Team token set to ${this._teamToken}`);
        }

        // Set a default HS with query param `hs_url`
        const paramHs = this.props.startingFragmentQueryParams.hs_url;
        if (paramHs) {
            console.log('Setting register_hs_url ', paramHs);
            this.setState({
                register_hs_url: paramHs,
            });
        }
    },

    componentDidMount: function() {
        this.dispatcherRef = dis.register(this.onAction);
        UDEHandler.startListening();

        this.focusComposer = false;

        // this can technically be done anywhere but doing this here keeps all
        // the routing url path logic together.
        if (this.onAliasClick) {
            linkifyMatrix.onAliasClick = this.onAliasClick;
        }
        if (this.onUserClick) {
            linkifyMatrix.onUserClick = this.onUserClick;
        }
        if (this.onGroupClick) {
            linkifyMatrix.onGroupClick = this.onGroupClick;
        }

        window.addEventListener('resize', this.handleResize);
        this.handleResize();

        const teamServerConfig = this.props.config.teamServerConfig || {};
        Lifecycle.initRtsClient(teamServerConfig.teamServerURL);

        // the first thing to do is to try the token params in the query-string
        Lifecycle.attemptTokenLogin(this.props.realQueryParams).then((loggedIn) => {
            if(loggedIn) {
                this.props.onTokenLoginCompleted();

                // don't do anything else until the page reloads - just stay in
                // the 'loading' state.
                return;
            }

            // if the user has followed a login or register link, don't reanimate
            // the old creds, but rather go straight to the relevant page
            const firstScreen = this.state.screenAfterLogin ?
                this.state.screenAfterLogin.screen : null;

            if (firstScreen === 'login' ||
                    firstScreen === 'register' ||
                    firstScreen === 'forgot_password') {
                this.setState({loading: false});
                this._showScreenAfterLogin();
                return;
            }

            // the extra Promise.resolve() ensures that synchronous exceptions hit the same codepath as
            // asynchronous ones.
            return Promise.resolve().then(() => {
                return Lifecycle.loadSession({
                    fragmentQueryParams: this.props.startingFragmentQueryParams,
                    enableGuest: this.props.enableGuest,
                    guestHsUrl: this.getCurrentHsUrl(),
                    guestIsUrl: this.getCurrentIsUrl(),
                    defaultDeviceDisplayName: this.props.defaultDeviceDisplayName,
                });
            }).catch((e) => {
                console.error(`Error attempting to load session: ${e}`);
                return false;
            }).then((loadedSession) => {
                if (!loadedSession) {
                    // fall back to showing the login screen
                    dis.dispatch({action: "start_login"});
                }
            });
        }).done();
    },

    componentWillUnmount: function() {
        Lifecycle.stopMatrixClient();
        dis.unregister(this.dispatcherRef);
        UDEHandler.stopListening();
        window.removeEventListener("focus", this.onFocus);
        window.removeEventListener('resize', this.handleResize);
        this._roomViewStoreToken.remove();
    },

    componentDidUpdate: function() {
        if (this.focusComposer) {
            dis.dispatch({action: 'focus_composer'});
            this.focusComposer = false;
        }
    },

    setStateForNewView: function(state) {
        if (state.view === undefined) {
            throw new Error("setStateForNewView with no view!");
        }
        const newState = {
            viewUserId: null,
       };
       Object.assign(newState, state);
       this.setState(newState);
    },

    onAction: function(payload) {
        // console.log(`MatrixClientPeg.onAction: ${payload.action}`);
        const ErrorDialog = sdk.getComponent("dialogs.ErrorDialog");
        const QuestionDialog = sdk.getComponent("dialogs.QuestionDialog");

        switch (payload.action) {
            case 'logout':
                Lifecycle.logout();
                break;
            case 'start_registration':
                this._startRegistration(payload.params || {});
                break;
            case 'start_login':
                this.setStateForNewView({
                    view: VIEWS.LOGIN,
                });
                this.notifyNewScreen('login');
                break;
            case 'start_post_registration':
                this.setState({
                    view: VIEWS.POST_REGISTRATION,
                });
                break;
            case 'start_password_recovery':
                this.setStateForNewView({
                    view: VIEWS.FORGOT_PASSWORD,
                });
                this.notifyNewScreen('forgot_password');
                break;
            case 'start_chat':
                createRoom({
                    dmUserId: payload.user_id,
                });
                break;
            case 'leave_room':
                this._leaveRoom(payload.room_id);
                break;
            case 'reject_invite':
                Modal.createDialog(QuestionDialog, {
                    title: _t('Reject invitation'),
                    description: _t('Are you sure you want to reject the invitation?'),
                    onFinished: (confirm) => {
                        if (confirm) {
                            // FIXME: controller shouldn't be loading a view :(
                            const Loader = sdk.getComponent("elements.Spinner");
                            const modal = Modal.createDialog(Loader, null, 'mx_Dialog_spinner');

                            MatrixClientPeg.get().leave(payload.room_id).done(() => {
                                modal.close();
                                if (this.state.currentRoomId === payload.room_id) {
                                    dis.dispatch({action: 'view_next_room'});
                                }
                            }, (err) => {
                                modal.close();
                                Modal.createDialog(ErrorDialog, {
                                    title: _t('Failed to reject invitation'),
                                    description: err.toString(),
                                });
                            });
                        }
                    },
                });
                break;
            case 'view_user':
                // FIXME: ugly hack to expand the RightPanel and then re-dispatch.
                if (this.state.collapse_rhs) {
                    setTimeout(()=>{
                        dis.dispatch({
                            action: 'show_right_panel',
                        });
                        dis.dispatch({
                            action: 'view_user',
                            member: payload.member,
                        });
                    }, 0);
                }
                break;
            case 'view_room':
                // Takes either a room ID or room alias: if switching to a room the client is already
                // known to be in (eg. user clicks on a room in the recents panel), supply the ID
                // If the user is clicking on a room in the context of the alias being presented
                // to them, supply the room alias. If both are supplied, the room ID will be ignored.
                this._viewRoom(payload);
                break;
            case 'view_prev_room':
                this._viewNextRoom(-1);
                break;
            case 'view_next_room':
                this._viewNextRoom(1);
                break;
            case 'view_indexed_room':
                this._viewIndexedRoom(payload.roomIndex);
                break;
            case 'view_user_settings':
                if (MatrixClientPeg.get().isGuest()) {
                    dis.dispatch({
                        action: 'do_after_sync_prepared',
                        deferred_action: {
                            action: 'view_user_settings',
                        },
                    });
                    dis.dispatch({action: 'view_set_mxid'});
                    break;
                }
                this._setPage(PageTypes.UserSettings);
                this.notifyNewScreen('settings');
                break;
            case 'view_create_room':
<<<<<<< HEAD
                //this._setPage(PageTypes.CreateRoom);
                //this.notifyNewScreen('new');

                var TextInputWithCheckboxDialog = sdk.getComponent("dialogs.TextInputWithCheckboxDialog");
                Modal.createDialog(TextInputWithCheckboxDialog, {
                    title: "Create Room",
                    description: "Room name (optional)",
                    button: "Create Room",
                    check: this.getDefaultFederate(),
                    checkLabel: "Federate room in domain " + MatrixClientPeg.get().getDomain(),
                    onFinished: (should_create, name, isFederate) => {
                        if (should_create) {
                            const createOpts = {};
                            if (name) createOpts.name = name;
                            if (isFederate) {
                                createOpts.creation_content = {"m.federate": isFederate}
                            }
                            createRoom({createOpts}).done();
                        }
                    }
                });
=======
                this._createRoom();
>>>>>>> 9010f96e
                break;
            case 'view_room_directory':
                this._setPage(PageTypes.RoomDirectory);
                this.notifyNewScreen('directory');
                break;
            case 'view_my_groups':
                this._setPage(PageTypes.MyGroups);
                this.notifyNewScreen('groups');
                break;
            case 'view_group':
                {
                    const groupId = payload.group_id;
                    this.setState({currentGroupId: groupId});
                    this._setPage(PageTypes.GroupView);
                    this.notifyNewScreen('group/' + groupId);
                }
                break;
            case 'view_home_page':
                this._setPage(PageTypes.HomePage);
                this.notifyNewScreen('home');
                break;
            case 'view_set_mxid':
                this._setMxId(payload);
                break;
            case 'view_start_chat_or_reuse':
                this._chatCreateOrReuse(payload.user_id, payload.go_home_on_cancel);
                break;
            case 'view_create_chat':
                this._createChat();
                break;
            case 'view_invite':
                this._invite(payload.roomId);
                break;
            case 'notifier_enabled':
                this.forceUpdate();
                break;
            case 'hide_left_panel':
                this.setState({
                    collapse_lhs: true,
                });
                break;
            case 'show_left_panel':
                this.setState({
                    collapse_lhs: false,
                });
                break;
            case 'hide_right_panel':
                this.setState({
                    collapse_rhs: true,
                });
                break;
            case 'show_right_panel':
                this.setState({
                    collapse_rhs: false,
                });
                break;
            case 'ui_opacity': {
                const sideDefault = payload.sideOpacity >= 0.0 ? payload.sideOpacity : 1.0;
                this.setState({
                    leftOpacity: payload.leftOpacity >= 0.0 ? payload.leftOpacity : sideDefault,
                    middleOpacity: payload.middleOpacity || 1.0,
                    rightOpacity: payload.rightOpacity >= 0.0 ? payload.rightOpacity : sideDefault,
                });
                break; }
            case 'set_theme':
                this._onSetTheme(payload.value);
                break;
            case 'on_logging_in':
                // We are now logging in, so set the state to reflect that
                // NB. This does not touch 'ready' since if our dispatches
                // are delayed, the sync could already have completed
                this.setStateForNewView({
                    view: VIEWS.LOGGING_IN,
                });
                break;
            case 'on_logged_in':
                this._onLoggedIn(payload.teamToken);
                break;
            case 'on_logged_out':
                this._onLoggedOut();
                break;
            case 'will_start_client':
                this.setState({ready: false}, () => {
                    // if the client is about to start, we are, by definition, not ready.
                    // Set ready to false now, then it'll be set to true when the sync
                    // listener we set below fires.
                    this._onWillStartClient();
                });
                break;
            case 'new_version':
                this.onVersion(
                    payload.currentVersion, payload.newVersion,
                    payload.releaseNotes,
                );
                break;
            case 'check_updates':
                this.setState({ checkingForUpdate: payload.value });
                break;
            case 'send_event':
                this.onSendEvent(payload.room_id, payload.event);
                break;
        }
    },

    _onRoomViewStoreUpdated: function() {
        this.setState({ currentRoomId: RoomViewStore.getRoomId() });
    },

    _setPage: function(pageType) {
        this.setState({
            page_type: pageType,
        });
    },

    _startRegistration: function(params) {
        this.setStateForNewView({
            view: VIEWS.REGISTER,
            // these params may be undefined, but if they are,
            // unset them from our state: we don't want to
            // resume a previous registration session if the
            // user just clicked 'register'
            register_client_secret: params.client_secret,
            register_session_id: params.session_id,
            register_hs_url: params.hs_url,
            register_is_url: params.is_url,
            register_id_sid: params.sid,
        });
        this.notifyNewScreen('register');
    },

    // TODO: Move to RoomViewStore
    _viewNextRoom: function(roomIndexDelta) {
        const allRooms = RoomListSorter.mostRecentActivityFirst(
            MatrixClientPeg.get().getRooms(),
        );
        // If there are 0 rooms or 1 room, view the home page because otherwise
        // if there are 0, we end up trying to index into an empty array, and
        // if there is 1, we end up viewing the same room.
        if (allRooms.length < 2) {
            dis.dispatch({
                action: 'view_home_page',
            });
            return;
        }
        let roomIndex = -1;
        for (let i = 0; i < allRooms.length; ++i) {
            if (allRooms[i].roomId == this.state.currentRoomId) {
                roomIndex = i;
                break;
            }
        }
        roomIndex = (roomIndex + roomIndexDelta) % allRooms.length;
        if (roomIndex < 0) roomIndex = allRooms.length - 1;
        dis.dispatch({
            action: 'view_room',
            room_id: allRooms[roomIndex].roomId,
        });
    },

    // TODO: Move to RoomViewStore
    _viewIndexedRoom: function(roomIndex) {
        const allRooms = RoomListSorter.mostRecentActivityFirst(
            MatrixClientPeg.get().getRooms(),
        );
        if (allRooms[roomIndex]) {
            dis.dispatch({
                action: 'view_room',
                room_id: allRooms[roomIndex].roomId,
            });
        }
    },

    // switch view to the given room
    //
    // @param {Object} roomInfo Object containing data about the room to be joined
    // @param {string=} roomInfo.room_id ID of the room to join. One of room_id or room_alias must be given.
    // @param {string=} roomInfo.room_alias Alias of the room to join. One of room_id or room_alias must be given.
    // @param {boolean=} roomInfo.auto_join If true, automatically attempt to join the room if not already a member.
    // @param {boolean=} roomInfo.show_settings Makes RoomView show the room settings dialog.
    // @param {string=} roomInfo.event_id ID of the event in this room to show: this will cause a switch to the
    //                                    context of that particular event.
    // @param {boolean=} roomInfo.highlighted If true, add event_id to the hash of the URL
    //                                        and alter the EventTile to appear highlighted.
    // @param {Object=} roomInfo.third_party_invite Object containing data about the third party
    //                                    we received to join the room, if any.
    // @param {string=} roomInfo.third_party_invite.inviteSignUrl 3pid invite sign URL
    // @param {string=} roomInfo.third_party_invite.invitedEmail The email address the invite was sent to
    // @param {Object=} roomInfo.oob_data Object of additional data about the room
    //                               that has been passed out-of-band (eg.
    //                               room name and avatar from an invite email)
    _viewRoom: function(roomInfo) {
        this.focusComposer = true;

        const newState = {
            page_type: PageTypes.RoomView,
            thirdPartyInvite: roomInfo.third_party_invite,
            roomOobData: roomInfo.oob_data,
            autoJoin: roomInfo.auto_join,
        };

        if (roomInfo.room_alias) {
            console.log(
                `Switching to room alias ${roomInfo.room_alias} at event ` +
                roomInfo.event_id,
            );
        } else {
            console.log(`Switching to room id ${roomInfo.room_id} at event ` +
                roomInfo.event_id,
            );
        }

        // Wait for the first sync to complete so that if a room does have an alias,
        // it would have been retrieved.
        let waitFor = Promise.resolve(null);
        if (!this.firstSyncComplete) {
            if (!this.firstSyncPromise) {
                console.warn('Cannot view a room before first sync. room_id:', roomInfo.room_id);
                return;
            }
            waitFor = this.firstSyncPromise.promise;
        }

        waitFor.done(() => {
            let presentedId = roomInfo.room_alias || roomInfo.room_id;
            const room = MatrixClientPeg.get().getRoom(roomInfo.room_id);
            if (room) {
                const theAlias = Rooms.getDisplayAliasForRoom(room);
                if (theAlias) presentedId = theAlias;

                // Store this as the ID of the last room accessed. This is so that we can
                // persist which room is being stored across refreshes and browser quits.
                if (localStorage) {
                    localStorage.setItem('mx_last_room_id', room.roomId);
                }
            }

            if (roomInfo.event_id && roomInfo.highlighted) {
                presentedId += "/" + roomInfo.event_id;
            }
            this.notifyNewScreen('room/' + presentedId);
            newState.ready = true;
            this.setState(newState);
        });
    },

    _setMxId: function(payload) {
        const SetMxIdDialog = sdk.getComponent('views.dialogs.SetMxIdDialog');
        const close = Modal.createDialog(SetMxIdDialog, {
            homeserverUrl: MatrixClientPeg.get().getHomeserverUrl(),
            onFinished: (submitted, credentials) => {
                if (!submitted) {
                    dis.dispatch({
                        action: 'cancel_after_sync_prepared',
                    });
                    if (payload.go_home_on_cancel) {
                        dis.dispatch({
                            action: 'view_home_page',
                        });
                    }
                    return;
                }
                this.onRegistered(credentials);
            },
            onDifferentServerClicked: (ev) => {
                dis.dispatch({action: 'start_registration'});
                close();
            },
            onLoginClick: (ev) => {
                dis.dispatch({action: 'start_login'});
                close();
            },
        }).close;
    },

    _createChat: function() {
        if (MatrixClientPeg.get().isGuest()) {
            dis.dispatch({
                action: 'do_after_sync_prepared',
                deferred_action: {
                    action: 'view_create_chat',
                },
            });
            dis.dispatch({action: 'view_set_mxid'});
            return;
        }
        const ChatInviteDialog = sdk.getComponent("dialogs.ChatInviteDialog");
        Modal.createDialog(ChatInviteDialog, {
            title: _t('Start a chat'),
            description: _t("Who would you like to communicate with?"),
            placeholder: _t("Email, name or matrix ID"),
            button: _t("Start Chat"),
        });
    },

    _createRoom: function() {
        if (MatrixClientPeg.get().isGuest()) {
            dis.dispatch({
                action: 'do_after_sync_prepared',
                deferred_action: {
                    action: 'view_create_room',
                },
            });
            dis.dispatch({action: 'view_set_mxid'});
            return;
        }
        const TextInputDialog = sdk.getComponent("dialogs.TextInputDialog");
        Modal.createDialog(TextInputDialog, {
            title: _t('Create Room'),
            description: _t('Room name (optional)'),
            button: _t('Create Room'),
            onFinished: (shouldCreate, name) => {
                if (shouldCreate) {
                    const createOpts = {};
                    if (name) createOpts.name = name;
                    createRoom({createOpts}).done();
                }
            },
        });
    },

    _chatCreateOrReuse: function(userId, goHomeOnCancel) {
        if (goHomeOnCancel === undefined) goHomeOnCancel = true;

        const ChatCreateOrReuseDialog = sdk.getComponent(
            'views.dialogs.ChatCreateOrReuseDialog',
        );
        // Use a deferred action to reshow the dialog once the user has registered
        if (MatrixClientPeg.get().isGuest()) {
            // No point in making 2 DMs with welcome bot. This assumes view_set_mxid will
            // result in a new DM with the welcome user.
            if (userId !== this.props.config.welcomeUserId) {
                dis.dispatch({
                    action: 'do_after_sync_prepared',
                    deferred_action: {
                        action: 'view_start_chat_or_reuse',
                        user_id: userId,
                    },
                });
            }
            dis.dispatch({
                action: 'view_set_mxid',
                // If the set_mxid dialog is cancelled, view /home because if the browser
                // was pointing at /user/@someone:domain?action=chat, the URL needs to be
                // reset so that they can revisit /user/.. // (and trigger
                // `_chatCreateOrReuse` again)
                go_home_on_cancel: true,
            });
            return;
        }

        const close = Modal.createDialog(ChatCreateOrReuseDialog, {
            userId: userId,
            onFinished: (success) => {
                if (!success && goHomeOnCancel) {
                    // Dialog cancelled, default to home
                    dis.dispatch({ action: 'view_home_page' });
                }
            },
            onNewDMClick: () => {
                dis.dispatch({
                    action: 'start_chat',
                    user_id: userId,
                });
                // Close the dialog, indicate success (calls onFinished(true))
                close(true);
            },
            onExistingRoomSelected: (roomId) => {
                dis.dispatch({
                    action: 'view_room',
                    room_id: roomId,
                });
                close(true);
            },
        }).close;
    },

    _invite: function(roomId) {
        const ChatInviteDialog = sdk.getComponent("dialogs.ChatInviteDialog");
        Modal.createDialog(ChatInviteDialog, {
            title: _t('Invite new room members'),
            description: _t('Who would you like to add to this room?'),
            button: _t('Send Invites'),
            placeholder: _t("Email, name or matrix ID"),
            roomId: roomId,
        });
    },

    _leaveRoom: function(roomId) {
        const QuestionDialog = sdk.getComponent("dialogs.QuestionDialog");
        const ErrorDialog = sdk.getComponent("dialogs.ErrorDialog");

        const roomToLeave = MatrixClientPeg.get().getRoom(roomId);
        Modal.createDialog(QuestionDialog, {
            title: _t("Leave room"),
            description: (
                <span>
                {_t("Are you sure you want to leave the room '%(roomName)s'?", {roomName: roomToLeave.name})}
                </span>
            ),
            onFinished: (shouldLeave) => {
                if (shouldLeave) {
                    const d = MatrixClientPeg.get().leave(roomId);

                    // FIXME: controller shouldn't be loading a view :(
                    const Loader = sdk.getComponent("elements.Spinner");
                    const modal = Modal.createDialog(Loader, null, 'mx_Dialog_spinner');

                    d.then(() => {
                        modal.close();
                        if (this.state.currentRoomId === roomId) {
                            dis.dispatch({action: 'view_next_room'});
                        }
                    }, (err) => {
                        modal.close();
                        console.error("Failed to leave room " + roomId + " " + err);
                        Modal.createDialog(ErrorDialog, {
                            title: _t("Failed to leave room"),
                            description: (err && err.message ? err.message :
                                _t("Server may be unavailable, overloaded, or you hit a bug.")),
                        });
                    });
                }
            },
        });
    },

    /**
     * Called whenever someone changes the theme
     *
     * @param {string} theme new theme
     */
    _onSetTheme: function(theme) {
        if (!theme) {
            theme = 'light';
        }

        // look for the stylesheet elements.
        // styleElements is a map from style name to HTMLLinkElement.
        const styleElements = Object.create(null);
        let a;
        for (let i = 0; (a = document.getElementsByTagName("link")[i]); i++) {
            const href = a.getAttribute("href");
            // shouldn't we be using the 'title' tag rather than the href?
            const match = href.match(/^bundles\/.*\/theme-(.*)\.css$/);
            if (match) {
                styleElements[match[1]] = a;
            }
        }

        if (!(theme in styleElements)) {
            throw new Error("Unknown theme " + theme);
        }

        // disable all of them first, then enable the one we want. Chrome only
        // bothers to do an update on a true->false transition, so this ensures
        // that we get exactly one update, at the right time.

        Object.values(styleElements).forEach((a) => {
            a.disabled = true;
        });
        styleElements[theme].disabled = false;

        if (theme === 'dark') {
            // abuse the tinter to change all the SVG's #fff to #2d2d2d
            // XXX: obviously this shouldn't be hardcoded here.
            Tinter.tintSvgWhite('#2d2d2d');
        } else {
            Tinter.tintSvgWhite('#ffffff');
        }
    },

    /**
     * Called when a new logged in session has started
     *
     * @param {string} teamToken
     */
    _onLoggedIn: function(teamToken) {
        this.setState({
            view: VIEWS.LOGGED_IN,
        });

        if (teamToken) {
            // A team member has logged in, not a guest
            this._teamToken = teamToken;
            dis.dispatch({action: 'view_home_page'});
        } else if (this._is_registered) {
            this._is_registered = false;

            // Set the display name = user ID localpart
            MatrixClientPeg.get().setDisplayName(
                MatrixClientPeg.get().getUserIdLocalpart(),
            );

            if (this.props.config.welcomeUserId && getCurrentLanguage().startsWith("en")) {
                createRoom({
                    dmUserId: this.props.config.welcomeUserId,
                    // Only view the welcome user if we're NOT looking at a room
                    andView: !this.state.currentRoomId,
                });
                return;
            }
            // The user has just logged in after registering
            dis.dispatch({action: 'view_home_page'});
        } else {
            this._showScreenAfterLogin();
        }
    },

    _showScreenAfterLogin: function() {
        // If screenAfterLogin is set, use that, then null it so that a second login will
        // result in view_home_page, _user_settings or _room_directory
        if (this.state.screenAfterLogin && this.state.screenAfterLogin.screen) {
            this.showScreen(
                this.state.screenAfterLogin.screen,
                this.state.screenAfterLogin.params,
            );
            // XXX: is this necessary? `showScreen` should do it for us.
            this.notifyNewScreen(this.state.screenAfterLogin.screen);
            this.setState({screenAfterLogin: null});
        } else if (localStorage && localStorage.getItem('mx_last_room_id')) {
            // Before defaulting to directory, show the last viewed room
            dis.dispatch({
                action: 'view_room',
                room_id: localStorage.getItem('mx_last_room_id'),
            });
        } else {
            dis.dispatch({action: 'view_home_page'});
        }
    },

    /**
     * Called when the session is logged out
     */
    _onLoggedOut: function() {
        this.notifyNewScreen('login');
        this.setStateForNewView({
            view: VIEWS.LOGIN,
            ready: false,
            collapse_lhs: false,
            collapse_rhs: false,
            currentRoomId: null,
            page_type: PageTypes.RoomDirectory,
        });
        this._teamToken = null;
        this._setPageSubtitle();
    },

    /**
     * Called just before the matrix client is started
     * (useful for setting listeners)
     */
    _onWillStartClient() {
        const self = this;

        // reset the 'have completed first sync' flag,
        // since we're about to start the client and therefore about
        // to do the first sync
        this.firstSyncComplete = false;
        this.firstSyncPromise = Promise.defer();
        const cli = MatrixClientPeg.get();

        // Allow the JS SDK to reap timeline events. This reduces the amount of
        // memory consumed as the JS SDK stores multiple distinct copies of room
        // state (each of which can be 10s of MBs) for each DISJOINT timeline. This is
        // particularly noticeable when there are lots of 'limited' /sync responses
        // such as when laptops unsleep.
        // https://github.com/vector-im/riot-web/issues/3307#issuecomment-282895568
        cli.setCanResetTimelineCallback(function(roomId) {
            console.log("Request to reset timeline in room ", roomId, " viewing:", self.state.currentRoomId);
            if (roomId !== self.state.currentRoomId) {
                // It is safe to remove events from rooms we are not viewing.
                return true;
            }
            // We are viewing the room which we want to reset. It is only safe to do
            // this if we are not scrolled up in the view. To find out, delegate to
            // the timeline panel. If the timeline panel doesn't exist, then we assume
            // it is safe to reset the timeline.
            if (!self.refs.loggedInView) {
                return true;
            }
            return self.refs.loggedInView.canResetTimelineInRoom(roomId);
        });

        cli.on('sync', function(state, prevState) {
            // LifecycleStore and others cannot directly subscribe to matrix client for
            // events because flux only allows store state changes during flux dispatches.
            // So dispatch directly from here. Ideally we'd use a SyncStateStore that
            // would do this dispatch and expose the sync state itself (by listening to
            // its own dispatch).
            dis.dispatch({action: 'sync_state', prevState, state});
            self.updateStatusIndicator(state, prevState);
            if (state === "SYNCING" && prevState === "SYNCING") {
                return;
            }
            console.log("MatrixClient sync state => %s", state);
            if (state !== "PREPARED") { return; }

            self.firstSyncComplete = true;
            self.firstSyncPromise.resolve();

            dis.dispatch({action: 'focus_composer'});
            self.setState({ready: true});
        });
        cli.on('Call.incoming', function(call) {
            dis.dispatch({
                action: 'incoming_call',
                call: call,
            });
        });
        cli.on('Session.logged_out', function(call) {
            const ErrorDialog = sdk.getComponent("dialogs.ErrorDialog");
            Modal.createDialog(ErrorDialog, {
                title: _t('Signed Out'),
                description: _t('For security, this session has been signed out. Please sign in again.'),
            });
            dis.dispatch({
                action: 'logout',
            });
        });
        cli.on("accountData", function(ev) {
            if (ev.getType() === 'im.vector.web.settings') {
                if (ev.getContent() && ev.getContent().theme) {
                    dis.dispatch({
                        action: 'set_theme',
                        value: ev.getContent().theme,
                    });
                }
            }
        });

        const krh = new KeyRequestHandler(cli);
        cli.on("crypto.roomKeyRequest", (req) => {
            krh.handleKeyRequest(req);
        });
        cli.on("crypto.roomKeyRequestCancellation", (req) => {
            krh.handleKeyRequestCancellation(req);
        });
    },

    showScreen: function(screen, params) {
        if (screen == 'register') {
            dis.dispatch({
                action: 'start_registration',
                params: params,
            });
        } else if (screen == 'login') {
            dis.dispatch({
                action: 'start_login',
                params: params,
            });
        } else if (screen == 'forgot_password') {
            dis.dispatch({
                action: 'start_password_recovery',
                params: params,
            });
        } else if (screen == 'new') {
            dis.dispatch({
                action: 'view_create_room',
            });
        } else if (screen == 'settings') {
            dis.dispatch({
                action: 'view_user_settings',
            });
        } else if (screen == 'home') {
            dis.dispatch({
                action: 'view_home_page',
            });
        } else if (screen == 'start') {
            this.showScreen('home');
            dis.dispatch({
                action: 'view_set_mxid',
            });
        } else if (screen == 'directory') {
            dis.dispatch({
                action: 'view_room_directory',
            });
        } else if (screen == 'groups') {
            dis.dispatch({
                action: 'view_my_groups',
            });
        } else if (screen == 'post_registration') {
            dis.dispatch({
                action: 'start_post_registration',
            });
        } else if (screen.indexOf('room/') == 0) {
            const segments = screen.substring(5).split('/');
            const roomString = segments[0];
            const eventId = segments[1]; // undefined if no event id given

            // FIXME: sort_out caseConsistency
            const thirdPartyInvite = {
                inviteSignUrl: params.signurl,
                invitedEmail: params.email,
            };
            const oobData = {
                name: params.room_name,
                avatarUrl: params.room_avatar_url,
                inviterName: params.inviter_name,
            };

            const payload = {
                action: 'view_room',
                event_id: eventId,
                // If an event ID is given in the URL hash, notify RoomViewStore to mark
                // it as highlighted, which will propagate to RoomView and highlight the
                // associated EventTile.
                highlighted: Boolean(eventId),
                third_party_invite: thirdPartyInvite,
                oob_data: oobData,
            };
            if (roomString[0] == '#') {
                payload.room_alias = roomString;
            } else {
                payload.room_id = roomString;
            }

            // we can't view a room unless we're logged in
            // (a guest account is fine)
            if (this.state.view === VIEWS.LOGGED_IN) {
                dis.dispatch(payload);
            }
        } else if (screen.indexOf('user/') == 0) {
            const userId = screen.substring(5);

            if (params.action === 'chat') {
                this._chatCreateOrReuse(userId);
                return;
            }

            this.setState({ viewUserId: userId });
            this._setPage(PageTypes.UserView);
            this.notifyNewScreen('user/' + userId);
            const member = new Matrix.RoomMember(null, userId);
            if (member) {
                dis.dispatch({
                    action: 'view_user',
                    member: member,
                });
            }
        } else if (screen.indexOf('group/') == 0) {
            const groupId = screen.substring(6);

            // TODO: Check valid group ID

            dis.dispatch({
                action: 'view_group',
                group_id: groupId,
            });
        } else {
            console.info("Ignoring showScreen for '%s'", screen);
        }
    },

    notifyNewScreen: function(screen) {
        if (this.props.onNewScreen) {
            this.props.onNewScreen(screen);
        }
        Analytics.trackPageChange();
    },

    onAliasClick: function(event, alias) {
        event.preventDefault();
        dis.dispatch({action: 'view_room', room_alias: alias});
    },

    onUserClick: function(event, userId) {
        event.preventDefault();

        const member = new Matrix.RoomMember(null, userId);
        if (!member) { return; }
        dis.dispatch({
            action: 'view_user',
            member: member,
        });
    },

    onGroupClick: function(event, groupId) {
        event.preventDefault();
        dis.dispatch({action: 'view_group', group_id: groupId});
    },

    onLogoutClick: function(event) {
        dis.dispatch({
            action: 'logout',
        });
        event.stopPropagation();
        event.preventDefault();
    },

    handleResize: function(e) {
        const hideLhsThreshold = 1000;
        const showLhsThreshold = 1000;
        const hideRhsThreshold = 820;
        const showRhsThreshold = 820;

        if (this.state.width > hideLhsThreshold && window.innerWidth <= hideLhsThreshold) {
            dis.dispatch({ action: 'hide_left_panel' });
        }
        if (this.state.width <= showLhsThreshold && window.innerWidth > showLhsThreshold) {
            dis.dispatch({ action: 'show_left_panel' });
        }
        if (this.state.width > hideRhsThreshold && window.innerWidth <= hideRhsThreshold) {
            dis.dispatch({ action: 'hide_right_panel' });
        }
        if (this.state.width <= showRhsThreshold && window.innerWidth > showRhsThreshold) {
            dis.dispatch({ action: 'show_right_panel' });
        }

        this.setState({width: window.innerWidth});
    },

    onRoomCreated: function(roomId) {
        dis.dispatch({
            action: "view_room",
            room_id: roomId,
        });
    },

    onRegisterClick: function() {
        this.showScreen("register");
    },

    onLoginClick: function() {
        this.showScreen("login");
    },

    onForgotPasswordClick: function() {
        this.showScreen("forgot_password");
    },

    onReturnToAppClick: function() {
        // treat it the same as if the user had completed the login
        this._onLoggedIn(null);
    },

    // returns a promise which resolves to the new MatrixClient
    onRegistered: function(credentials, teamToken) {
        // XXX: These both should be in state or ideally store(s) because we risk not
        //      rendering the most up-to-date view of state otherwise.
        // teamToken may not be truthy
        this._teamToken = teamToken;
        this._is_registered = true;
        return Lifecycle.setLoggedIn(credentials);
    },

    onFinishPostRegistration: function() {
        // Don't confuse this with "PageType" which is the middle window to show
        this.setState({
            view: VIEWS.LOGGED_IN,
        });
        this.showScreen("settings");
    },

    onVersion: function(current, latest, releaseNotes) {
        this.setState({
            version: current,
            newVersion: latest,
            hasNewVersion: current !== latest,
            newVersionReleaseNotes: releaseNotes,
            checkingForUpdate: null,
        });
    },

    onSendEvent: function(roomId, event) {
        const cli = MatrixClientPeg.get();
        if (!cli) {
            dis.dispatch({action: 'message_send_failed'});
            return;
        }

        cli.sendEvent(roomId, event.getType(), event.getContent()).done(() => {
            dis.dispatch({action: 'message_sent'});
        }, (err) => {
            if (err.name === 'UnknownDeviceError') {
                dis.dispatch({
                    action: 'unknown_device_error',
                    err: err,
                    room: cli.getRoom(roomId),
                });
            }
            dis.dispatch({action: 'message_send_failed'});
        });
    },

    _setPageSubtitle: function(subtitle='') {
        document.title = `Riot ${subtitle}`;
    },

    updateStatusIndicator: function(state, prevState) {
        let notifCount = 0;

        const rooms = MatrixClientPeg.get().getRooms();
        for (let i = 0; i < rooms.length; ++i) {
            if (rooms[i].hasMembershipState(MatrixClientPeg.get().credentials.userId, 'invite')) {
                notifCount++;
            } else if (rooms[i].getUnreadNotificationCount()) {
                // if we were summing unread notifs:
                // notifCount += rooms[i].getUnreadNotificationCount();
                // instead, we just count the number of rooms with notifs.
                notifCount++;
            }
        }

        if (PlatformPeg.get()) {
            PlatformPeg.get().setErrorStatus(state === 'ERROR');
            PlatformPeg.get().setNotificationCount(notifCount);
        }

        let subtitle = '';
        if (state === "ERROR") {
            subtitle += `[${_t("Offline")}] `;
        }
        if (notifCount > 0) {
            subtitle += `[${notifCount}]`;
        }

        this._setPageSubtitle(subtitle);
    },

    onUserSettingsClose: function() {
        // XXX: use browser history instead to find the previous room?
        // or maintain a this.state.pageHistory in _setPage()?
        if (this.state.currentRoomId) {
            dis.dispatch({
                action: 'view_room',
                room_id: this.state.currentRoomId,
            });
        } else {
            dis.dispatch({
                action: 'view_home_page',
            });
        }
    },

    _makeRegistrationUrl: function(params) {
        if (this.props.startingFragmentQueryParams.referrer) {
            params.referrer = this.props.startingFragmentQueryParams.referrer;
        }
        return this.props.makeRegistrationUrl(params);
    },

    render: function() {
        // console.log(`Rendering MatrixChat with view ${this.state.view}`);

        if (this.state.view === VIEWS.LOADING || this.state.view === VIEWS.LOGGING_IN) {
            const Spinner = sdk.getComponent('elements.Spinner');
            return (
                <div className="mx_MatrixChat_splash">
                    <Spinner />
                </div>
            );
        }

        // needs to be before normal PageTypes as you are logged in technically
        if (this.state.view === VIEWS.POST_REGISTRATION) {
            const PostRegistration = sdk.getComponent('structures.login.PostRegistration');
            return (
                <PostRegistration
                    onComplete={this.onFinishPostRegistration} />
            );
        }

        if (this.state.view === VIEWS.LOGGED_IN) {
            // `ready` and `view==LOGGED_IN` may be set before `page_type` (because the
            // latter is set via the dispatcher). If we don't yet have a `page_type`,
            // keep showing the spinner for now.
            if (this.state.ready && this.state.page_type) {
                /* for now, we stuff the entirety of our props and state into the LoggedInView.
                 * we should go through and figure out what we actually need to pass down, as well
                 * as using something like redux to avoid having a billion bits of state kicking around.
                 */
                const LoggedInView = sdk.getComponent('structures.LoggedInView');
                return (
                   <LoggedInView ref="loggedInView" matrixClient={MatrixClientPeg.get()}
                        onRoomCreated={this.onRoomCreated}
                        onUserSettingsClose={this.onUserSettingsClose}
                        onRegistered={this.onRegistered}
                        currentRoomId={this.state.currentRoomId}
                        teamToken={this._teamToken}
                        {...this.props}
                        {...this.state}
                    />
                );
            } else {
                // we think we are logged in, but are still waiting for the /sync to complete
                const Spinner = sdk.getComponent('elements.Spinner');
                return (
                    <div className="mx_MatrixChat_splash">
                        <Spinner />
                        <a href="#" className="mx_MatrixChat_splashButtons" onClick={ this.onLogoutClick }>
                        { _t('Logout') }
                        </a>
                    </div>
                );
            }
        }

        if (this.state.view === VIEWS.REGISTER) {
            const Registration = sdk.getComponent('structures.login.Registration');
            return (
                <Registration
                    clientSecret={this.state.register_client_secret}
                    sessionId={this.state.register_session_id}
                    idSid={this.state.register_id_sid}
                    email={this.props.startingFragmentQueryParams.email}
                    referrer={this.props.startingFragmentQueryParams.referrer}
                    defaultHsUrl={this.getDefaultHsUrl()}
                    defaultIsUrl={this.getDefaultIsUrl()}
                    brand={this.props.config.brand}
                    teamServerConfig={this.props.config.teamServerConfig}
                    customHsUrl={this.getCurrentHsUrl()}
                    customIsUrl={this.getCurrentIsUrl()}
                    makeRegistrationUrl={this._makeRegistrationUrl}
                    defaultDeviceDisplayName={this.props.defaultDeviceDisplayName}
                    onLoggedIn={this.onRegistered}
                    onLoginClick={this.onLoginClick}
                    onRegisterClick={this.onRegisterClick}
                    onCancelClick={MatrixClientPeg.get() ? this.onReturnToAppClick : null}
                    />
            );
        }


        if (this.state.view === VIEWS.FORGOT_PASSWORD) {
            const ForgotPassword = sdk.getComponent('structures.login.ForgotPassword');
            return (
                <ForgotPassword
                    defaultHsUrl={this.getDefaultHsUrl()}
                    defaultIsUrl={this.getDefaultIsUrl()}
                    customHsUrl={this.getCurrentHsUrl()}
                    customIsUrl={this.getCurrentIsUrl()}
                    onComplete={this.onLoginClick}
                    onRegisterClick={this.onRegisterClick}
                    onLoginClick={this.onLoginClick} />
            );
        }

        if (this.state.view === VIEWS.LOGIN) {
            const Login = sdk.getComponent('structures.login.Login');
            return (
                <Login
                    onLoggedIn={Lifecycle.setLoggedIn}
                    onRegisterClick={this.onRegisterClick}
                    defaultHsUrl={this.getDefaultHsUrl()}
                    defaultIsUrl={this.getDefaultIsUrl()}
                    customHsUrl={this.getCurrentHsUrl()}
                    customIsUrl={this.getCurrentIsUrl()}
                    fallbackHsUrl={this.getFallbackHsUrl()}
                    defaultDeviceDisplayName={this.props.defaultDeviceDisplayName}
                    onForgotPasswordClick={this.onForgotPasswordClick}
                    enableGuest={this.props.enableGuest}
                    onCancelClick={MatrixClientPeg.get() ? this.onReturnToAppClick : null}
                />
            );
        }

        console.error(`Unknown view ${this.state.view}`);
    },
});<|MERGE_RESOLUTION|>--- conflicted
+++ resolved
@@ -484,31 +484,7 @@
                 this.notifyNewScreen('settings');
                 break;
             case 'view_create_room':
-<<<<<<< HEAD
-                //this._setPage(PageTypes.CreateRoom);
-                //this.notifyNewScreen('new');
-
-                var TextInputWithCheckboxDialog = sdk.getComponent("dialogs.TextInputWithCheckboxDialog");
-                Modal.createDialog(TextInputWithCheckboxDialog, {
-                    title: "Create Room",
-                    description: "Room name (optional)",
-                    button: "Create Room",
-                    check: this.getDefaultFederate(),
-                    checkLabel: "Federate room in domain " + MatrixClientPeg.get().getDomain(),
-                    onFinished: (should_create, name, isFederate) => {
-                        if (should_create) {
-                            const createOpts = {};
-                            if (name) createOpts.name = name;
-                            if (isFederate) {
-                                createOpts.creation_content = {"m.federate": isFederate}
-                            }
-                            createRoom({createOpts}).done();
-                        }
-                    }
-                });
-=======
                 this._createRoom();
->>>>>>> 9010f96e
                 break;
             case 'view_room_directory':
                 this._setPage(PageTypes.RoomDirectory);
@@ -814,15 +790,19 @@
             dis.dispatch({action: 'view_set_mxid'});
             return;
         }
-        const TextInputDialog = sdk.getComponent("dialogs.TextInputDialog");
-        Modal.createDialog(TextInputDialog, {
+        const TextInputWithCheckboxDialog = sdk.getComponent("dialogs.TextInputWithCheckboxDialog");
+        Modal.createDialog(TextInputWithCheckboxDialog, {
             title: _t('Create Room'),
             description: _t('Room name (optional)'),
             button: _t('Create Room'),
-            onFinished: (shouldCreate, name) => {
+            // TODO i18n below.
+            check: this.getDefaultFederate(),
+            checkLabel: 'Federate room in domain ' + MatrixClientPeg.get().getDomain(),
+            onFinished: (shouldCreate, name, federate) => {
                 if (shouldCreate) {
                     const createOpts = {};
                     if (name) createOpts.name = name;
+                    if (federate) createOpts.creation_content = {"m.federate": federate};
                     createRoom({createOpts}).done();
                 }
             },
