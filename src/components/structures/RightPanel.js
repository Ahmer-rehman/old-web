/*
Copyright 2015, 2016 OpenMarket Ltd
Copyright 2017 Vector Creations Ltd

Licensed under the Apache License, Version 2.0 (the "License");
you may not use this file except in compliance with the License.
You may obtain a copy of the License at

    http://www.apache.org/licenses/LICENSE-2.0

Unless required by applicable law or agreed to in writing, software
distributed under the License is distributed on an "AS IS" BASIS,
WITHOUT WARRANTIES OR CONDITIONS OF ANY KIND, either express or implied.
See the License for the specific language governing permissions and
limitations under the License.
*/

import React from 'react';
import { _t } from 'matrix-react-sdk/lib/languageHandler';
import sdk from 'matrix-react-sdk';
import Matrix from "matrix-js-sdk";
import dis from 'matrix-react-sdk/lib/dispatcher';
import MatrixClientPeg from 'matrix-react-sdk/lib/MatrixClientPeg';
import Analytics from 'matrix-react-sdk/lib/Analytics';
import rate_limited_func from 'matrix-react-sdk/lib/ratelimitedfunc';
import Modal from 'matrix-react-sdk/lib/Modal';
import AccessibleButton from 'matrix-react-sdk/lib/components/views/elements/AccessibleButton';

module.exports = React.createClass({
    displayName: 'RightPanel',

    propTypes: {
        // TODO: This should not be a prop, it should be received from the RoomViewStore
        roomId: React.PropTypes.string, // if showing panels for a given room, this is set
        groupId: React.PropTypes.string, // if showing panels for a given group, this is set
        collapsed: React.PropTypes.bool, // currently unused property to request for a minimized view of the panel
    },

    Phase: {
        RoomMemberList: 'RoomMemberList',
        GroupMemberList: 'GroupMemberList',
        FilePanel: 'FilePanel',
        NotificationPanel: 'NotificationPanel',
        RoomMemberInfo: 'RoomMemberInfo',
        GroupMemberInfo: 'GroupMemberInfo',
    },

    componentWillMount: function() {
        this.dispatcherRef = dis.register(this.onAction);
        const cli = MatrixClientPeg.get();
        cli.on("RoomState.members", this.onRoomStateMember);
    },

    componentWillUnmount: function() {
        dis.unregister(this.dispatcherRef);
        if (MatrixClientPeg.get()) {
            MatrixClientPeg.get().removeListener("RoomState.members", this.onRoomStateMember);
        }
    },

    componentWillReceiveProps: function(newprops) {
        this.setState(this.getInitialState());
    },

    getInitialState: function() {
<<<<<<< HEAD
        if (this.props.userId) {
            const member = new Matrix.RoomMember(null, this.props.userId);
            return {
                phase: this.Phase.RoomMemberInfo,
                member: member,
            };
        } else if (this.props.groupId) {
            return {
                phase: this.Phase.GroupMemberList
            };
        } else {
            return {
                phase: this.Phase.RoomMemberList
            };
        }
=======
        return {
            phase: this.Phase.MemberList
        };
>>>>>>> 07ca70fd
    },

    onMemberListButtonClick: function() {
        Analytics.trackEvent('Right Panel', 'Member List Button', 'click');
        this.setState({ phase: this.Phase.RoomMemberList });
    },

    onFileListButtonClick: function() {
        Analytics.trackEvent('Right Panel', 'File List Button', 'click');
        this.setState({ phase: this.Phase.FilePanel });
    },

    onNotificationListButtonClick: function() {
        Analytics.trackEvent('Right Panel', 'Notification List Button', 'click');
        this.setState({ phase: this.Phase.NotificationPanel });
    },

    onCollapseClick: function() {
        dis.dispatch({
            action: 'hide_right_panel',
        });
    },

    onInviteButtonClick: function() {
        if (MatrixClientPeg.get().isGuest()) {
            dis.dispatch({action: 'view_set_mxid'});
            return;
        }

        // call ChatInviteDialog
        dis.dispatch({
            action: 'view_invite',
            roomId: this.props.roomId,
        });
    },

    onRoomStateMember: function(ev, state, member) {
        // redraw the badge on the membership list
        if (this.state.phase == this.Phase.RoomMemberList && member.roomId === this.props.roomId) {
            this._delayedUpdate();
        }
        else if (this.state.phase === this.Phase.RoomMemberInfo && member.roomId === this.props.roomId &&
                member.userId === this.state.member.userId) {
            // refresh the member info (e.g. new power level)
            this._delayedUpdate();
        }
    },

    _delayedUpdate: new rate_limited_func(function() {
        this.forceUpdate();
    }, 500),

    onAction: function(payload) {
        if (payload.action === "view_user") {
            dis.dispatch({
                action: 'show_right_panel',
            });
            if (payload.member) {
                this.setState({
                    phase: this.Phase.RoomMemberInfo,
                    member: payload.member,
                });
            } else {
                if (this.props.roomId) {
                    this.setState({
                        phase: this.Phase.RoomMemberList
                    });
                } else if (this.props.groupId) {
                    this.setState({
                        phase: this.Phase.GroupMemberList,
                        groupId: payload.groupId,
                        member: payload.member,
                    });
                }
            }
        } else if (payload.action === "view_group_user") {
            this.setState({
                phase: this.Phase.GroupMemberInfo,
                groupId: payload.groupId,
                member: payload.member,
            });
        } else if (payload.action === "view_room") {
            if (this.state.phase === this.Phase.RoomMemberInfo) {
                this.setState({
                    phase: this.Phase.RoomMemberList
                });
            }
        }
    },

    render: function() {
        const MemberList = sdk.getComponent('rooms.MemberList');
        const GroupMemberList = sdk.getComponent('groups.GroupMemberList');
        const NotificationPanel = sdk.getComponent('structures.NotificationPanel');
        const FilePanel = sdk.getComponent('structures.FilePanel');
        const TintableSvg = sdk.getComponent("elements.TintableSvg");
        let buttonGroup;
        let inviteGroup;
        let panel;

        let filesHighlight;
        let membersHighlight;
        let notificationsHighlight;
        if (!this.props.collapsed) {
            if (this.state.phase == this.Phase.RoomMemberList || this.state.phase === this.Phase.RoomMemberInfo) {
                membersHighlight = <div className="mx_RightPanel_headerButton_highlight"></div>;
            }
            else if (this.state.phase == this.Phase.FilePanel) {
                filesHighlight = <div className="mx_RightPanel_headerButton_highlight"></div>;
            }
            else if (this.state.phase == this.Phase.NotificationPanel) {
                notificationsHighlight = <div className="mx_RightPanel_headerButton_highlight"></div>;
            }
        }

        let membersBadge;
        if ((this.state.phase == this.Phase.RoomMemberList || this.state.phase === this.Phase.RoomMemberInfo) && this.props.roomId) {
            const cli = MatrixClientPeg.get();
            const room = cli.getRoom(this.props.roomId);
            let user_is_in_room;
            if (room) {
                membersBadge = room.getJoinedMembers().length;
                user_is_in_room = room.hasMembershipState(
                    MatrixClientPeg.get().credentials.userId, 'join'
                );
            }

            if (user_is_in_room) {
                inviteGroup =
                    <AccessibleButton className="mx_RightPanel_invite" onClick={ this.onInviteButtonClick } >
                        <div className="mx_RightPanel_icon" >
                            <TintableSvg src="img/icon-invite-people.svg" width="35" height="35" />
                        </div>
                        <div className="mx_RightPanel_message">{ _t('Invite to this room') }</div>
                    </AccessibleButton>;
            }

        }

        if (this.props.roomId) {
            buttonGroup =
                    <div className="mx_RightPanel_headerButtonGroup">
                        <AccessibleButton className="mx_RightPanel_headerButton"
                                title={ _t('Members') } onClick={ this.onMemberListButtonClick }>
                            <div className="mx_RightPanel_headerButton_badge">{ membersBadge ? membersBadge : <span>&nbsp;</span>}</div>
                            <TintableSvg src="img/icons-people.svg" width="25" height="25"/>
                            { membersHighlight }
                        </AccessibleButton>
                        <AccessibleButton
                                className="mx_RightPanel_headerButton mx_RightPanel_filebutton"
                                title={ _t('Files') } onClick={ this.onFileListButtonClick }>
                            <div className="mx_RightPanel_headerButton_badge">&nbsp;</div>
                            <TintableSvg src="img/icons-files.svg" width="25" height="25"/>
                            { filesHighlight }
                        </AccessibleButton>
                        <AccessibleButton
                                className="mx_RightPanel_headerButton mx_RightPanel_notificationbutton"
                                title={ _t('Notifications') } onClick={ this.onNotificationListButtonClick }>
                            <div className="mx_RightPanel_headerButton_badge">&nbsp;</div>
                            <TintableSvg src="img/icons-notifications.svg" width="25" height="25"/>
                            { notificationsHighlight }
                        </AccessibleButton>
                        <div className="mx_RightPanel_headerButton mx_RightPanel_collapsebutton" title={ _t("Hide panel") } onClick={ this.onCollapseClick }>
                            <TintableSvg src="img/minimise.svg" width="10" height="16"/>
                        </div>
                    </div>;
        }

        if (!this.props.collapsed) {
            if (this.props.roomId && this.state.phase == this.Phase.RoomMemberList) {
                panel = <MemberList roomId={this.props.roomId} key={this.props.roomId} />
<<<<<<< HEAD
            } else if (this.props.groupId && this.state.phase == this.Phase.GroupMemberList) {
                panel = <GroupMemberList groupId={this.props.groupId} key={this.props.groupId} />
            } else if (this.state.phase == this.Phase.RoomMemberInfo) {
                const MemberInfo = sdk.getComponent('rooms.MemberInfo');
                panel = <MemberInfo member={this.state.member} key={this.props.roomId || this.props.userId} />
            } else if (this.state.phase == this.Phase.GroupMemberInfo) {
                const GroupMemberInfo = sdk.getComponent('groups.GroupMemberInfo');
                panel = <GroupMemberInfo member={this.state.member} groupId={this.props.groupId} key={this.state.member.user_id} />
            } else if (this.state.phase == this.Phase.NotificationPanel) {
=======
            }
            else if(this.state.phase == this.Phase.MemberInfo) {
                var MemberInfo = sdk.getComponent('rooms.MemberInfo');
                panel = <MemberInfo member={this.state.member} key={this.props.roomId || this.state.member.userId} />
            }
            else if (this.state.phase == this.Phase.NotificationPanel) {
>>>>>>> 07ca70fd
                panel = <NotificationPanel />
            } else if (this.state.phase == this.Phase.FilePanel) {
                panel = <FilePanel roomId={this.props.roomId} />
            }
        }

        if (!panel) {
            panel = <div className="mx_RightPanel_blank"></div>;
        }

        let classes = "mx_RightPanel mx_fadable";
        if (this.props.collapsed) {
            classes += " collapsed";
        }

        return (
            <aside className={classes} style={{ opacity: this.props.opacity }}>
                <div className="mx_RightPanel_header">
                    { buttonGroup }
                </div>
                { panel }
                <div className="mx_RightPanel_footer">
                    { inviteGroup }
                </div>
            </aside>
        );
    }
});<|MERGE_RESOLUTION|>--- conflicted
+++ resolved
@@ -30,7 +30,8 @@
     displayName: 'RightPanel',
 
     propTypes: {
-        // TODO: This should not be a prop, it should be received from the RoomViewStore
+        // TODO: We're trying to move away from these being props, but we need to know
+        // whether we should be displaying a room or group member list
         roomId: React.PropTypes.string, // if showing panels for a given room, this is set
         groupId: React.PropTypes.string, // if showing panels for a given group, this is set
         collapsed: React.PropTypes.bool, // currently unused property to request for a minimized view of the panel
@@ -58,32 +59,16 @@
         }
     },
 
-    componentWillReceiveProps: function(newprops) {
-        this.setState(this.getInitialState());
-    },
-
     getInitialState: function() {
-<<<<<<< HEAD
-        if (this.props.userId) {
-            const member = new Matrix.RoomMember(null, this.props.userId);
+        if (this.props.groupId) {
             return {
-                phase: this.Phase.RoomMemberInfo,
-                member: member,
-            };
-        } else if (this.props.groupId) {
-            return {
-                phase: this.Phase.GroupMemberList
+                phase: this.Phase.GroupMemberList,
             };
         } else {
             return {
-                phase: this.Phase.RoomMemberList
+                phase: this.Phase.RoomMemberList,
             };
         }
-=======
-        return {
-            phase: this.Phase.MemberList
-        };
->>>>>>> 07ca70fd
     },
 
     onMemberListButtonClick: function() {
@@ -159,6 +144,12 @@
                     });
                 }
             }
+        } else if (payload.action === "view_group") {
+            this.setState({
+                phase: this.Phase.GroupMemberList,
+                groupId: payload.groupId,
+                member: null,
+            });
         } else if (payload.action === "view_group_user") {
             this.setState({
                 phase: this.Phase.GroupMemberInfo,
@@ -166,11 +157,9 @@
                 member: payload.member,
             });
         } else if (payload.action === "view_room") {
-            if (this.state.phase === this.Phase.RoomMemberInfo) {
-                this.setState({
-                    phase: this.Phase.RoomMemberList
-                });
-            }
+            this.setState({
+                phase: this.Phase.RoomMemberList
+            });
         }
     },
 
@@ -255,24 +244,15 @@
         if (!this.props.collapsed) {
             if (this.props.roomId && this.state.phase == this.Phase.RoomMemberList) {
                 panel = <MemberList roomId={this.props.roomId} key={this.props.roomId} />
-<<<<<<< HEAD
             } else if (this.props.groupId && this.state.phase == this.Phase.GroupMemberList) {
                 panel = <GroupMemberList groupId={this.props.groupId} key={this.props.groupId} />
             } else if (this.state.phase == this.Phase.RoomMemberInfo) {
                 const MemberInfo = sdk.getComponent('rooms.MemberInfo');
-                panel = <MemberInfo member={this.state.member} key={this.props.roomId || this.props.userId} />
+                panel = <MemberInfo member={this.state.member} key={this.props.roomId || this.state.member.userId} />
             } else if (this.state.phase == this.Phase.GroupMemberInfo) {
                 const GroupMemberInfo = sdk.getComponent('groups.GroupMemberInfo');
                 panel = <GroupMemberInfo member={this.state.member} groupId={this.props.groupId} key={this.state.member.user_id} />
             } else if (this.state.phase == this.Phase.NotificationPanel) {
-=======
-            }
-            else if(this.state.phase == this.Phase.MemberInfo) {
-                var MemberInfo = sdk.getComponent('rooms.MemberInfo');
-                panel = <MemberInfo member={this.state.member} key={this.props.roomId || this.state.member.userId} />
-            }
-            else if (this.state.phase == this.Phase.NotificationPanel) {
->>>>>>> 07ca70fd
                 panel = <NotificationPanel />
             } else if (this.state.phase == this.Phase.FilePanel) {
                 panel = <FilePanel roomId={this.props.roomId} />
