/*
Copyright 2015, 2016 OpenMarket Ltd

Licensed under the Apache License, Version 2.0 (the "License");
you may not use this file except in compliance with the License.
You may obtain a copy of the License at

    http://www.apache.org/licenses/LICENSE-2.0

Unless required by applicable law or agreed to in writing, software
distributed under the License is distributed on an "AS IS" BASIS,
WITHOUT WARRANTIES OR CONDITIONS OF ANY KIND, either express or implied.
See the License for the specific language governing permissions and
limitations under the License.
*/

'use strict';

var React = require('react');

var MatrixClientPeg = require('matrix-react-sdk/lib/MatrixClientPeg');
var ContentRepo = require("matrix-js-sdk").ContentRepo;
var Modal = require('matrix-react-sdk/lib/Modal');
var sdk = require('matrix-react-sdk');
var dis = require('matrix-react-sdk/lib/dispatcher');

var linkify = require('linkifyjs');
var linkifyString = require('linkifyjs/string');
var linkifyMatrix = require('matrix-react-sdk/lib/linkify-matrix');
var sanitizeHtml = require('sanitize-html');
var q = require('q');

import counterpart from 'counterpart';

import {instanceForInstanceId, protocolNameForInstanceId} from '../../utils/DirectoryUtils';

linkifyMatrix(linkify);

module.exports = React.createClass({
    displayName: 'RoomDirectory',

    propTypes: {
        config: React.PropTypes.object,
    },

    getDefaultProps: function() {
        return {
            config: {},
        }
    },

    getInitialState: function() {
        return {
            publicRooms: [],
            loading: true,
            protocolsLoading: true,
            instanceId: null,
            includeAll: false,
            roomServer: null,
            filterString: null,
        }
    },

    componentWillMount: function() {
        this.nextBatch = null;
        this.filterTimeout = null;
        this.scrollPanel = null;
        this.protocols = null;

        this.setState({protocolsLoading: true});
        MatrixClientPeg.get().getThirdpartyProtocols().done((response) => {
            this.protocols = response;
            this.setState({protocolsLoading: false});
        }, (err) => {
            this.setState({protocolsLoading: false});
            if (MatrixClientPeg.get().isGuest()) {
                // Guests currently aren't allowed to use this API, so
                // ignore this as otherwise this error is literally the
                // thing you see when loading the client!
                return;
            }
            const ErrorDialog = sdk.getComponent("dialogs.ErrorDialog");
            Modal.createDialog(ErrorDialog, {
                title: counterpart.translate('Failed to get protocol list from Home Server'),
                description: counterpart.translate('The Home Server may be too old to support third party networks'),
            });
        });

        // dis.dispatch({
        //     action: 'ui_opacity',
        //     sideOpacity: 0.3,
        //     middleOpacity: 0.3,
        // });
    },

    componentWillUnmount: function() {
        // dis.dispatch({
        //     action: 'ui_opacity',
        //     sideOpacity: 1.0,
        //     middleOpacity: 1.0,
        // });
    },

    refreshRoomList: function() {
        this.nextBatch = null;
        this.setState({
            publicRooms: [],
            loading: true,
        });
        this.getMoreRooms().done();
    },

    getMoreRooms: function() {
        if (!MatrixClientPeg.get()) return q();

        const my_filter_string = this.state.filterString;
        const my_server = this.state.roomServer;
        // remember the next batch token when we sent the request
        // too. If it's changed, appending to the list will corrupt it.
        const my_next_batch = this.nextBatch;
        const opts = {limit: 20};
        if (my_server != MatrixClientPeg.getHomeServerName()) {
            opts.server = my_server;
        }
        if (this.state.instanceId) {
            opts.third_party_instance_id = this.state.instanceId;
        } else if (this.state.includeAll) {
            opts.include_all_networks = true;
        }
        if (this.nextBatch) opts.since = this.nextBatch;
        if (my_filter_string) opts.filter = { generic_search_term: my_filter_string } ;
        return MatrixClientPeg.get().publicRooms(opts).then((data) => {
            if (
                my_filter_string != this.state.filterString ||
                my_server != this.state.roomServer ||
                my_next_batch != this.nextBatch)
            {
                // if the filter or server has changed since this request was sent,
                // throw away the result (don't even clear the busy flag
                // since we must still have a request in flight)
                return;
            }

            this.nextBatch = data.next_batch;
            this.setState((s) => {
                s.publicRooms.push(...data.chunk);
                s.loading = false;
                return s;
            });
            return Boolean(data.next_batch);
        }, (err) => {
            if (
                my_filter_string != this.state.filterString ||
                my_server != this.state.roomServer ||
                my_next_batch != this.nextBatch)
            {
                // as above: we don't care about errors for old
                // requests either
                return;
            }
            this.setState({ loading: false });
            console.error("Failed to get publicRooms: %s", JSON.stringify(err));
            var ErrorDialog = sdk.getComponent("dialogs.ErrorDialog");
            Modal.createDialog(ErrorDialog, {
                title: "Failed to get public room list",
                description: ((err && err.message) ? err.message : "The server may be unavailable or overloaded"),
            });
        });
    },

    /**
     * A limited interface for removing rooms from the directory.
     * Will set the room to not be publicly visible and delete the
     * default alias. In the long term, it would be better to allow
     * HS admins to do this through the RoomSettings interface, but
     * this needs SPEC-417.
     */
    removeFromDirectory: function(room) {
        var alias = get_display_alias_for_room(room);
        var name = room.name || alias || "Unnamed room";

        var QuestionDialog = sdk.getComponent("dialogs.QuestionDialog");
        var ErrorDialog = sdk.getComponent("dialogs.ErrorDialog");

        var desc;
        if (alias) {
            desc = `Delete the room alias '${alias}' and remove '${name}' from the directory?`;
        } else {
            desc = `Remove '${name}' from the directory?`;
        }

        Modal.createDialog(QuestionDialog, {
            title: "Remove from Directory",
            description: desc,
            onFinished: (should_delete) => {
                if (!should_delete) return;

                var Loader = sdk.getComponent("elements.Spinner");
                var modal = Modal.createDialog(Loader);
                var step = `remove '${name}' from the directory.`;

                MatrixClientPeg.get().setRoomDirectoryVisibility(room.room_id, 'private').then(() => {
                    if (!alias) return;
                    step = 'delete the alias.';
                    return MatrixClientPeg.get().deleteAlias(alias);
                }).done(() => {
                    modal.close();
                    this.refreshRoomList();
                }, function(err) {
                    modal.close();
                    this.refreshRoomList();
                    console.error("Failed to " + step + ": " + err);
                    Modal.createDialog(ErrorDialog, {
                        title: "Failed to " + step,
                        description: ((err && err.message) ? err.message : "The server may be unavailable or overloaded"),
                    });
                });
            }
        });
    },

    onRoomClicked: function(room, ev) {
        if (ev.shiftKey) {
            ev.preventDefault();
            this.removeFromDirectory(room);
        } else {
            this.showRoom(room);
        }
    },

    onOptionChange: function(server, instanceId, includeAll) {
        // clear next batch so we don't try to load more rooms
        this.nextBatch = null;
        this.setState({
            // Clear the public rooms out here otherwise we needlessly
            // spend time filtering lots of rooms when we're about to
            // to clear the list anyway.
            publicRooms: [],
            roomServer: server,
            instanceId: instanceId,
            includeAll: includeAll,
        }, this.refreshRoomList);
        // We also refresh the room list each time even though this
        // filtering is client-side. It hopefully won't be client side
        // for very long, and we may have fetched a thousand rooms to
        // find the five gitter ones, at which point we do not want
        // to render all those rooms when switching back to 'all networks'.
        // Easiest to just blow away the state & re-fetch.
    },

    onFillRequest: function(backwards) {
        if (backwards || !this.nextBatch) return q(false);

        return this.getMoreRooms();
    },

    onFilterChange: function(alias) {
        this.setState({
            filterString: alias || null,
        });

        // don't send the request for a little bit,
        // no point hammering the server with a
        // request for every keystroke, let the
        // user finish typing.
        if (this.filterTimeout) {
            clearTimeout(this.filterTimeout);
        }
        this.filterTimeout = setTimeout(() => {
            this.filterTimeout = null;
            this.refreshRoomList();
        }, 700);
    },

    onFilterClear: function() {
        // update immediately
        this.setState({
            filterString: null,
        }, this.refreshRoomList);

        if (this.filterTimeout) {
            clearTimeout(this.filterTimeout);
        }
    },

    onJoinClick: function(alias) {
        // If we don't have a particular instance id selected, just show that rooms alias
        if (!this.state.instanceId) {
            // If the user specified an alias without a domain, add on whichever server is selected
            // in the dropdown
            if (alias.indexOf(':') == -1) {
                alias = alias + ':' + this.state.roomServer;
            }
            this.showRoomAlias(alias);
        } else {
            // This is a 3rd party protocol. Let's see if we can join it
            const protocolName = protocolNameForInstanceId(this.protocols, this.state.instanceId);
            const instance = instanceForInstanceId(this.protocols, this.state.instanceId);
            const fields = protocolName ? this._getFieldsForThirdPartyLocation(alias, this.protocols[protocolName], instance) : null;
            if (!fields) {
                const ErrorDialog = sdk.getComponent("dialogs.ErrorDialog");
                Modal.createDialog(ErrorDialog, {
                    title: "Unable to join network",
                    description: "Riot does not know how to join a room on this network",
                });
                return;
            }
            MatrixClientPeg.get().getThirdpartyLocation(protocolName, fields).done((resp) => {
                if (resp.length > 0 && resp[0].alias) {
                    this.showRoomAlias(resp[0].alias);
                } else {
                    const ErrorDialog = sdk.getComponent("dialogs.ErrorDialog");
                    Modal.createDialog(ErrorDialog, {
                        title: "Room not found",
                        description: "Couldn't find a matching Matrix room",
                    });
                }
            }, (e) => {
                const ErrorDialog = sdk.getComponent("dialogs.ErrorDialog");
                Modal.createDialog(ErrorDialog, {
                    title: "Fetching third party location failed",
                    description: "Unable to look up room ID from server",
                });
            });
        }
    },

    showRoomAlias: function(alias) {
        this.showRoom(null, alias);
    },

    showRoom: function(room, room_alias) {
        var payload = {action: 'view_room'};
        if (room) {
            // Don't let the user view a room they won't be able to either
            // peek or join: fail earlier so they don't have to click back
            // to the directory.
            if (MatrixClientPeg.get().isGuest()) {
                if (!room.world_readable && !room.guest_can_join) {
                    var NeedToRegisterDialog = sdk.getComponent("dialogs.NeedToRegisterDialog");
                    Modal.createDialog(NeedToRegisterDialog, {
                        title: "Failed to join the room",
                        description: "This room is inaccessible to guests. You may be able to join if you register."
                    });
                    return;
                }
            }

            if (!room_alias) {
                room_alias = get_display_alias_for_room(room);
            }

            payload.oob_data = {
                avatarUrl: room.avatar_url,
                // XXX: This logic is duplicated from the JS SDK which
                // would normally decide what the name is.
                name: room.name || room_alias || "Unnamed room",
            };
        }
        // It's not really possible to join Matrix rooms by ID because the HS has no way to know
        // which servers to start querying. However, there's no other way to join rooms in
        // this list without aliases at present, so if roomAlias isn't set here we have no
        // choice but to supply the ID.
        if (room_alias) {
            payload.room_alias = room_alias;
        } else {
            payload.room_id = room.room_id;
        }
        dis.dispatch(payload);
    },

    getRows: function() {
        var BaseAvatar = sdk.getComponent('avatars.BaseAvatar');

        if (!this.state.publicRooms) return [];

        var rooms = this.state.publicRooms;
        var rows = [];
        var self = this;
        var guestRead, guestJoin, perms;
        for (var i = 0; i < rooms.length; i++) {
            var name = rooms[i].name || get_display_alias_for_room(rooms[i]) || "Unnamed room";
            guestRead = null;
            guestJoin = null;

            if (rooms[i].world_readable) {
                guestRead = (
                    <div className="mx_RoomDirectory_perm">{ counterpart.translate('World readable') }</div>
                );
            }
            if (rooms[i].guest_can_join) {
                guestJoin = (
                    <div className="mx_RoomDirectory_perm">{ counterpart.translate('Guests can join') }</div>
                );
            }

            perms = null;
            if (guestRead || guestJoin) {
                perms = <div className="mx_RoomDirectory_perms">{guestRead} {guestJoin}</div>;
            }

            var topic = rooms[i].topic || '';
            topic = linkifyString(sanitizeHtml(topic));

            rows.push(
                <tr key={ rooms[i].room_id }
                    onClick={self.onRoomClicked.bind(self, rooms[i])}
                    // cancel onMouseDown otherwise shift-clicking highlights text
                    onMouseDown={(ev) => {ev.preventDefault();}}
                >
                    <td className="mx_RoomDirectory_roomAvatar">
                        <BaseAvatar width={24} height={24} resizeMethod='crop'
                            name={ name } idName={ name }
                            url={ ContentRepo.getHttpUriForMxc(
                                    MatrixClientPeg.get().getHomeserverUrl(),
                                    rooms[i].avatar_url, 24, 24, "crop") } />
                    </td>
                    <td className="mx_RoomDirectory_roomDescription">
                        <div className="mx_RoomDirectory_name">{ name }</div>&nbsp;
                        { perms }
                        <div className="mx_RoomDirectory_topic"
                             onClick={ function(e) { e.stopPropagation() } }
                             dangerouslySetInnerHTML={{ __html: topic }}/>
                        <div className="mx_RoomDirectory_alias">{ get_display_alias_for_room(rooms[i]) }</div>
                    </td>
                    <td className="mx_RoomDirectory_roomMemberCount">
                        { rooms[i].num_joined_members }
                    </td>
                </tr>
            );
        }
        return rows;
    },

    collectScrollPanel: function(element) {
        this.scrollPanel = element;
    },

    _stringLooksLikeId: function(s, field_type) {
        let pat = /^#[^\s]+:[^\s]/;
        if (field_type && field_type.regexp) {
            pat = new RegExp(field_type.regexp);
        }

        return pat.test(s);
    },

    _getFieldsForThirdPartyLocation: function(userInput, protocol, instance) {
        // make an object with the fields specified by that protocol. We
        // require that the values of all but the last field come from the
        // instance. The last is the user input.
        const requiredFields = protocol.location_fields;
        if (!requiredFields) return null;
        const fields = {};
        for (let i = 0; i < requiredFields.length - 1; ++i) {
            const thisField = requiredFields[i];
            if (instance.fields[thisField] === undefined) return null;
            fields[thisField] = instance.fields[thisField];
        }
        fields[requiredFields[requiredFields.length - 1]] = userInput;
        return fields;
    },

    /**
     * called by the parent component when PageUp/Down/etc is pressed.
     *
     * We pass it down to the scroll panel.
     */
    handleScrollKey: function(ev) {
        if (this.scrollPanel) {
            this.scrollPanel.handleScrollKey(ev);
        }
    },

    render: function() {
        const SimpleRoomHeader = sdk.getComponent('rooms.SimpleRoomHeader');
        const Loader = sdk.getComponent("elements.Spinner");

        if (this.state.protocolsLoading) {
            return (
                <div className="mx_RoomDirectory">
                    <SimpleRoomHeader title={ counterpart.translate('Directory') } />
                    <Loader />
                </div>
            );
        }

        let content;
        if (this.state.loading) {
            content = <div className="mx_RoomDirectory">
                <Loader />
            </div>;
        } else {
            const rows = this.getRows();
            // we still show the scrollpanel, at least for now, because
            // otherwise we don't fetch more because we don't get a fill
            // request from the scrollpanel because there isn't one
            let scrollpanel_content;
            if (rows.length == 0) {
                scrollpanel_content = <i>{ counterpart.translate('No rooms to show') }</i>;
            } else {
                scrollpanel_content = <table ref="directory_table" className="mx_RoomDirectory_table">
                    <tbody>
                        { this.getRows() }
                    </tbody>
                </table>;
            }
            const ScrollPanel = sdk.getComponent("structures.ScrollPanel");
            content = <ScrollPanel ref={this.collectScrollPanel}
                className="mx_RoomDirectory_tableWrapper"
                onFillRequest={ this.onFillRequest }
                stickyBottom={false}
                startAtBottom={false}
                onResize={function(){}}
            >
                { scrollpanel_content }
            </ScrollPanel>;
        }

        const protocolName = protocolNameForInstanceId(this.protocols, this.state.instanceId);
        let instance_expected_field_type;
        if (
            protocolName &&
            this.protocols &&
            this.protocols[protocolName] &&
            this.protocols[protocolName].location_fields.length > 0 &&
            this.protocols[protocolName].field_types
        ) {
            const last_field = this.protocols[protocolName].location_fields.slice(-1)[0];
            instance_expected_field_type = this.protocols[protocolName].field_types[last_field];
        }


        let placeholder = counterpart.translate('Search for a room');
        if (!this.state.instanceId) {
            placeholder = counterpart.translate('#example:') + this.state.roomServer;
        } else if (instance_expected_field_type) {
            placeholder = instance_expected_field_type.placeholder;
        }

        let showJoinButton = this._stringLooksLikeId(this.state.filterString, instance_expected_field_type);
        if (protocolName) {
            const instance = instanceForInstanceId(this.protocols, this.state.instanceId);
            if (this._getFieldsForThirdPartyLocation(this.state.filterString, this.protocols[protocolName], instance) === null) {
                showJoinButton = false;
            }
        }

        const NetworkDropdown = sdk.getComponent('directory.NetworkDropdown');
        const DirectorySearchBox = sdk.getComponent('elements.DirectorySearchBox');
        return (
            <div className="mx_RoomDirectory">
<<<<<<< HEAD
                <SimpleRoomHeader title={ counterpart.translate('Directory') } />
=======
                <SimpleRoomHeader title="Directory" icon="img/icons-directory.svg"/>
>>>>>>> b637ab33
                <div className="mx_RoomDirectory_list">
                    <div className="mx_RoomDirectory_listheader">
                        <DirectorySearchBox
                            className="mx_RoomDirectory_searchbox"
                            onChange={this.onFilterChange} onClear={this.onFilterClear} onJoinClick={this.onJoinClick}
                            placeholder={placeholder} showJoinButton={showJoinButton}
                        />
                        <NetworkDropdown config={this.props.config} protocols={this.protocols} onOptionChange={this.onOptionChange} />
                    </div>
                    {content}
                </div>
            </div>
        );
    }
});

// Similar to matrix-react-sdk's MatrixTools.getDisplayAliasForRoom
// but works with the objects we get from the public room list
function get_display_alias_for_room(room) {
    return  room.canonical_alias || (room.aliases ? room.aliases[0] : "");
}<|MERGE_RESOLUTION|>--- conflicted
+++ resolved
@@ -550,11 +550,7 @@
         const DirectorySearchBox = sdk.getComponent('elements.DirectorySearchBox');
         return (
             <div className="mx_RoomDirectory">
-<<<<<<< HEAD
-                <SimpleRoomHeader title={ counterpart.translate('Directory') } />
-=======
-                <SimpleRoomHeader title="Directory" icon="img/icons-directory.svg"/>
->>>>>>> b637ab33
+                <SimpleRoomHeader title={ counterpart.translate('Directory') icon="img/icons-directory.svg"} />
                 <div className="mx_RoomDirectory_list">
                     <div className="mx_RoomDirectory_listheader">
                         <DirectorySearchBox
