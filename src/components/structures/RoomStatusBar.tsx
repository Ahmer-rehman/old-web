/*
Copyright 2024 New Vector Ltd.
Copyright 2015-2021 The Matrix.org Foundation C.I.C.

SPDX-License-Identifier: AGPL-3.0-only OR GPL-3.0-only
Please see LICENSE files in the repository root for full details.
*/

import React, { ReactNode } from "react";
import {
    ClientEvent,
    EventStatus,
    MatrixError,
    MatrixEvent,
    Room,
    RoomEvent,
    SyncState,
    SyncStateData,
} from "matrix-js-sdk/src/matrix";
<<<<<<< HEAD
import WarningIcon from "@vector-im/compound-design-tokens/assets/web/icons/warning";
=======
import { WarningIcon } from "@vector-im/compound-design-tokens/assets/web/icons";
>>>>>>> 90e8c13c

import { _t, _td } from "../../languageHandler";
import Resend from "../../Resend";
import dis from "../../dispatcher/dispatcher";
import { messageForResourceLimitError } from "../../utils/ErrorUtils";
import { Action } from "../../dispatcher/actions";
import { StaticNotificationState } from "../../stores/notifications/StaticNotificationState";
import AccessibleButton from "../views/elements/AccessibleButton";
import InlineSpinner from "../views/elements/InlineSpinner";
import MatrixClientContext from "../../contexts/MatrixClientContext";
import { RoomStatusBarUnsentMessages } from "./RoomStatusBarUnsentMessages";
import ExternalLink from "../views/elements/ExternalLink";

const STATUS_BAR_HIDDEN = 0;
const STATUS_BAR_EXPANDED = 1;
const STATUS_BAR_EXPANDED_LARGE = 2;

export function getUnsentMessages(room: Room, threadId?: string): MatrixEvent[] {
    if (!room) {
        return [];
    }
    return room.getPendingEvents().filter(function (ev) {
        const isNotSent = ev.status === EventStatus.NOT_SENT;
        const belongsToTheThread = threadId === ev.threadRootId;
        return isNotSent && (!threadId || belongsToTheThread);
    });
}

interface IProps {
    // the room this statusbar is representing.
    room: Room;

    // true if the room is being peeked at. This affects components that shouldn't
    // logically be shown when peeking, such as a prompt to invite people to a room.
    isPeeking?: boolean;
    // callback for when the user clicks on the 'resend all' button in the
    // 'unsent messages' bar
    onResendAllClick?: () => void;

    // callback for when the user clicks on the 'cancel all' button in the
    // 'unsent messages' bar
    onCancelAllClick?: () => void;

    // callback for when the user clicks on the 'invite others' button in the
    // 'you are alone' bar
    onInviteClick?: () => void;

    // callback for when we do something that changes the size of the
    // status bar. This is used to trigger a re-layout in the parent
    // component.
    onResize?: () => void;

    // callback for when the status bar can be hidden from view, as it is
    // not displaying anything
    onHidden?: () => void;

    // callback for when the status bar is displaying something and should
    // be visible
    onVisible?: () => void;
}

interface IState {
    syncState: SyncState | null;
    syncStateData: SyncStateData | null;
    unsentMessages: MatrixEvent[];
    isResending: boolean;
}

export default class RoomStatusBar extends React.PureComponent<IProps, IState> {
    private unmounted = false;
    public static contextType = MatrixClientContext;
    public declare context: React.ContextType<typeof MatrixClientContext>;

    public constructor(props: IProps, context: React.ContextType<typeof MatrixClientContext>) {
        super(props, context);

        this.state = {
            syncState: this.context.getSyncState(),
            syncStateData: this.context.getSyncStateData(),
            unsentMessages: getUnsentMessages(this.props.room),
            isResending: false,
        };
    }

    public componentDidMount(): void {
        const client = this.context;
        client.on(ClientEvent.Sync, this.onSyncStateChange);
        client.on(RoomEvent.LocalEchoUpdated, this.onRoomLocalEchoUpdated);

        this.checkSize();
    }

    public componentDidUpdate(): void {
        this.checkSize();
    }

    public componentWillUnmount(): void {
        this.unmounted = true;
        // we may have entirely lost our client as we're logging out before clicking login on the guest bar...
        const client = this.context;
        if (client) {
            client.removeListener(ClientEvent.Sync, this.onSyncStateChange);
            client.removeListener(RoomEvent.LocalEchoUpdated, this.onRoomLocalEchoUpdated);
        }
    }

    private onSyncStateChange = (state: SyncState, prevState: SyncState | null, data?: SyncStateData): void => {
        if (state === "SYNCING" && prevState === "SYNCING") {
            return;
        }
        if (this.unmounted) return;
        this.setState({
            syncState: state,
            syncStateData: data ?? null,
        });
    };

    private onResendAllClick = (): void => {
        Resend.resendUnsentEvents(this.props.room).then(() => {
            this.setState({ isResending: false });
        });
        this.setState({ isResending: true });
        dis.fire(Action.FocusSendMessageComposer);
    };

    private onCancelAllClick = (): void => {
        Resend.cancelUnsentEvents(this.props.room);
        dis.fire(Action.FocusSendMessageComposer);
    };

    private onRoomLocalEchoUpdated = (ev: MatrixEvent, room: Room): void => {
        if (room.roomId !== this.props.room.roomId) return;
        const messages = getUnsentMessages(this.props.room);
        this.setState({
            unsentMessages: messages,
            isResending: messages.length > 0 && this.state.isResending,
        });
    };

    // Check whether current size is greater than 0, if yes call props.onVisible
    private checkSize(): void {
        if (this.getSize()) {
            if (this.props.onVisible) this.props.onVisible();
        } else {
            if (this.props.onHidden) this.props.onHidden();
        }
    }

    // We don't need the actual height - just whether it is likely to have
    // changed - so we use '0' to indicate normal size, and other values to
    // indicate other sizes.
    private getSize(): number {
        if (this.shouldShowConnectionError()) {
            return STATUS_BAR_EXPANDED;
        } else if (this.state.unsentMessages.length > 0 || this.state.isResending) {
            return STATUS_BAR_EXPANDED_LARGE;
        }
        return STATUS_BAR_HIDDEN;
    }

    private shouldShowConnectionError(): boolean {
        // no conn bar trumps the "some not sent" msg since you can't resend without
        // a connection!
        // There's one situation in which we don't show this 'no connection' bar, and that's
        // if it's a resource limit exceeded error: those are shown in the top bar.
        const errorIsMauError = Boolean(
            this.state.syncStateData &&
                this.state.syncStateData.error &&
                this.state.syncStateData.error.name === "M_RESOURCE_LIMIT_EXCEEDED",
        );
        return this.state.syncState === "ERROR" && !errorIsMauError;
    }

    private getUnsentMessageContent(): JSX.Element {
        const unsentMessages = this.state.unsentMessages;

        let title: ReactNode;

        let consentError: MatrixError | null = null;
        let resourceLimitError: MatrixError | null = null;
        for (const m of unsentMessages) {
            if (m.error && m.error.errcode === "M_CONSENT_NOT_GIVEN") {
                consentError = m.error;
                break;
            } else if (m.error && m.error.errcode === "M_RESOURCE_LIMIT_EXCEEDED") {
                resourceLimitError = m.error;
                break;
            }
        }
        if (consentError) {
            title = _t(
                "room|status_bar|requires_consent_agreement",
                {},
                {
                    consentLink: (sub) => (
                        <ExternalLink href={consentError!.data?.consent_uri} target="_blank" rel="noreferrer noopener">
                            {sub}
                        </ExternalLink>
                    ),
                },
            );
        } else if (resourceLimitError) {
            title = messageForResourceLimitError(
                resourceLimitError.data.limit_type,
                resourceLimitError.data.admin_contact,
                {
                    "monthly_active_user": _td("room|status_bar|monthly_user_limit_reached"),
                    "hs_disabled": _td("room|status_bar|homeserver_blocked"),
                    "": _td("room|status_bar|exceeded_resource_limit"),
                },
            );
        } else {
            title = _t("room|status_bar|some_messages_not_sent");
        }

        let buttonRow = (
            <>
                <AccessibleButton onClick={this.onCancelAllClick} className="mx_RoomStatusBar_unsentCancelAllBtn">
                    {_t("room|status_bar|delete_all")}
                </AccessibleButton>
                <AccessibleButton onClick={this.onResendAllClick} className="mx_RoomStatusBar_unsentRetry">
                    {_t("room|status_bar|retry_all")}
                </AccessibleButton>
            </>
        );
        if (this.state.isResending) {
            buttonRow = (
                <>
                    <InlineSpinner w={20} h={20} />
                    {/* span for css */}
                    <span>{_t("forward|sending")}</span>
                </>
            );
        }

        return (
            <RoomStatusBarUnsentMessages
                title={title}
                description={_t("room|status_bar|select_messages_to_retry")}
                notificationState={StaticNotificationState.RED_EXCLAMATION}
                buttons={buttonRow}
            />
        );
    }

    public render(): React.ReactNode {
        if (this.shouldShowConnectionError()) {
            return (
                <div className="mx_RoomStatusBar">
                    <div role="alert">
                        <div className="mx_RoomStatusBar_connectionLostBar">
                            <WarningIcon width="24px" height="24px" />
                            <div>
                                <div className="mx_RoomStatusBar_connectionLostBar_title">
                                    {_t("room|status_bar|server_connectivity_lost_title")}
                                </div>
                                <div className="mx_RoomStatusBar_connectionLostBar_desc">
                                    {_t("room|status_bar|server_connectivity_lost_description")}
                                </div>
                            </div>
                        </div>
                    </div>
                </div>
            );
        }

        if (this.state.unsentMessages.length > 0 || this.state.isResending) {
            return this.getUnsentMessageContent();
        }

        return null;
    }
}<|MERGE_RESOLUTION|>--- conflicted
+++ resolved
@@ -17,11 +17,7 @@
     SyncState,
     SyncStateData,
 } from "matrix-js-sdk/src/matrix";
-<<<<<<< HEAD
-import WarningIcon from "@vector-im/compound-design-tokens/assets/web/icons/warning";
-=======
 import { WarningIcon } from "@vector-im/compound-design-tokens/assets/web/icons";
->>>>>>> 90e8c13c
 
 import { _t, _td } from "../../languageHandler";
 import Resend from "../../Resend";
