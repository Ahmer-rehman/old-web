/*
Copyright 2024 New Vector Ltd.
Copyright 2015-2021 The Matrix.org Foundation C.I.C.

SPDX-License-Identifier: AGPL-3.0-only OR GPL-3.0-only
Please see LICENSE files in the repository root for full details.
*/

import React, { ReactNode } from "react";
<<<<<<< HEAD
import { EventStatus, MatrixEvent, Room, MatrixError, SyncState, SyncStateData } from "matrix-js-sdk/src/matrix";
import { Icon as WarningIcon } from "@vector-im/compound-design-tokens/icons/warning.svg";
=======
import {
    ClientEvent,
    EventStatus,
    MatrixError,
    MatrixEvent,
    Room,
    RoomEvent,
    SyncState,
    SyncStateData,
} from "matrix-js-sdk/src/matrix";
>>>>>>> 70418f8f

import { _t, _td } from "../../languageHandler";
import Resend from "../../Resend";
import dis from "../../dispatcher/dispatcher";
import { messageForResourceLimitError } from "../../utils/ErrorUtils";
import { Action } from "../../dispatcher/actions";
import { StaticNotificationState } from "../../stores/notifications/StaticNotificationState";
import AccessibleButton from "../views/elements/AccessibleButton";
import InlineSpinner from "../views/elements/InlineSpinner";
import MatrixClientContext from "../../contexts/MatrixClientContext";
import { RoomStatusBarUnsentMessages } from "./RoomStatusBarUnsentMessages";
import ExternalLink from "../views/elements/ExternalLink";

const STATUS_BAR_HIDDEN = 0;
const STATUS_BAR_EXPANDED = 1;
const STATUS_BAR_EXPANDED_LARGE = 2;

export function getUnsentMessages(room: Room, threadId?: string): MatrixEvent[] {
    if (!room) {
        return [];
    }
    return room.getPendingEvents().filter(function (ev) {
        const isNotSent = ev.status === EventStatus.NOT_SENT;
        const belongsToTheThread = threadId === ev.threadRootId;
        return isNotSent && (!threadId || belongsToTheThread);
    });
}

interface IProps {
    // the room this statusbar is representing.
    room: Room;

    // true if the room is being peeked at. This affects components that shouldn't
    // logically be shown when peeking, such as a prompt to invite people to a room.
    isPeeking?: boolean;
    // callback for when the user clicks on the 'resend all' button in the
    // 'unsent messages' bar
    onResendAllClick?: () => void;

    // callback for when the user clicks on the 'cancel all' button in the
    // 'unsent messages' bar
    onCancelAllClick?: () => void;

    // callback for when the user clicks on the 'invite others' button in the
    // 'you are alone' bar
    onInviteClick?: () => void;

    // callback for when we do something that changes the size of the
    // status bar. This is used to trigger a re-layout in the parent
    // component.
    onResize?: () => void;

    // callback for when the status bar can be hidden from view, as it is
    // not displaying anything
    onHidden?: () => void;

    // callback for when the status bar is displaying something and should
    // be visible
    onVisible?: () => void;
}

interface IState {
    syncState: SyncState | null;
    syncStateData: SyncStateData | null;
    unsentMessages: MatrixEvent[];
    isResending: boolean;
}

export default class RoomStatusBar extends React.PureComponent<IProps, IState> {
    private unmounted = false;
    public static contextType = MatrixClientContext;
    public declare context: React.ContextType<typeof MatrixClientContext>;

    public constructor(props: IProps, context: React.ContextType<typeof MatrixClientContext>) {
        super(props, context);

        this.state = {
            syncState: this.context.getSyncState(),
            syncStateData: this.context.getSyncStateData(),
            unsentMessages: getUnsentMessages(this.props.room),
            isResending: false,
        };
    }

    public componentDidMount(): void {
        const client = this.context;
        client.on(ClientEvent.Sync, this.onSyncStateChange);
        client.on(RoomEvent.LocalEchoUpdated, this.onRoomLocalEchoUpdated);

        this.checkSize();
    }

    public componentDidUpdate(): void {
        this.checkSize();
    }

    public componentWillUnmount(): void {
        this.unmounted = true;
        // we may have entirely lost our client as we're logging out before clicking login on the guest bar...
        const client = this.context;
        if (client) {
            client.removeListener(ClientEvent.Sync, this.onSyncStateChange);
            client.removeListener(RoomEvent.LocalEchoUpdated, this.onRoomLocalEchoUpdated);
        }
    }

    private onSyncStateChange = (state: SyncState, prevState: SyncState | null, data?: SyncStateData): void => {
        if (state === "SYNCING" && prevState === "SYNCING") {
            return;
        }
        if (this.unmounted) return;
        this.setState({
            syncState: state,
            syncStateData: data ?? null,
        });
    };

    private onResendAllClick = (): void => {
        Resend.resendUnsentEvents(this.props.room).then(() => {
            this.setState({ isResending: false });
        });
        this.setState({ isResending: true });
        dis.fire(Action.FocusSendMessageComposer);
    };

    private onCancelAllClick = (): void => {
        Resend.cancelUnsentEvents(this.props.room);
        dis.fire(Action.FocusSendMessageComposer);
    };

    private onRoomLocalEchoUpdated = (ev: MatrixEvent, room: Room): void => {
        if (room.roomId !== this.props.room.roomId) return;
        const messages = getUnsentMessages(this.props.room);
        this.setState({
            unsentMessages: messages,
            isResending: messages.length > 0 && this.state.isResending,
        });
    };

    // Check whether current size is greater than 0, if yes call props.onVisible
    private checkSize(): void {
        if (this.getSize()) {
            if (this.props.onVisible) this.props.onVisible();
        } else {
            if (this.props.onHidden) this.props.onHidden();
        }
    }

    // We don't need the actual height - just whether it is likely to have
    // changed - so we use '0' to indicate normal size, and other values to
    // indicate other sizes.
    private getSize(): number {
        if (this.shouldShowConnectionError()) {
            return STATUS_BAR_EXPANDED;
        } else if (this.state.unsentMessages.length > 0 || this.state.isResending) {
            return STATUS_BAR_EXPANDED_LARGE;
        }
        return STATUS_BAR_HIDDEN;
    }

    private shouldShowConnectionError(): boolean {
        // no conn bar trumps the "some not sent" msg since you can't resend without
        // a connection!
        // There's one situation in which we don't show this 'no connection' bar, and that's
        // if it's a resource limit exceeded error: those are shown in the top bar.
        const errorIsMauError = Boolean(
            this.state.syncStateData &&
                this.state.syncStateData.error &&
                this.state.syncStateData.error.name === "M_RESOURCE_LIMIT_EXCEEDED",
        );
        return this.state.syncState === "ERROR" && !errorIsMauError;
    }

    private getUnsentMessageContent(): JSX.Element {
        const unsentMessages = this.state.unsentMessages;

        let title: ReactNode;

        let consentError: MatrixError | null = null;
        let resourceLimitError: MatrixError | null = null;
        for (const m of unsentMessages) {
            if (m.error && m.error.errcode === "M_CONSENT_NOT_GIVEN") {
                consentError = m.error;
                break;
            } else if (m.error && m.error.errcode === "M_RESOURCE_LIMIT_EXCEEDED") {
                resourceLimitError = m.error;
                break;
            }
        }
        if (consentError) {
            title = _t(
                "room|status_bar|requires_consent_agreement",
                {},
                {
                    consentLink: (sub) => (
                        <ExternalLink href={consentError!.data?.consent_uri} target="_blank" rel="noreferrer noopener">
                            {sub}
                        </ExternalLink>
                    ),
                },
            );
        } else if (resourceLimitError) {
            title = messageForResourceLimitError(
                resourceLimitError.data.limit_type,
                resourceLimitError.data.admin_contact,
                {
                    "monthly_active_user": _td("room|status_bar|monthly_user_limit_reached"),
                    "hs_disabled": _td("room|status_bar|homeserver_blocked"),
                    "": _td("room|status_bar|exceeded_resource_limit"),
                },
            );
        } else {
            title = _t("room|status_bar|some_messages_not_sent");
        }

        let buttonRow = (
            <>
                <AccessibleButton onClick={this.onCancelAllClick} className="mx_RoomStatusBar_unsentCancelAllBtn">
                    {_t("room|status_bar|delete_all")}
                </AccessibleButton>
                <AccessibleButton onClick={this.onResendAllClick} className="mx_RoomStatusBar_unsentRetry">
                    {_t("room|status_bar|retry_all")}
                </AccessibleButton>
            </>
        );
        if (this.state.isResending) {
            buttonRow = (
                <>
                    <InlineSpinner w={20} h={20} />
                    {/* span for css */}
                    <span>{_t("forward|sending")}</span>
                </>
            );
        }

        return (
            <RoomStatusBarUnsentMessages
                title={title}
                description={_t("room|status_bar|select_messages_to_retry")}
                notificationState={StaticNotificationState.RED_EXCLAMATION}
                buttons={buttonRow}
            />
        );
    }

    public render(): React.ReactNode {
        if (this.shouldShowConnectionError()) {
            return (
                <div className="mx_RoomStatusBar">
                    <div role="alert">
                        <div className="mx_RoomStatusBar_connectionLostBar">
                            <WarningIcon width="24" height="24" />
                            <div>
                                <div className="mx_RoomStatusBar_connectionLostBar_title">
                                    {_t("room|status_bar|server_connectivity_lost_title")}
                                </div>
                                <div className="mx_RoomStatusBar_connectionLostBar_desc">
                                    {_t("room|status_bar|server_connectivity_lost_description")}
                                </div>
                            </div>
                        </div>
                    </div>
                </div>
            );
        }

        if (this.state.unsentMessages.length > 0 || this.state.isResending) {
            return this.getUnsentMessageContent();
        }

        return null;
    }
}<|MERGE_RESOLUTION|>--- conflicted
+++ resolved
@@ -7,10 +7,6 @@
 */
 
 import React, { ReactNode } from "react";
-<<<<<<< HEAD
-import { EventStatus, MatrixEvent, Room, MatrixError, SyncState, SyncStateData } from "matrix-js-sdk/src/matrix";
-import { Icon as WarningIcon } from "@vector-im/compound-design-tokens/icons/warning.svg";
-=======
 import {
     ClientEvent,
     EventStatus,
@@ -21,7 +17,7 @@
     SyncState,
     SyncStateData,
 } from "matrix-js-sdk/src/matrix";
->>>>>>> 70418f8f
+import WarningIcon from "@vector-im/compound-design-tokens/assets/web/icons/warning";
 
 import { _t, _td } from "../../languageHandler";
 import Resend from "../../Resend";
