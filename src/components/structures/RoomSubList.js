--- conflicted
+++ resolved
@@ -16,34 +16,18 @@
 
 'use strict';
 
-<<<<<<< HEAD
-import React from 'react';
-import ReactDOM from 'react-dom';
-import classNames from 'classnames';
-import { DropTarget } from 'react-dnd';
-import sdk from 'matrix-react-sdk';
-import _t from 'counterpart-riot';
-import dis from 'matrix-react-sdk/lib/dispatcher';
-import Unread from 'matrix-react-sdk/lib/Unread';
-import MatrixClientPeg from 'matrix-react-sdk/lib/MatrixClientPeg';
-import * as RoomNotifs from 'matrix-react-sdk/lib/RoomNotifs';
-import FormattingUtils from 'matrix-react-sdk/lib/utils/FormattingUtils';
-import AccessibleButton from 'matrix-react-sdk/lib/components/views/elements/AccessibleButton';
-import ConstantTimeDispatcher from 'matrix-react-sdk/lib/ConstantTimeDispatcher';
-import RoomSubListHeader from './RoomSubListHeader.js';
-=======
 var React = require('react');
 var ReactDOM = require('react-dom');
 var classNames = require('classnames');
 var DropTarget = require('react-dnd').DropTarget;
-var sdk = require('matrix-react-sdk')
+var sdk = require('matrix-react-sdk');
+import _t from 'counterpart-riot';
 var dis = require('matrix-react-sdk/lib/dispatcher');
 var Unread = require('matrix-react-sdk/lib/Unread');
 var MatrixClientPeg = require('matrix-react-sdk/lib/MatrixClientPeg');
 var RoomNotifs = require('matrix-react-sdk/lib/RoomNotifs');
 var FormattingUtils = require('matrix-react-sdk/lib/utils/FormattingUtils');
 var AccessibleButton = require('matrix-react-sdk/lib/components/views/elements/AccessibleButton');
->>>>>>> 9ffd6cb0
 import Modal from 'matrix-react-sdk/lib/Modal';
 
 // turn this on for drop & drag console debugging galore
@@ -577,25 +561,7 @@
             var Loader = sdk.getComponent("elements.Spinner");
             return (
                 <div className="mx_RoomSubList">
-<<<<<<< HEAD
-                    { this.props.alwaysShowHeader ?
-                        <RoomSubListHeader
-                            ref='header'
-                            label={ this.props.label }
-                            tagName={ this.props.tagName }
-                            roomCount={ roomCount }
-                            collapsed={ this.props.collapsed }
-                            hidden={ this.state.hidden }
-                            isIncomingCallRoom={ isIncomingCallRoom }
-                            roomNotificationCount={ this.roomNotificationCount() }
-                            onClick={ this.onClick }
-                            onHeaderClick={ this.props.onHeaderClick }
-                            headerItems={this.props.headerItems}
-                        />
-                     : undefined }
-=======
                     { this.props.alwaysShowHeader ? this._getHeaderJsx() : undefined }
->>>>>>> 9ffd6cb0
                     { (this.props.showSpinner && !this.state.hidden) ? <Loader /> : undefined }
                 </div>
             );
