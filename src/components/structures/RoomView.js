--- conflicted
+++ resolved
@@ -1133,17 +1133,8 @@
         if (scope === "Room") roomId = this.state.room.roomId;
 
         debuglog("sending search request");
-<<<<<<< HEAD
-
-        const searchPromise = MatrixClientPeg.get().searchRoomEvents({
-            filter: filter,
-            term: term,
-        });
+        const searchPromise = eventSearch(term, roomId);
         this._handleSearchResult(searchPromise);
-=======
-        const searchPromise = eventSearch(term, roomId);
-        this._handleSearchResult(searchPromise).done();
->>>>>>> 1e647272
     },
 
     _handleSearchResult: function(searchPromise) {
