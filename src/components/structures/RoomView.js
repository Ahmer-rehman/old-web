/*
Copyright 2015, 2016 OpenMarket Ltd
Copyright 2017 Vector Creations Ltd

Licensed under the Apache License, Version 2.0 (the "License");
you may not use this file except in compliance with the License.
You may obtain a copy of the License at

    http://www.apache.org/licenses/LICENSE-2.0

Unless required by applicable law or agreed to in writing, software
distributed under the License is distributed on an "AS IS" BASIS,
WITHOUT WARRANTIES OR CONDITIONS OF ANY KIND, either express or implied.
See the License for the specific language governing permissions and
limitations under the License.
*/

// TODO: This component is enormous! There's several things which could stand-alone:
//  - Search results component
//  - Drag and drop
//  - File uploading - uploadFile()

import shouldHideEvent from "../../shouldHideEvent";

const React = require("react");
const ReactDOM = require("react-dom");
import PropTypes from 'prop-types';
import Promise from 'bluebird';
const classNames = require("classnames");
import { _t } from '../../languageHandler';

const MatrixClientPeg = require("../../MatrixClientPeg");
const ContentMessages = require("../../ContentMessages");
const Modal = require("../../Modal");
const sdk = require('../../index');
const CallHandler = require('../../CallHandler');
const dis = require("../../dispatcher");
const Tinter = require("../../Tinter");
const rate_limited_func = require('../../ratelimitedfunc');
const ObjectUtils = require('../../ObjectUtils');
const Rooms = require('../../Rooms');

import { KeyCode, isOnlyCtrlOrCmdKeyEvent } from '../../Keyboard';

import RoomViewStore from '../../stores/RoomViewStore';
import RoomScrollStateStore from '../../stores/RoomScrollStateStore';
import SettingsStore, {SettingLevel} from "../../settings/SettingsStore";

const DEBUG = false;
let debuglog = function() {};

const BROWSER_SUPPORTS_SANDBOX = 'sandbox' in document.createElement('iframe');

if (DEBUG) {
    // using bind means that we get to keep useful line numbers in the console
    debuglog = console.log.bind(console);
}

module.exports = React.createClass({
    displayName: 'RoomView',
    propTypes: {
        ConferenceHandler: PropTypes.any,

        // Called with the credentials of a registered user (if they were a ROU that
        // transitioned to PWLU)
        onRegistered: PropTypes.func,

        // An object representing a third party invite to join this room
        // Fields:
        // * inviteSignUrl (string) The URL used to join this room from an email invite
        //                          (given as part of the link in the invite email)
        // * invitedEmail (string) The email address that was invited to this room
        thirdPartyInvite: PropTypes.object,

        // Any data about the room that would normally come from the Home Server
        // but has been passed out-of-band, eg. the room name and avatar URL
        // from an email invite (a workaround for the fact that we can't
        // get this information from the HS using an email invite).
        // Fields:
        //  * name (string) The room's name
        //  * avatarUrl (string) The mxc:// avatar URL for the room
        //  * inviterName (string) The display name of the person who
        //  *                      invited us tovthe room
        oobData: PropTypes.object,

        // is the RightPanel collapsed?
        collapsedRhs: PropTypes.bool,
    },

    getInitialState: function() {
        return {
            room: null,
            roomId: null,
            roomLoading: true,
            peekLoading: false,
            shouldPeek: true,

            // The event to be scrolled to initially
            initialEventId: null,
            // The offset in pixels from the event with which to scroll vertically
            initialEventPixelOffset: null,
            // Whether to highlight the event scrolled to
            isInitialEventHighlighted: null,

            forwardingEvent: null,
            editingRoomSettings: false,
            uploadingRoomSettings: false,
            numUnreadMessages: 0,
            draggingFile: false,
            searching: false,
            searchResults: null,
            callState: null,
            guestsCanJoin: false,
            canPeek: false,
            showApps: false,
            isAlone: false,
            isPeeking: false,
            showingPinned: false,

            // error object, as from the matrix client/server API
            // If we failed to load information about the room,
            // store the error here.
            roomLoadError: null,

            // Have we sent a request to join the room that we're waiting to complete?
            joining: false,

            // this is true if we are fully scrolled-down, and are looking at
            // the end of the live timeline. It has the effect of hiding the
            // 'scroll to bottom' knob, among a couple of other things.
            atEndOfLiveTimeline: true,

            showTopUnreadMessagesBar: false,

            auxPanelMaxHeight: undefined,

            statusBarVisible: false,
        };
    },

    componentWillMount: function() {
        this.dispatcherRef = dis.register(this.onAction);
        MatrixClientPeg.get().on("Room", this.onRoom);
        MatrixClientPeg.get().on("Room.timeline", this.onRoomTimeline);
        MatrixClientPeg.get().on("Room.name", this.onRoomName);
        MatrixClientPeg.get().on("Room.accountData", this.onRoomAccountData);
        MatrixClientPeg.get().on("RoomState.members", this.onRoomStateMember);
        MatrixClientPeg.get().on("RoomMember.membership", this.onRoomMemberMembership);
        MatrixClientPeg.get().on("accountData", this.onAccountData);

        // Start listening for RoomViewStore updates
        this._roomStoreToken = RoomViewStore.addListener(this._onRoomViewStoreUpdate);
        this._onRoomViewStoreUpdate(true);
    },

    _onRoomViewStoreUpdate: function(initial) {
        if (this.unmounted) {
            return;
        }

        if (!initial && this.state.roomId !== RoomViewStore.getRoomId()) {
            // RoomView explicitly does not support changing what room
            // is being viewed: instead it should just be re-mounted when
            // switching rooms. Therefore, if the room ID changes, we
            // ignore this. We either need to do this or add code to handle
            // saving the scroll position (otherwise we end up saving the
            // scroll position against the wrong room).

            // Given that doing the setState here would cause a bunch of
            // unnecessary work, we just ignore the change since we know
            // that if the current room ID has changed from what we thought
            // it was, it means we're about to be unmounted.
            return;
        }

        const newState = {
            roomId: RoomViewStore.getRoomId(),
            roomAlias: RoomViewStore.getRoomAlias(),
            roomLoading: RoomViewStore.isRoomLoading(),
            roomLoadError: RoomViewStore.getRoomLoadError(),
            joining: RoomViewStore.isJoining(),
            initialEventId: RoomViewStore.getInitialEventId(),
            isInitialEventHighlighted: RoomViewStore.isInitialEventHighlighted(),
            forwardingEvent: RoomViewStore.getForwardingEvent(),
            shouldPeek: RoomViewStore.shouldPeek(),
<<<<<<< HEAD
            showingPinned: SettingsStore.getValue("PinnedEvents.isOpen", RoomViewStore.getRoomId()),
=======
            editingRoomSettings: RoomViewStore.isEditingSettings(),
>>>>>>> 0d9ba176
        };

        // Temporary logging to diagnose https://github.com/vector-im/riot-web/issues/4307
        console.log(
            'RVS update:',
            newState.roomId,
            newState.roomAlias,
            'loading?', newState.roomLoading,
            'joining?', newState.joining,
            'initial?', initial,
            'shouldPeek?', newState.shouldPeek,
        );

        // NB: This does assume that the roomID will not change for the lifetime of
        // the RoomView instance
        if (initial) {
            newState.room = MatrixClientPeg.get().getRoom(newState.roomId);
            if (newState.room) {
                newState.showApps = this._shouldShowApps(newState.room);
                this._onRoomLoaded(newState.room);
            }
        }

        if (this.state.roomId === null && newState.roomId !== null) {
            // Get the scroll state for the new room

            // If an event ID wasn't specified, default to the one saved for this room
            // in the scroll state store. Assume initialEventPixelOffset should be set.
            if (!newState.initialEventId) {
                const roomScrollState = RoomScrollStateStore.getScrollState(newState.roomId);
                if (roomScrollState) {
                    newState.initialEventId = roomScrollState.focussedEvent;
                    newState.initialEventPixelOffset = roomScrollState.pixelOffset;
                }
            }
        }

        // Clear the search results when clicking a search result (which changes the
        // currently scrolled to event, this.state.initialEventId).
        if (this.state.initialEventId !== newState.initialEventId) {
            newState.searchResults = null;
        }

        this.setState(newState);
        // At this point, newState.roomId could be null (e.g. the alias might not
        // have been resolved yet) so anything called here must handle this case.

        // We pass the new state into this function for it to read: it needs to
        // observe the new state but we don't want to put it in the setState
        // callback because this would prevent the setStates from being batched,
        // ie. cause it to render RoomView twice rather than the once that is necessary.
        if (initial) {
            this._setupRoom(newState.room, newState.roomId, newState.joining, newState.shouldPeek);
        }
    },

    _setupRoom: function(room, roomId, joining, shouldPeek) {
        // if this is an unknown room then we're in one of three states:
        // - This is a room we can peek into (search engine) (we can /peek)
        // - This is a room we can publicly join or were invited to. (we can /join)
        // - This is a room we cannot join at all. (no action can help us)
        // We can't try to /join because this may implicitly accept invites (!)
        // We can /peek though. If it fails then we present the join UI. If it
        // succeeds then great, show the preview (but we still may be able to /join!).
        // Note that peeking works by room ID and room ID only, as opposed to joining
        // which must be by alias or invite wherever possible (peeking currently does
        // not work over federation).

        // NB. We peek if we have never seen the room before (i.e. js-sdk does not know
        // about it). We don't peek in the historical case where we were joined but are
        // now not joined because the js-sdk peeking API will clobber our historical room,
        // making it impossible to indicate a newly joined room.
        if (!joining && roomId) {
            if (this.props.autoJoin) {
                this.onJoinButtonClicked();
            } else if (!room && shouldPeek) {
                console.log("Attempting to peek into room %s", roomId);
                this.setState({
                    peekLoading: true,
                    isPeeking: true, // this will change to false if peeking fails
                });
                MatrixClientPeg.get().peekInRoom(roomId).then((room) => {
                    if (this.unmounted) {
                        return;
                    }
                    this.setState({
                        room: room,
                        peekLoading: false,
                    });
                    this._onRoomLoaded(room);
                }, (err) => {
                    if (this.unmounted) {
                        return;
                    }

                    // Stop peeking if anything went wrong
                    this.setState({
                        isPeeking: false,
                    });

                    // This won't necessarily be a MatrixError, but we duck-type
                    // here and say if it's got an 'errcode' key with the right value,
                    // it means we can't peek.
                    if (err.errcode == "M_GUEST_ACCESS_FORBIDDEN") {
                        // This is fine: the room just isn't peekable (we assume).
                        this.setState({
                            peekLoading: false,
                        });
                    } else {
                        throw err;
                    }
                });
            }
        } else if (room) {
            // Stop peeking because we have joined this room previously
            MatrixClientPeg.get().stopPeeking();
            this.setState({isPeeking: false});
        }
    },

    _shouldShowApps: function(room) {
        if (!BROWSER_SUPPORTS_SANDBOX) return false;

        // Check if user has previously chosen to hide the app drawer for this
        // room. If so, do not show apps
        const hideWidgetDrawer = localStorage.getItem(
            room.roomId + "_hide_widget_drawer");

        if (hideWidgetDrawer === "true") {
            return false;
        }

        const appsStateEvents = room.currentState.getStateEvents('im.vector.modular.widgets');
        // any valid widget = show apps
        for (let i = 0; i < appsStateEvents.length; i++) {
            if (appsStateEvents[i].getContent().type && appsStateEvents[i].getContent().url) {
                return true;
            }
        }
        return false;
    },

    componentDidMount: function() {
        const call = this._getCallForRoom();
        const callState = call ? call.call_state : "ended";
        this.setState({
            callState: callState,
        });

        this._updateConfCallNotification();

        window.addEventListener('beforeunload', this.onPageUnload);
        window.addEventListener('resize', this.onResize);
        this.onResize();

        document.addEventListener("keydown", this.onKeyDown);

        // XXX: EVIL HACK to autofocus inviting on empty rooms.
        // We use the setTimeout to avoid racing with focus_composer.
        if (this.state.room &&
            this.state.room.getJoinedMembers().length == 1 &&
            this.state.room.getLiveTimeline() &&
            this.state.room.getLiveTimeline().getEvents() &&
            this.state.room.getLiveTimeline().getEvents().length <= 6) {
            const inviteBox = document.getElementById("mx_SearchableEntityList_query");
            setTimeout(function() {
                if (inviteBox) {
                    inviteBox.focus();
                }
            }, 50);
        }
    },

    shouldComponentUpdate: function(nextProps, nextState) {
        return (!ObjectUtils.shallowEqual(this.props, nextProps) ||
                !ObjectUtils.shallowEqual(this.state, nextState));
    },

    componentDidUpdate: function() {
        if (this.refs.roomView) {
            const roomView = ReactDOM.findDOMNode(this.refs.roomView);
            if (!roomView.ondrop) {
                roomView.addEventListener('drop', this.onDrop);
                roomView.addEventListener('dragover', this.onDragOver);
                roomView.addEventListener('dragleave', this.onDragLeaveOrEnd);
                roomView.addEventListener('dragend', this.onDragLeaveOrEnd);
            }
        }
    },

    componentWillUnmount: function() {
        // set a boolean to say we've been unmounted, which any pending
        // promises can use to throw away their results.
        //
        // (We could use isMounted, but facebook have deprecated that.)
        this.unmounted = true;

        // update the scroll map before we get unmounted
        if (this.state.roomId) {
            RoomScrollStateStore.setScrollState(this.state.roomId, this._getScrollState());
        }

        if (this.refs.roomView) {
            // disconnect the D&D event listeners from the room view. This
            // is really just for hygiene - we're going to be
            // deleted anyway, so it doesn't matter if the event listeners
            // don't get cleaned up.
            const roomView = ReactDOM.findDOMNode(this.refs.roomView);
            roomView.removeEventListener('drop', this.onDrop);
            roomView.removeEventListener('dragover', this.onDragOver);
            roomView.removeEventListener('dragleave', this.onDragLeaveOrEnd);
            roomView.removeEventListener('dragend', this.onDragLeaveOrEnd);
        }
        dis.unregister(this.dispatcherRef);
        if (MatrixClientPeg.get()) {
            MatrixClientPeg.get().removeListener("Room", this.onRoom);
            MatrixClientPeg.get().removeListener("Room.timeline", this.onRoomTimeline);
            MatrixClientPeg.get().removeListener("Room.name", this.onRoomName);
            MatrixClientPeg.get().removeListener("Room.accountData", this.onRoomAccountData);
            MatrixClientPeg.get().removeListener("RoomState.members", this.onRoomStateMember);
            MatrixClientPeg.get().removeListener("RoomMember.membership", this.onRoomMemberMembership);
            MatrixClientPeg.get().removeListener("accountData", this.onAccountData);
        }

        window.removeEventListener('beforeunload', this.onPageUnload);
        window.removeEventListener('resize', this.onResize);

        document.removeEventListener("keydown", this.onKeyDown);

        // Remove RoomStore listener
        if (this._roomStoreToken) {
            this._roomStoreToken.remove();
        }

        // cancel any pending calls to the rate_limited_funcs
        this._updateRoomMembers.cancelPendingCall();

        // no need to do this as Dir & Settings are now overlays. It just burnt CPU.
        // console.log("Tinter.tint from RoomView.unmount");
        // Tinter.tint(); // reset colourscheme
    },

    onPageUnload(event) {
        if (ContentMessages.getCurrentUploads().length > 0) {
            return event.returnValue =
                _t("You seem to be uploading files, are you sure you want to quit?");
        } else if (this._getCallForRoom() && this.state.callState !== 'ended') {
            return event.returnValue =
                _t("You seem to be in a call, are you sure you want to quit?");
        }
    },


    onKeyDown: function(ev) {
        let handled = false;
        const ctrlCmdOnly = isOnlyCtrlOrCmdKeyEvent(ev);

        switch (ev.keyCode) {
            case KeyCode.KEY_D:
                if (ctrlCmdOnly) {
                    this.onMuteAudioClick();
                    handled = true;
                }
                break;

            case KeyCode.KEY_E:
                if (ctrlCmdOnly) {
                    this.onMuteVideoClick();
                    handled = true;
                }
                break;
        }

        if (handled) {
            ev.stopPropagation();
            ev.preventDefault();
        }
    },

    onAction: function(payload) {
        switch (payload.action) {
            case 'message_send_failed':
            case 'message_sent':
                this._checkIfAlone(this.state.room);
                break;
            case 'post_sticker_message':
              this.injectSticker(
                  payload.data.content.url,
                  payload.data.content.info,
                  payload.data.description || payload.data.name);
              break;
            case 'picture_snapshot':
                this.uploadFile(payload.file);
                break;
            case 'notifier_enabled':
            case 'upload_failed':
            case 'upload_started':
            case 'upload_finished':
                this.forceUpdate();
                break;
            case 'call_state':
                // don't filter out payloads for room IDs other than props.room because
                // we may be interested in the conf 1:1 room

                if (!payload.room_id) {
                    return;
                }

                var call = this._getCallForRoom();
                var callState;

                if (call) {
                    callState = call.call_state;
                } else {
                    callState = "ended";
                }

                // possibly remove the conf call notification if we're now in
                // the conf
                this._updateConfCallNotification();

                this.setState({
                    callState: callState,
                });

                break;
            case 'appsDrawer':
                this.setState({
                    showApps: payload.show,
                });
                break;
        }
    },

    onRoomTimeline: function(ev, room, toStartOfTimeline, removed, data) {
        if (this.unmounted) return;

        // ignore events for other rooms
        if (!room) return;
        if (!this.state.room || room.roomId != this.state.room.roomId) return;

        // ignore events from filtered timelines
        if (data.timeline.getTimelineSet() !== room.getUnfilteredTimelineSet()) return;

        if (ev.getType() === "org.matrix.room.preview_urls") {
            this._updatePreviewUrlVisibility(room);
        }

        // ignore anything but real-time updates at the end of the room:
        // updates from pagination will happen when the paginate completes.
        if (toStartOfTimeline || !data || !data.liveEvent) return;

        // no point handling anything while we're waiting for the join to finish:
        // we'll only be showing a spinner.
        if (this.state.joining) return;

        if (ev.getSender() !== MatrixClientPeg.get().credentials.userId) {
            // update unread count when scrolled up
            if (!this.state.searchResults && this.state.atEndOfLiveTimeline) {
                // no change
            } else if (!shouldHideEvent(ev)) {
                this.setState((state, props) => {
                    return {numUnreadMessages: state.numUnreadMessages + 1};
                });
            }
        }
    },

    onRoomName: function(room) {
        if (this.state.room && room.roomId == this.state.room.roomId) {
            this.forceUpdate();
        }
    },

    canResetTimeline: function() {
        if (!this.refs.messagePanel) {
            return true;
        }
        return this.refs.messagePanel.canResetTimeline();
    },

    // called when state.room is first initialised (either at initial load,
    // after a successful peek, or after we join the room).
    _onRoomLoaded: function(room) {
        this._warnAboutEncryption(room);
        this._calculatePeekRules(room);
        this._updatePreviewUrlVisibility(room);
    },

    _warnAboutEncryption: function(room) {
        if (!MatrixClientPeg.get().isRoomEncrypted(room.roomId)) {
            return;
        }
        let userHasUsedEncryption = false;
        if (localStorage) {
            userHasUsedEncryption = localStorage.getItem('mx_user_has_used_encryption');
        }
        if (!userHasUsedEncryption) {
            const QuestionDialog = sdk.getComponent("dialogs.QuestionDialog");
            Modal.createTrackedDialog('E2E Warning', '', QuestionDialog, {
                title: _t("Warning!"),
                hasCancelButton: false,
                description: (
                    <div>
                        <p>{ _t("End-to-end encryption is in beta and may not be reliable") }.</p>
                        <p>{ _t("You should not yet trust it to secure data") }.</p>
                        <p>{ _t("Devices will not yet be able to decrypt history from before they joined the room") }.</p>
                        <p>{ _t("Encrypted messages will not be visible on clients that do not yet implement encryption") }.</p>
                    </div>
                ),
            });
        }
        if (localStorage) {
            localStorage.setItem('mx_user_has_used_encryption', true);
        }
    },

    _calculatePeekRules: function(room) {
        const guestAccessEvent = room.currentState.getStateEvents("m.room.guest_access", "");
        if (guestAccessEvent && guestAccessEvent.getContent().guest_access === "can_join") {
            this.setState({
                guestsCanJoin: true,
            });
        }

        const historyVisibility = room.currentState.getStateEvents("m.room.history_visibility", "");
        if (historyVisibility && historyVisibility.getContent().history_visibility === "world_readable") {
            this.setState({
                canPeek: true,
            });
        }
    },

    _updatePreviewUrlVisibility: function(room) {
        this.setState({
            showUrlPreview: SettingsStore.getValue("urlPreviewsEnabled", room.roomId),
        });
    },

    onRoom: function(room) {
        if (!room || room.roomId !== this.state.roomId) {
            return;
        }
        this.setState({
            room: room,
        }, () => {
            this._onRoomLoaded(room);
        });
    },

    updateTint: function() {
        const room = this.state.room;
        if (!room) return;

        console.log("Tinter.tint from updateTint");
        const color_scheme = SettingsStore.getValue("roomColor", room.roomId);
        Tinter.tint(color_scheme.primary_color, color_scheme.secondary_color);
    },

    onAccountData: function(event) {
        if (event.getType() === "org.matrix.preview_urls" && this.state.room) {
            this._updatePreviewUrlVisibility(this.state.room);
        }
    },

    onRoomAccountData: function(event, room) {
        if (room.roomId == this.state.roomId) {
            if (event.getType() === "org.matrix.room.color_scheme") {
                const color_scheme = event.getContent();
                // XXX: we should validate the event
                console.log("Tinter.tint from onRoomAccountData");
                Tinter.tint(color_scheme.primary_color, color_scheme.secondary_color);
            } else if (event.getType() === "org.matrix.room.preview_urls") {
                this._updatePreviewUrlVisibility(room);
            }
        }
    },

    onRoomStateMember: function(ev, state, member) {
        // ignore if we don't have a room yet
        if (!this.state.room) {
            return;
        }

        // ignore members in other rooms
        if (member.roomId !== this.state.room.roomId) {
            return;
        }

        this._updateRoomMembers();
    },

    onRoomMemberMembership: function(ev, member, oldMembership) {
        if (member.userId == MatrixClientPeg.get().credentials.userId) {
            this.forceUpdate();
        }
    },

    // rate limited because a power level change will emit an event for every
    // member in the room.
    _updateRoomMembers: new rate_limited_func(function() {
        // a member state changed in this room
        // refresh the conf call notification state
        this._updateConfCallNotification();
        this._updateDMState();
    }, 500),

    _checkIfAlone: function(room) {
        let warnedAboutLonelyRoom = false;
        if (localStorage) {
            warnedAboutLonelyRoom = localStorage.getItem('mx_user_alone_warned_' + this.state.room.roomId);
        }
        if (warnedAboutLonelyRoom) {
            if (this.state.isAlone) this.setState({isAlone: false});
            return;
        }

        const joinedMembers = room.currentState.getMembers().filter((m) => m.membership === "join" || m.membership === "invite");
        this.setState({isAlone: joinedMembers.length === 1});
    },

    _updateConfCallNotification: function() {
        const room = this.state.room;
        if (!room || !this.props.ConferenceHandler) {
            return;
        }
        const confMember = room.getMember(
            this.props.ConferenceHandler.getConferenceUserIdForRoom(room.roomId),
        );

        if (!confMember) {
            return;
        }
        const confCall = this.props.ConferenceHandler.getConferenceCallForRoom(confMember.roomId);

        // A conf call notification should be displayed if there is an ongoing
        // conf call but this cilent isn't a part of it.
        this.setState({
            displayConfCallNotification: (
                (!confCall || confCall.call_state === "ended") &&
                confMember.membership === "join"
            ),
        });
    },

    _updateDMState() {
        const me = this.state.room.getMember(MatrixClientPeg.get().credentials.userId);
        if (!me || me.membership !== "join") {
            return;
        }

        // The user may have accepted an invite with is_direct set
        if (me.events.member.getPrevContent().membership === "invite" &&
            me.events.member.getPrevContent().is_direct
        ) {
            // This is a DM with the sender of the invite event (which we assume
            // preceded the join event)
            Rooms.setDMRoom(
                this.state.room.roomId,
                me.events.member.getUnsigned().prev_sender,
            );
            return;
        }

        const invitedMembers = this.state.room.getMembersWithMembership("invite");
        const joinedMembers = this.state.room.getMembersWithMembership("join");

        // There must be one invited member and one joined member
        if (invitedMembers.length !== 1 || joinedMembers.length !== 1) {
            return;
        }

        // The user may have sent an invite with is_direct sent
        const other = invitedMembers[0];
        if (other &&
            other.membership === "invite" &&
            other.events.member.getContent().is_direct
        ) {
            Rooms.setDMRoom(this.state.room.roomId, other.userId);
            return;
        }
    },

    onSearchResultsResize: function() {
        dis.dispatch({ action: 'timeline_resize' }, true);
    },

    onSearchResultsFillRequest: function(backwards) {
        if (!backwards) {
            return Promise.resolve(false);
        }

        if (this.state.searchResults.next_batch) {
            debuglog("requesting more search results");
            const searchPromise = MatrixClientPeg.get().backPaginateRoomEventsSearch(
                this.state.searchResults);
            return this._handleSearchResult(searchPromise);
        } else {
            debuglog("no more search results");
            return Promise.resolve(false);
        }
    },

    onInviteButtonClick: function() {
        // call AddressPickerDialog
        dis.dispatch({
            action: 'view_invite',
            roomId: this.state.room.roomId,
        });
        this.setState({isAlone: false}); // there's a good chance they'll invite someone
    },

    onStopAloneWarningClick: function() {
        if (localStorage) {
            localStorage.setItem('mx_user_alone_warned_' + this.state.room.roomId, true);
        }
        this.setState({isAlone: false});
    },

    onJoinButtonClicked: function(ev) {
        const cli = MatrixClientPeg.get();

        // If the user is a ROU, allow them to transition to a PWLU
        if (cli && cli.isGuest()) {
            // Join this room once the user has registered and logged in
            const signUrl = this.props.thirdPartyInvite ?
                this.props.thirdPartyInvite.inviteSignUrl : undefined;
            dis.dispatch({
                action: 'do_after_sync_prepared',
                deferred_action: {
                    action: 'join_room',
                    opts: { inviteSignUrl: signUrl },
                },
            });

            // Don't peek whilst registering otherwise getPendingEventList complains
            // Do this by indicating our intention to join
            dis.dispatch({
                action: 'will_join',
            });

            const SetMxIdDialog = sdk.getComponent('views.dialogs.SetMxIdDialog');
            const close = Modal.createTrackedDialog('Set MXID', '', SetMxIdDialog, {
                homeserverUrl: cli.getHomeserverUrl(),
                onFinished: (submitted, credentials) => {
                    if (submitted) {
                        this.props.onRegistered(credentials);
                    } else {
                        dis.dispatch({
                            action: 'cancel_after_sync_prepared',
                        });
                        dis.dispatch({
                            action: 'cancel_join',
                        });
                    }
                },
                onDifferentServerClicked: (ev) => {
                    dis.dispatch({action: 'start_registration'});
                    close();
                },
                onLoginClick: (ev) => {
                    dis.dispatch({action: 'start_login'});
                    close();
                },
            }).close;
            return;
        }

        Promise.resolve().then(() => {
            const signUrl = this.props.thirdPartyInvite ?
                this.props.thirdPartyInvite.inviteSignUrl : undefined;
            dis.dispatch({
                action: 'join_room',
                opts: { inviteSignUrl: signUrl },
            });
            return Promise.resolve();
        });
    },

    onMessageListScroll: function(ev) {
        if (this.refs.messagePanel.isAtEndOfLiveTimeline()) {
            this.setState({
                numUnreadMessages: 0,
                atEndOfLiveTimeline: true,
            });
        } else {
            this.setState({
                atEndOfLiveTimeline: false,
            });
        }
        this._updateTopUnreadMessagesBar();
    },

    onDragOver: function(ev) {
        ev.stopPropagation();
        ev.preventDefault();

        ev.dataTransfer.dropEffect = 'none';

        const items = [...ev.dataTransfer.items];
        if (items.length >= 1) {
            const isDraggingFiles = items.every(function(item) {
                return item.kind == 'file';
            });

            if (isDraggingFiles) {
                this.setState({ draggingFile: true });
                ev.dataTransfer.dropEffect = 'copy';
            }
        }
    },

    onDrop: function(ev) {
        ev.stopPropagation();
        ev.preventDefault();
        this.setState({ draggingFile: false });
        const files = [...ev.dataTransfer.files];
        files.forEach(this.uploadFile);
    },

    onDragLeaveOrEnd: function(ev) {
        ev.stopPropagation();
        ev.preventDefault();
        this.setState({ draggingFile: false });
    },

    uploadFile: async function(file) {
        if (MatrixClientPeg.get().isGuest()) {
            dis.dispatch({action: 'view_set_mxid'});
            return;
        }

        try {
            await ContentMessages.sendContentToRoom(file, this.state.room.roomId, MatrixClientPeg.get());
        } catch (error) {
            if (error.name === "UnknownDeviceError") {
                // Let the status bar handle this
                return;
            }
            const ErrorDialog = sdk.getComponent("dialogs.ErrorDialog");
            console.error("Failed to upload file " + file + " " + error);
            Modal.createTrackedDialog('Failed to upload file', '', ErrorDialog, {
                title: _t('Failed to upload file'),
                description: ((error && error.message)
                    ? error.message : _t("Server may be unavailable, overloaded, or the file too big")),
            });

            // bail early to avoid calling the dispatch below
            return;
        }

        // Send message_sent callback, for things like _checkIfAlone because after all a file is still a message.
        dis.dispatch({
            action: 'message_sent',
        });
    },

    injectSticker: function(url, info, text) {
        if (MatrixClientPeg.get().isGuest()) {
            dis.dispatch({action: 'view_set_mxid'});
            return;
        }

        ContentMessages.sendStickerContentToRoom(url, this.state.room.roomId, info, text, MatrixClientPeg.get())
            .done(undefined, (error) => {
                if (error.name === "UnknownDeviceError") {
                    // Let the staus bar handle this
                    return;
                }
            });
    },

    onSearch: function(term, scope) {
        this.setState({
            searchTerm: term,
            searchScope: scope,
            searchResults: {},
            searchHighlights: [],
        });

        // if we already have a search panel, we need to tell it to forget
        // about its scroll state.
        if (this.refs.searchResultsPanel) {
            this.refs.searchResultsPanel.resetScrollState();
        }

        // make sure that we don't end up showing results from
        // an aborted search by keeping a unique id.
        //
        // todo: should cancel any previous search requests.
        this.searchId = new Date().getTime();

        let filter;
        if (scope === "Room") {
            filter = {
                // XXX: it's unintuitive that the filter for searching doesn't have the same shape as the v2 filter API :(
                rooms: [
                    this.state.room.roomId,
                ],
            };
        }

        debuglog("sending search request");

        const searchPromise = MatrixClientPeg.get().searchRoomEvents({
            filter: filter,
            term: term,
        });
        this._handleSearchResult(searchPromise).done();
    },

    _handleSearchResult: function(searchPromise) {
        const self = this;

        // keep a record of the current search id, so that if the search terms
        // change before we get a response, we can ignore the results.
        const localSearchId = this.searchId;

        this.setState({
            searchInProgress: true,
        });

        return searchPromise.then(function(results) {
            debuglog("search complete");
            if (self.unmounted || !self.state.searching || self.searchId != localSearchId) {
                console.error("Discarding stale search results");
                return;
            }

            // postgres on synapse returns us precise details of the strings
            // which actually got matched for highlighting.
            //
            // In either case, we want to highlight the literal search term
            // whether it was used by the search engine or not.

            let highlights = results.highlights;
            if (highlights.indexOf(self.state.searchTerm) < 0) {
                highlights = highlights.concat(self.state.searchTerm);
            }

            // For overlapping highlights,
            // favour longer (more specific) terms first
            highlights = highlights.sort(function(a, b) {
                return b.length - a.length;
});

            self.setState({
                searchHighlights: highlights,
                searchResults: results,
            });
        }, function(error) {
            const ErrorDialog = sdk.getComponent("dialogs.ErrorDialog");
            console.error("Search failed: " + error);
            Modal.createTrackedDialog('Search failed', '', ErrorDialog, {
                title: _t("Search failed"),
                description: ((error && error.message) ? error.message : _t("Server may be unavailable, overloaded, or search timed out :(")),
            });
        }).finally(function() {
            self.setState({
                searchInProgress: false,
            });
        });
    },

    getSearchResultTiles: function() {
        const EventTile = sdk.getComponent('rooms.EventTile');
        const SearchResultTile = sdk.getComponent('rooms.SearchResultTile');
        const Spinner = sdk.getComponent("elements.Spinner");

        const cli = MatrixClientPeg.get();

        // XXX: todo: merge overlapping results somehow?
        // XXX: why doesn't searching on name work?

        if (this.state.searchResults.results === undefined) {
            // awaiting results
            return [];
        }

        const ret = [];

        if (this.state.searchInProgress) {
            ret.push(<li key="search-spinner">
                         <Spinner />
                     </li>);
        }

        if (!this.state.searchResults.next_batch) {
            if (this.state.searchResults.results.length == 0) {
                ret.push(<li key="search-top-marker">
                         <h2 className="mx_RoomView_topMarker">{ _t("No results") }</h2>
                         </li>,
                        );
            } else {
                ret.push(<li key="search-top-marker">
                         <h2 className="mx_RoomView_topMarker">{ _t("No more results") }</h2>
                         </li>,
                        );
            }
        }

        // once dynamic content in the search results load, make the scrollPanel check
        // the scroll offsets.
        const onWidgetLoad = () => {
            const scrollPanel = this.refs.searchResultsPanel;
            if (scrollPanel) {
                scrollPanel.checkScroll();
            }
        };

        let lastRoomId;

        for (let i = this.state.searchResults.results.length - 1; i >= 0; i--) {
            const result = this.state.searchResults.results[i];

            const mxEv = result.context.getEvent();
            const roomId = mxEv.getRoomId();

            if (!EventTile.haveTileForEvent(mxEv)) {
                // XXX: can this ever happen? It will make the result count
                // not match the displayed count.
                continue;
            }

            if (this.state.searchScope === 'All') {
                if (roomId != lastRoomId) {
                    const room = cli.getRoom(roomId);

                    // XXX: if we've left the room, we might not know about
                    // it. We should tell the js sdk to go and find out about
                    // it. But that's not an issue currently, as synapse only
                    // returns results for rooms we're joined to.
                    const roomName = room ? room.name : _t("Unknown room %(roomId)s", { roomId: roomId });

                    ret.push(<li key={mxEv.getId() + "-room"}>
                                 <h1>{ _t("Room") }: { roomName }</h1>
                             </li>);
                    lastRoomId = roomId;
                }
            }

            const resultLink = "#/room/"+roomId+"/"+mxEv.getId();

            ret.push(<SearchResultTile key={mxEv.getId()}
                     searchResult={result}
                     searchHighlights={this.state.searchHighlights}
                     resultLink={resultLink}
                     onWidgetLoad={onWidgetLoad} />);
        }
        return ret;
    },

    onPinnedClick: function() {
        const nowShowingPinned = !this.state.showingPinned;
        const roomId = this.state.room.roomId;
        this.setState({showingPinned: nowShowingPinned, searching: false});
        SettingsStore.setValue("PinnedEvents.isOpen", roomId, SettingLevel.ROOM_DEVICE, nowShowingPinned);
    },

    onSettingsClick: function() {
        dis.dispatch({ action: 'open_room_settings' });
    },

    onSettingsSaveClick: function() {
        if (!this.refs.room_settings) return;

        this.setState({
            uploadingRoomSettings: true,
        });

        const newName = this.refs.header.getEditedName();
        if (newName !== undefined) {
            this.refs.room_settings.setName(newName);
        }
        const newTopic = this.refs.header.getEditedTopic();
        if (newTopic !== undefined) {
            this.refs.room_settings.setTopic(newTopic);
        }

        this.refs.room_settings.save().then((results) => {
            const fails = results.filter(function(result) { return result.state !== "fulfilled"; });
            console.log("Settings saved with %s errors", fails.length);
            if (fails.length) {
                fails.forEach(function(result) {
                    console.error(result.reason);
                });
                const ErrorDialog = sdk.getComponent("dialogs.ErrorDialog");
                Modal.createTrackedDialog('Failed to save room settings', '', ErrorDialog, {
                    title: _t("Failed to save settings"),
                    description: fails.map(function(result) { return result.reason; }).join("\n"),
                });
                // still editing room settings
            } else {
                dis.dispatch({ action: 'close_settings' });
            }
        }).finally(() => {
            this.setState({
                uploadingRoomSettings: false,
            });
            dis.dispatch({ action: 'close_settings' });
        }).done();
    },

    onCancelClick: function() {
        console.log("updateTint from onCancelClick");
        this.updateTint();
        dis.dispatch({ action: 'close_settings' });
        if (this.state.forwardingEvent) {
            dis.dispatch({
                action: 'forward_event',
                event: null,
            });
        }
        dis.dispatch({action: 'focus_composer'});
    },

    onLeaveClick: function() {
        dis.dispatch({
            action: 'leave_room',
            room_id: this.state.room.roomId,
        });
    },

    onForgetClick: function() {
        MatrixClientPeg.get().forget(this.state.room.roomId).done(function() {
            dis.dispatch({ action: 'view_next_room' });
        }, function(err) {
            const errCode = err.errcode || _t("unknown error code");
            const ErrorDialog = sdk.getComponent("dialogs.ErrorDialog");
            Modal.createTrackedDialog('Failed to forget room', '', ErrorDialog, {
                title: _t("Error"),
                description: _t("Failed to forget room %(errCode)s", { errCode: errCode }),
            });
        });
    },

    onRejectButtonClicked: function(ev) {
        const self = this;
        this.setState({
            rejecting: true,
        });
        MatrixClientPeg.get().leave(this.state.roomId).done(function() {
            dis.dispatch({ action: 'view_next_room' });
            self.setState({
                rejecting: false,
            });
        }, function(error) {
            console.error("Failed to reject invite: %s", error);

            const msg = error.message ? error.message : JSON.stringify(error);
            const ErrorDialog = sdk.getComponent("dialogs.ErrorDialog");
            Modal.createTrackedDialog('Failed to reject invite', '', ErrorDialog, {
                title: _t("Failed to reject invite"),
                description: msg,
            });

            self.setState({
                rejecting: false,
                rejectError: error,
            });
        });
    },

    onRejectThreepidInviteButtonClicked: function(ev) {
        // We can reject 3pid invites in the same way that we accept them,
        // using /leave rather than /join. In the short term though, we
        // just ignore them.
        // https://github.com/vector-im/vector-web/issues/1134
        dis.dispatch({
            action: 'view_room_directory',
        });
    },

    onSearchClick: function() {
        this.setState({ searching: true, showingPinned: false });
    },

    onCancelSearchClick: function() {
        this.setState({
            searching: false,
            searchResults: null,
        });
    },

    // jump down to the bottom of this room, where new events are arriving
    jumpToLiveTimeline: function() {
        this.refs.messagePanel.jumpToLiveTimeline();
        dis.dispatch({action: 'focus_composer'});
    },

    // jump up to wherever our read marker is
    jumpToReadMarker: function() {
        this.refs.messagePanel.jumpToReadMarker();
    },

    // update the read marker to match the read-receipt
    forgetReadMarker: function(ev) {
        ev.stopPropagation();
        this.refs.messagePanel.forgetReadMarker();
    },

    // decide whether or not the top 'unread messages' bar should be shown
    _updateTopUnreadMessagesBar: function() {
        if (!this.refs.messagePanel) {
            return;
        }

        const showBar = this.refs.messagePanel.canJumpToReadMarker();
        if (this.state.showTopUnreadMessagesBar != showBar) {
            this.setState({showTopUnreadMessagesBar: showBar},
                          this.onChildResize);
        }
    },

    // get the current scroll position of the room, so that it can be
    // restored when we switch back to it.
    //
    _getScrollState: function() {
        const messagePanel = this.refs.messagePanel;
        if (!messagePanel) return null;

        // if we're following the live timeline, we want to return null; that
        // means that, if we switch back, we will jump to the read-up-to mark.
        //
        // That should be more intuitive than slavishly preserving the current
        // scroll state, in the case where the room advances in the meantime
        // (particularly in the case that the user reads some stuff on another
        // device).
        //
        if (this.state.atEndOfLiveTimeline) {
            return null;
        }

        const scrollState = messagePanel.getScrollState();

        if (scrollState.stuckAtBottom) {
            // we don't really expect to be in this state, but it will
            // occasionally happen when no scroll state has been set on the
            // messagePanel (ie, we didn't have an initial event (so it's
            // probably a new room), there has been no user-initiated scroll, and
            // no read-receipts have arrived to update the scroll position).
            //
            // Return null, which will cause us to scroll to last unread on
            // reload.
            return null;
        }

        return {
            focussedEvent: scrollState.trackedScrollToken,
            pixelOffset: scrollState.pixelOffset,
        };
    },

    onResize: function(e) {
        // It seems flexbox doesn't give us a way to constrain the auxPanel height to have
        // a minimum of the height of the video element, whilst also capping it from pushing out the page
        // so we have to do it via JS instead.  In this implementation we cap the height by putting
        // a maxHeight on the underlying remote video tag.

        // header + footer + status + give us at least 120px of scrollback at all times.
        let auxPanelMaxHeight = window.innerHeight -
                (83 + // height of RoomHeader
                 36 + // height of the status area
                 72 + // minimum height of the message compmoser
                 (this.state.editingRoomSettings ? (window.innerHeight * 0.3) : 120)); // amount of desired scrollback

        // XXX: this is a bit of a hack and might possibly cause the video to push out the page anyway
        // but it's better than the video going missing entirely
        if (auxPanelMaxHeight < 50) auxPanelMaxHeight = 50;

        this.setState({auxPanelMaxHeight: auxPanelMaxHeight});

        // changing the maxHeight on the auxpanel will trigger a callback go
        // onChildResize, so no need to worry about that here.
    },

    onFullscreenClick: function() {
        dis.dispatch({
            action: 'video_fullscreen',
            fullscreen: true,
        }, true);
    },

    onMuteAudioClick: function() {
        const call = this._getCallForRoom();
        if (!call) {
            return;
        }
        const newState = !call.isMicrophoneMuted();
        call.setMicrophoneMuted(newState);
        this.forceUpdate(); // TODO: just update the voip buttons
    },

    onMuteVideoClick: function() {
        const call = this._getCallForRoom();
        if (!call) {
            return;
        }
        const newState = !call.isLocalVideoMuted();
        call.setLocalVideoMuted(newState);
        this.forceUpdate(); // TODO: just update the voip buttons
    },

    onChildResize: function() {
        // no longer anything to do here
    },

    onStatusBarVisible: function() {
        if (this.unmounted) return;
        this.setState({
            statusBarVisible: true,
        });
    },

    onStatusBarHidden: function() {
        // This is currently not desired as it is annoying if it keeps expanding and collapsing
        // TODO: Find a less annoying way of hiding the status bar
        /*if (this.unmounted) return;
        this.setState({
            statusBarVisible: false,
        });*/
    },

    /**
     * called by the parent component when PageUp/Down/etc is pressed.
     *
     * We pass it down to the scroll panel.
     */
    handleScrollKey: function(ev) {
        let panel;
        if (this.refs.searchResultsPanel) {
            panel = this.refs.searchResultsPanel;
        } else if (this.refs.messagePanel) {
            panel = this.refs.messagePanel;
        }

        if (panel) {
            panel.handleScrollKey(ev);
        }
    },

    /**
     * get any current call for this room
     */
    _getCallForRoom: function() {
        if (!this.state.room) {
            return null;
        }
        return CallHandler.getCallForRoom(this.state.room.roomId);
    },

    // this has to be a proper method rather than an unnamed function,
    // otherwise react calls it with null on each update.
    _gatherTimelinePanelRef: function(r) {
        this.refs.messagePanel = r;
        if (r) {
            console.log("updateTint from RoomView._gatherTimelinePanelRef");
            this.updateTint();
        }
    },

    render: function() {
        const RoomHeader = sdk.getComponent('rooms.RoomHeader');
        const MessageComposer = sdk.getComponent('rooms.MessageComposer');
        const ForwardMessage = sdk.getComponent("rooms.ForwardMessage");
        const RoomSettings = sdk.getComponent("rooms.RoomSettings");
        const AuxPanel = sdk.getComponent("rooms.AuxPanel");
        const SearchBar = sdk.getComponent("rooms.SearchBar");
        const PinnedEventsPanel = sdk.getComponent("rooms.PinnedEventsPanel");
        const ScrollPanel = sdk.getComponent("structures.ScrollPanel");
        const TintableSvg = sdk.getComponent("elements.TintableSvg");
        const RoomPreviewBar = sdk.getComponent("rooms.RoomPreviewBar");
        const Loader = sdk.getComponent("elements.Spinner");
        const TimelinePanel = sdk.getComponent("structures.TimelinePanel");

        if (!this.state.room) {
            if (this.state.roomLoading || this.state.peekLoading) {
                return (
                    <div className="mx_RoomView">
                        <Loader />
                    </div>
                );
            } else {
                var inviterName = undefined;
                if (this.props.oobData) {
                    inviterName = this.props.oobData.inviterName;
                }
                var invitedEmail = undefined;
                if (this.props.thirdPartyInvite) {
                    invitedEmail = this.props.thirdPartyInvite.invitedEmail;
                }

                // We have no room object for this room, only the ID.
                // We've got to this room by following a link, possibly a third party invite.
                const roomAlias = this.state.roomAlias;
                return (
                    <div className="mx_RoomView">
                        <RoomHeader ref="header"
                            room={this.state.room}
                            oobData={this.props.oobData}
                            collapsedRhs={this.props.collapsedRhs}
                        />
                        <div className="mx_RoomView_auxPanel">
                            <RoomPreviewBar onJoinClick={this.onJoinButtonClicked}
                                            onForgetClick={this.onForgetClick}
                                            onRejectClick={this.onRejectThreepidInviteButtonClicked}
                                            canPreview={false} error={this.state.roomLoadError}
                                            roomAlias={roomAlias}
                                            spinner={this.state.joining}
                                            inviterName={inviterName}
                                            invitedEmail={invitedEmail}
                                            room={this.state.room}
                            />
                        </div>
                        <div className="mx_RoomView_messagePanel"></div>
                    </div>
                );
            }
        }

        const myUserId = MatrixClientPeg.get().credentials.userId;
        const myMember = this.state.room.getMember(myUserId);
        if (myMember && myMember.membership == 'invite') {
            if (this.state.joining || this.state.rejecting) {
                return (
                    <div className="mx_RoomView">
                        <Loader />
                    </div>
                );
            } else {
                const inviteEvent = myMember.events.member;
                var inviterName = inviteEvent.sender ? inviteEvent.sender.name : inviteEvent.getSender();

                // We deliberately don't try to peek into invites, even if we have permission to peek
                // as they could be a spam vector.
                // XXX: in future we could give the option of a 'Preview' button which lets them view anyway.

                // We have a regular invite for this room.
                return (
                    <div className="mx_RoomView">
                        <RoomHeader
                            ref="header"
                            room={this.state.room}
                            collapsedRhs={this.props.collapsedRhs}
                        />
                        <div className="mx_RoomView_auxPanel">
                            <RoomPreviewBar onJoinClick={this.onJoinButtonClicked}
                                            onForgetClick={this.onForgetClick}
                                            onRejectClick={this.onRejectButtonClicked}
                                            inviterName={inviterName}
                                            canPreview={false}
                                            spinner={this.state.joining}
                                            room={this.state.room}
                            />
                        </div>
                        <div className="mx_RoomView_messagePanel"></div>
                    </div>
                );
            }
        }

        // We have successfully loaded this room, and are not previewing.
        // Display the "normal" room view.

        const call = this._getCallForRoom();
        let inCall = false;
        if (call && (this.state.callState !== 'ended' && this.state.callState !== 'ringing')) {
            inCall = true;
        }

        const scrollheader_classes = classNames({
            mx_RoomView_scrollheader: true,
        });

        let statusBar;
        let isStatusAreaExpanded = true;

        if (ContentMessages.getCurrentUploads().length > 0) {
            const UploadBar = sdk.getComponent('structures.UploadBar');
            statusBar = <UploadBar room={this.state.room} />;
        } else if (!this.state.searchResults) {
            const RoomStatusBar = sdk.getComponent('structures.RoomStatusBar');
            isStatusAreaExpanded = this.state.statusBarVisible;
            statusBar = <RoomStatusBar
                room={this.state.room}
                numUnreadMessages={this.state.numUnreadMessages}
                atEndOfLiveTimeline={this.state.atEndOfLiveTimeline}
                sentMessageAndIsAlone={this.state.isAlone}
                hasActiveCall={inCall}
                onInviteClick={this.onInviteButtonClick}
                onStopWarningClick={this.onStopAloneWarningClick}
                onScrollToBottomClick={this.jumpToLiveTimeline}
                onResize={this.onChildResize}
                onVisible={this.onStatusBarVisible}
                onHidden={this.onStatusBarHidden}
                whoIsTypingLimit={3}
            />;
        }

        let aux = null;
        let hideCancel = false;
        if (this.state.editingRoomSettings) {
            aux = <RoomSettings ref="room_settings" onSaveClick={this.onSettingsSaveClick} onCancelClick={this.onCancelClick} room={this.state.room} />;
        } else if (this.state.uploadingRoomSettings) {
            aux = <Loader />;
        } else if (this.state.forwardingEvent !== null) {
            aux = <ForwardMessage onCancelClick={this.onCancelClick} />;
        } else if (this.state.searching) {
            hideCancel = true; // has own cancel
            aux = <SearchBar ref="search_bar" searchInProgress={this.state.searchInProgress} onCancelClick={this.onCancelSearchClick} onSearch={this.onSearch} />;
        } else if (this.state.showingPinned) {
            hideCancel = true; // has own cancel
            aux = <PinnedEventsPanel room={this.state.room} onCancelClick={this.onPinnedClick} />;
        } else if (!myMember || myMember.membership !== "join") {
            // We do have a room object for this room, but we're not currently in it.
            // We may have a 3rd party invite to it.
            var inviterName = undefined;
            if (this.props.oobData) {
                inviterName = this.props.oobData.inviterName;
            }
            var invitedEmail = undefined;
            if (this.props.thirdPartyInvite) {
                invitedEmail = this.props.thirdPartyInvite.invitedEmail;
            }
            hideCancel = true;
            aux = (
                <RoomPreviewBar onJoinClick={this.onJoinButtonClicked}
                                onForgetClick={this.onForgetClick}
                                onRejectClick={this.onRejectThreepidInviteButtonClicked}
                                spinner={this.state.joining}
                                inviterName={inviterName}
                                invitedEmail={invitedEmail}
                                canPreview={this.state.canPeek}
                                room={this.state.room}
                />
            );
        }

        const auxPanel = (
            <AuxPanel ref="auxPanel" room={this.state.room}
              userId={MatrixClientPeg.get().credentials.userId}
              conferenceHandler={this.props.ConferenceHandler}
              draggingFile={this.state.draggingFile}
              displayConfCallNotification={this.state.displayConfCallNotification}
              maxHeight={this.state.auxPanelMaxHeight}
              onResize={this.onChildResize}
              showApps={this.state.showApps}
              hideAppsDrawer={this.state.editingRoomSettings} >
                { aux }
            </AuxPanel>
        );

        let messageComposer, searchInfo;
        const canSpeak = (
            // joined and not showing search results
            myMember && (myMember.membership == 'join') && !this.state.searchResults
        );
        if (canSpeak) {
            messageComposer =
                <MessageComposer
                    room={this.state.room}
                    onResize={this.onChildResize}
                    uploadFile={this.uploadFile}
                    callState={this.state.callState}
                    disabled={this.props.disabled}
                    showApps={this.state.showApps}
                />;
        }

        // TODO: Why aren't we storing the term/scope/count in this format
        // in this.state if this is what RoomHeader desires?
        if (this.state.searchResults) {
            searchInfo = {
                searchTerm: this.state.searchTerm,
                searchScope: this.state.searchScope,
                searchCount: this.state.searchResults.count,
            };
        }

        if (inCall) {
            let zoomButton, voiceMuteButton, videoMuteButton;

            if (call.type === "video") {
                zoomButton = (
                    <div className="mx_RoomView_voipButton" onClick={this.onFullscreenClick} title={_t("Fill screen")}>
                        <TintableSvg src="img/fullscreen.svg" width="29" height="22" style={{ marginTop: 1, marginRight: 4 }} />
                    </div>
                );

                videoMuteButton =
                    <div className="mx_RoomView_voipButton" onClick={this.onMuteVideoClick}>
                        <TintableSvg src={call.isLocalVideoMuted() ? "img/video-unmute.svg" : "img/video-mute.svg"}
                             alt={call.isLocalVideoMuted() ? _t("Click to unmute video") : _t("Click to mute video")}
                             width="31" height="27" />
                    </div>;
            }
            voiceMuteButton =
                <div className="mx_RoomView_voipButton" onClick={this.onMuteAudioClick}>
                    <TintableSvg src={call.isMicrophoneMuted() ? "img/voice-unmute.svg" : "img/voice-mute.svg"}
                         alt={call.isMicrophoneMuted() ? _t("Click to unmute audio") : _t("Click to mute audio")}
                         width="21" height="26" />
                </div>;

            // wrap the existing status bar into a 'callStatusBar' which adds more knobs.
            statusBar =
                <div className="mx_RoomView_callStatusBar">
                    { voiceMuteButton }
                    { videoMuteButton }
                    { zoomButton }
                    { statusBar }
                    <TintableSvg className="mx_RoomView_voipChevron" src="img/voip-chevron.svg" width="22" height="17" />
                </div>;
        }

        // if we have search results, we keep the messagepanel (so that it preserves its
        // scroll state), but hide it.
        let searchResultsPanel;
        let hideMessagePanel = false;

        if (this.state.searchResults) {
            searchResultsPanel = (
                <ScrollPanel ref="searchResultsPanel"
                    className="mx_RoomView_messagePanel mx_RoomView_searchResultsPanel"
                    onFillRequest={this.onSearchResultsFillRequest}
                    onResize={this.onSearchResultsResize}
                >
                    <li className={scrollheader_classes}></li>
                    { this.getSearchResultTiles() }
                </ScrollPanel>
            );
            hideMessagePanel = true;
        }

        const shouldHighlight = this.state.isInitialEventHighlighted;
        let highlightedEventId = null;
        if (this.state.forwardingEvent) {
            highlightedEventId = this.state.forwardingEvent.getId();
        } else if (shouldHighlight) {
            highlightedEventId = this.state.initialEventId;
        }

        // console.log("ShowUrlPreview for %s is %s", this.state.room.roomId, this.state.showUrlPreview);
        const messagePanel = (
            <TimelinePanel ref={this._gatherTimelinePanelRef}
                timelineSet={this.state.room.getUnfilteredTimelineSet()}
                showReadReceipts={!SettingsStore.getValue('hideReadReceipts')}
                manageReadReceipts={!this.state.isPeeking}
                manageReadMarkers={!this.state.isPeeking}
                hidden={hideMessagePanel}
                highlightedEventId={highlightedEventId}
                eventId={this.state.initialEventId}
                eventPixelOffset={this.state.initialEventPixelOffset}
                onScroll={this.onMessageListScroll}
                onReadMarkerUpdated={this._updateTopUnreadMessagesBar}
                showUrlPreview = {this.state.showUrlPreview}
                className="mx_RoomView_messagePanel"
            />);

        let topUnreadMessagesBar = null;
        if (this.state.showTopUnreadMessagesBar) {
            const TopUnreadMessagesBar = sdk.getComponent('rooms.TopUnreadMessagesBar');
            topUnreadMessagesBar = (
                <div className="mx_RoomView_topUnreadMessagesBar">
                    <TopUnreadMessagesBar
                       onScrollUpClick={this.jumpToReadMarker}
                       onCloseClick={this.forgetReadMarker}
                    />
                </div>
            );
        }
        const statusBarAreaClass = classNames(
            "mx_RoomView_statusArea",
            {
                "mx_RoomView_statusArea_expanded": isStatusAreaExpanded,
            },
        );

        const fadableSectionClasses = classNames(
            "mx_RoomView_body", "mx_fadable",
            {
                "mx_fadable_faded": this.props.disabled,
            },
        );

        return (
            <div className={"mx_RoomView" + (inCall ? " mx_RoomView_inCall" : "")} ref="roomView">
                <RoomHeader ref="header" room={this.state.room} searchInfo={searchInfo}
                    oobData={this.props.oobData}
                    editing={this.state.editingRoomSettings}
                    saving={this.state.uploadingRoomSettings}
                    inRoom={myMember && myMember.membership === 'join'}
                    collapsedRhs={this.props.collapsedRhs}
                    onSearchClick={this.onSearchClick}
                    onSettingsClick={this.onSettingsClick}
                    onPinnedClick={this.onPinnedClick}
                    onSaveClick={this.onSettingsSaveClick}
                    onCancelClick={(aux && !hideCancel) ? this.onCancelClick : null}
                    onForgetClick={(myMember && myMember.membership === "leave") ? this.onForgetClick : null}
                    onLeaveClick={(myMember && myMember.membership === "join") ? this.onLeaveClick : null}
                />
                { auxPanel }
                <div className={fadableSectionClasses}>
                    { topUnreadMessagesBar }
                    { messagePanel }
                    { searchResultsPanel }
                    <div className={statusBarAreaClass}>
                        <div className="mx_RoomView_statusAreaBox">
                            <div className="mx_RoomView_statusAreaBox_line"></div>
                            { statusBar }
                        </div>
                    </div>
                    { messageComposer }
                </div>
            </div>
        );
    },
});<|MERGE_RESOLUTION|>--- conflicted
+++ resolved
@@ -183,11 +183,8 @@
             isInitialEventHighlighted: RoomViewStore.isInitialEventHighlighted(),
             forwardingEvent: RoomViewStore.getForwardingEvent(),
             shouldPeek: RoomViewStore.shouldPeek(),
-<<<<<<< HEAD
             showingPinned: SettingsStore.getValue("PinnedEvents.isOpen", RoomViewStore.getRoomId()),
-=======
             editingRoomSettings: RoomViewStore.isEditingSettings(),
->>>>>>> 0d9ba176
         };
 
         // Temporary logging to diagnose https://github.com/vector-im/riot-web/issues/4307
