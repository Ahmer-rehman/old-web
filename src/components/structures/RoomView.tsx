--- conflicted
+++ resolved
@@ -79,13 +79,9 @@
 import { getKeyBindingsManager, RoomAction } from '../../KeyBindingsManager';
 import { objectHasDiff } from "../../utils/objects";
 import SpaceRoomView from "./SpaceRoomView";
-import { IOpts } from "../../createRoom";
-<<<<<<< HEAD
-import { replaceableComponent } from "../../utils/replaceableComponent";
-=======
-import {replaceableComponent} from "../../utils/replaceableComponent";
+import { IOpts } from "../../createRoom
+import { replaceableComponent } from "../../utils/replaceableComponent
 import { omit } from 'lodash';
->>>>>>> 7421efe8
 import UIStore from "../../stores/UIStore";
 
 const DEBUG = false;
