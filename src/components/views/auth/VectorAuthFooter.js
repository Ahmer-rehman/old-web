--- conflicted
+++ resolved
@@ -22,18 +22,12 @@
 const VectorAuthFooter = () => {
     const brandingConfig = SdkConfig.get().branding;
     let links = [
-<<<<<<< HEAD
-        {"text": "Blog", "url": "https://element.io/blog"},
-        {"text": "Twitter", "url": "https://twitter.com/element_hq"},
-        {"text": "GitHub", "url": "https://github.com/vector-im/element-web"},
-=======
         {"text": "Legifrance", "url": "https://www.legifrance.gouv.fr/"},
         {"text": "Service-public", "url": "https://www.service-public.fr/"},
         {"text": "Gouvernement", "url": "https://www.gouvernement.fr/"},
         {"text": "OpenData", "url": "https://www.data.gouv.fr/fr/"},
         {"text": "Mentions Légales", "url": "https://www.tchap.gouv.fr/faq/#_Toc4344726"},
         {"text": "Contact", "url": "https://www.tchap.gouv.fr/faq/#_Toc4344725"},
->>>>>>> d8fd213f
     ];
 
     if (brandingConfig && brandingConfig.authFooterLinks) {
@@ -52,10 +46,6 @@
     return (
         <div className="mx_AuthFooter">
             {authFooterLinks}
-<<<<<<< HEAD
-            <a href="https://matrix.org" target="_blank" rel="noreferrer noopener">{ _t('Powered by Matrix') }</a>
-=======
->>>>>>> d8fd213f
         </div>
     );
 };
