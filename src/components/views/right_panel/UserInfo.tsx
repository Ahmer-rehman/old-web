/*
Copyright 2015, 2016 OpenMarket Ltd
Copyright 2017, 2018 Vector Creations Ltd
Copyright 2019 Michael Telatynski <7t3chguy@gmail.com>
Copyright 2019, 2020 The Matrix.org Foundation C.I.C.

Licensed under the Apache License, Version 2.0 (the "License");
you may not use this file except in compliance with the License.
You may obtain a copy of the License at

    http://www.apache.org/licenses/LICENSE-2.0

Unless required by applicable law or agreed to in writing, software
distributed under the License is distributed on an "AS IS" BASIS,
WITHOUT WARRANTIES OR CONDITIONS OF ANY KIND, either express or implied.
See the License for the specific language governing permissions and
limitations under the License.
*/

import React, { useCallback, useContext, useEffect, useMemo, useState } from 'react';
import classNames from 'classnames';
import { MatrixClient } from 'matrix-js-sdk/src/client';
import { RoomMember } from 'matrix-js-sdk/src/models/room-member';
import { User } from 'matrix-js-sdk/src/models/user';
import { Room } from 'matrix-js-sdk/src/models/room';
import { EventTimeline } from 'matrix-js-sdk/src/models/event-timeline';
import { MatrixEvent } from 'matrix-js-sdk/src/models/event';
import { VerificationRequest } from "matrix-js-sdk/src/crypto/verification/request/VerificationRequest";

import dis from '../../../dispatcher/dispatcher';
import Modal from '../../../Modal';
import { _t } from '../../../languageHandler';
import createRoom, { findDMForUser, privateShouldBeEncrypted } from '../../../createRoom';
import DMRoomMap from '../../../utils/DMRoomMap';
import AccessibleButton from '../elements/AccessibleButton';
import SdkConfig from '../../../SdkConfig';
import SettingsStore from "../../../settings/SettingsStore";
import RoomViewStore from "../../../stores/RoomViewStore";
import MultiInviter from "../../../utils/MultiInviter";
import GroupStore from "../../../stores/GroupStore";
import { MatrixClientPeg } from "../../../MatrixClientPeg";
import E2EIcon from "../rooms/E2EIcon";
import { useEventEmitter } from "../../../hooks/useEventEmitter";
import { textualPowerLevel } from '../../../Roles';
import MatrixClientContext from "../../../contexts/MatrixClientContext";
import { RightPanelPhases } from "../../../stores/RightPanelStorePhases";
import EncryptionPanel from "./EncryptionPanel";
import { useAsyncMemo } from '../../../hooks/useAsyncMemo';
import { legacyVerifyUser, verifyDevice, verifyUser } from '../../../verification';
import { Action } from "../../../dispatcher/actions";
import { UserTab } from "../dialogs/UserSettingsDialog";
import { useIsEncrypted } from "../../../hooks/useIsEncrypted";
import BaseCard from "./BaseCard";
import { E2EStatus } from "../../../utils/ShieldUtils";
import ImageView from "../elements/ImageView";
import Spinner from "../elements/Spinner";
import PowerSelector from "../elements/PowerSelector";
import MemberAvatar from "../avatars/MemberAvatar";
import PresenceLabel from "../rooms/PresenceLabel";
import ShareDialog from "../dialogs/ShareDialog";
import ErrorDialog from "../dialogs/ErrorDialog";
import QuestionDialog from "../dialogs/QuestionDialog";
import ConfirmUserActionDialog from "../dialogs/ConfirmUserActionDialog";
import InfoDialog from "../dialogs/InfoDialog";
import { EventType } from "matrix-js-sdk/src/@types/event";
import { SetRightPanelPhasePayload } from "../../../dispatcher/payloads/SetRightPanelPhasePayload";
import RoomAvatar from "../avatars/RoomAvatar";
import RoomName from "../elements/RoomName";
import { mediaFromMxc } from "../../../customisations/Media";
import UIStore from "../../../stores/UIStore";
import { ComposerInsertPayload } from "../../../dispatcher/payloads/ComposerInsertPayload";
import SpaceStore from "../../../stores/SpaceStore";

export interface IDevice {
    deviceId: string;
    ambiguous?: boolean;
    getDisplayName(): string;
}

const disambiguateDevices = (devices: IDevice[]) => {
    const names = Object.create(null);
    for (let i = 0; i < devices.length; i++) {
        const name = devices[i].getDisplayName();
        const indexList = names[name] || [];
        indexList.push(i);
        names[name] = indexList;
    }
    for (const name in names) {
        if (names[name].length > 1) {
            names[name].forEach((j)=>{
                devices[j].ambiguous = true;
            });
        }
    }
};

export const getE2EStatus = (cli: MatrixClient, userId: string, devices: IDevice[]): E2EStatus => {
    const isMe = userId === cli.getUserId();
    const userTrust = cli.checkUserTrust(userId);
    if (!userTrust.isCrossSigningVerified()) {
        return userTrust.wasCrossSigningVerified() ? E2EStatus.Warning : E2EStatus.Normal;
    }

    const anyDeviceUnverified = devices.some(device => {
        const { deviceId } = device;
        // For your own devices, we use the stricter check of cross-signing
        // verification to encourage everyone to trust their own devices via
        // cross-signing so that other users can then safely trust you.
        // For other people's devices, the more general verified check that
        // includes locally verified devices can be used.
        const deviceTrust = cli.checkDeviceTrust(userId, deviceId);
        return isMe ? !deviceTrust.isCrossSigningVerified() : !deviceTrust.isVerified();
    });
    return anyDeviceUnverified ? E2EStatus.Warning : E2EStatus.Verified;
};

async function openDMForUser(matrixClient: MatrixClient, userId: string) {
    const lastActiveRoom = findDMForUser(matrixClient, userId);

    if (lastActiveRoom) {
        dis.dispatch({
            action: 'view_room',
            room_id: lastActiveRoom.roomId,
        });
        return;
    }

    const createRoomOptions = {
        dmUserId: userId,
        encryption: undefined,
    };

    if (privateShouldBeEncrypted()) {
        // Check whether all users have uploaded device keys before.
        // If so, enable encryption in the new room.
        const usersToDevicesMap = await matrixClient.downloadKeys([userId]);
        const allHaveDeviceKeys = Object.values(usersToDevicesMap).every(devices => {
            // `devices` is an object of the form { deviceId: deviceInfo, ... }.
            return Object.keys(devices).length > 0;
        });
        if (allHaveDeviceKeys) {
            createRoomOptions.encryption = true;
        }
    }

    return createRoom(createRoomOptions);
}

type SetUpdating = (updating: boolean) => void;

function useHasCrossSigningKeys(cli: MatrixClient, member: User, canVerify: boolean, setUpdating: SetUpdating) {
    return useAsyncMemo(async () => {
        if (!canVerify) {
            return undefined;
        }
        setUpdating(true);
        try {
            await cli.downloadKeys([member.userId]);
            const xsi = cli.getStoredCrossSigningForUser(member.userId);
            const key = xsi && xsi.getId();
            return !!key;
        } finally {
            setUpdating(false);
        }
    }, [cli, member, canVerify], undefined);
}

function DeviceItem({ userId, device }: {userId: string, device: IDevice}) {
    const cli = useContext(MatrixClientContext);
    const isMe = userId === cli.getUserId();
    const deviceTrust = cli.checkDeviceTrust(userId, device.deviceId);
    const userTrust = cli.checkUserTrust(userId);
    // For your own devices, we use the stricter check of cross-signing
    // verification to encourage everyone to trust their own devices via
    // cross-signing so that other users can then safely trust you.
    // For other people's devices, the more general verified check that
    // includes locally verified devices can be used.
    const isVerified = isMe ? deviceTrust.isCrossSigningVerified() : deviceTrust.isVerified();

    const classes = classNames("mx_UserInfo_device", {
        mx_UserInfo_device_verified: isVerified,
        mx_UserInfo_device_unverified: !isVerified,
    });
    const iconClasses = classNames("mx_E2EIcon", {
        mx_E2EIcon_normal: !userTrust.isVerified(),
        mx_E2EIcon_verified: isVerified,
        mx_E2EIcon_warning: userTrust.isVerified() && !isVerified,
    });

    const onDeviceClick = () => {
        verifyDevice(cli.getUser(userId), device);
    };

    let deviceName;
    if (!device.getDisplayName()?.trim()) {
        deviceName = device.deviceId;
    } else {
        deviceName = device.ambiguous ?
            device.getDisplayName() + " (" + device.deviceId + ")" :
            device.getDisplayName();
    }

    let trustedLabel = null;
    if (userTrust.isVerified()) trustedLabel = isVerified ? _t("Trusted") : _t("Not trusted");

    if (isVerified) {
        return (
            <div className={classes} title={device.deviceId}>
                <div className={iconClasses} />
                <div className="mx_UserInfo_device_name">{ deviceName }</div>
                <div className="mx_UserInfo_device_trusted">{ trustedLabel }</div>
            </div>
        );
    } else {
        return (
            <AccessibleButton
                className={classes}
                title={device.deviceId}
                onClick={onDeviceClick}
            >
                <div className={iconClasses} />
                <div className="mx_UserInfo_device_name">{ deviceName }</div>
                <div className="mx_UserInfo_device_trusted">{ trustedLabel }</div>
            </AccessibleButton>
        );
    }
}

function DevicesSection({ devices, userId, loading }: {devices: IDevice[], userId: string, loading: boolean}) {
    const cli = useContext(MatrixClientContext);
    const userTrust = cli.checkUserTrust(userId);

    const [isExpanded, setExpanded] = useState(false);

    if (loading) {
        // still loading
        return <Spinner />;
    }
    if (devices === null) {
        return <>{ _t("Unable to load session list") }</>;
    }
    const isMe = userId === cli.getUserId();
    const deviceTrusts = devices.map(d => cli.checkDeviceTrust(userId, d.deviceId));

    let expandSectionDevices = [];
    const unverifiedDevices = [];

    let expandCountCaption;
    let expandHideCaption;
    let expandIconClasses = "mx_E2EIcon";

    if (userTrust.isVerified()) {
        for (let i = 0; i < devices.length; ++i) {
            const device = devices[i];
            const deviceTrust = deviceTrusts[i];
            // For your own devices, we use the stricter check of cross-signing
            // verification to encourage everyone to trust their own devices via
            // cross-signing so that other users can then safely trust you.
            // For other people's devices, the more general verified check that
            // includes locally verified devices can be used.
            const isVerified = isMe ? deviceTrust.isCrossSigningVerified() : deviceTrust.isVerified();

            if (isVerified) {
                expandSectionDevices.push(device);
            } else {
                unverifiedDevices.push(device);
            }
        }
        expandCountCaption = _t("%(count)s verified sessions", { count: expandSectionDevices.length });
        expandHideCaption = _t("Hide verified sessions");
        expandIconClasses += " mx_E2EIcon_verified";
    } else {
        expandSectionDevices = devices;
        expandCountCaption = _t("%(count)s sessions", { count: devices.length });
        expandHideCaption = _t("Hide sessions");
        expandIconClasses += " mx_E2EIcon_normal";
    }

    let expandButton;
    if (expandSectionDevices.length) {
        if (isExpanded) {
            expandButton = (<AccessibleButton className="mx_UserInfo_expand mx_linkButton"
                onClick={() => setExpanded(false)}
            >
                <div>{ expandHideCaption }</div>
            </AccessibleButton>);
        } else {
            expandButton = (<AccessibleButton className="mx_UserInfo_expand mx_linkButton"
                onClick={() => setExpanded(true)}
            >
                <div className={expandIconClasses} />
                <div>{ expandCountCaption }</div>
            </AccessibleButton>);
        }
    }

    let deviceList = unverifiedDevices.map((device, i) => {
        return (<DeviceItem key={i} userId={userId} device={device} />);
    });
    if (isExpanded) {
        const keyStart = unverifiedDevices.length;
        deviceList = deviceList.concat(expandSectionDevices.map((device, i) => {
            return (<DeviceItem key={i + keyStart} userId={userId} device={device} />);
        }));
    }

    return (
        <div className="mx_UserInfo_devices">
            <div>{ deviceList }</div>
            <div>{ expandButton }</div>
        </div>
    );
}

const UserOptionsSection: React.FC<{
    member: RoomMember;
    isIgnored: boolean;
    canInvite: boolean;
    isSpace?: boolean;
}> = ({ member, isIgnored, canInvite, isSpace }) => {
    const cli = useContext(MatrixClientContext);

    let ignoreButton = null;
    let insertPillButton = null;
    let inviteUserButton = null;
    let readReceiptButton = null;

    const isMe = member.userId === cli.getUserId();

    const onShareUserClick = () => {
        Modal.createTrackedDialog('share room member dialog', '', ShareDialog, {
            target: member,
        });
    };

    // Only allow the user to ignore the user if its not ourselves
    // same goes for jumping to read receipt
    if (!isMe) {
        const onIgnoreToggle = () => {
            const ignoredUsers = cli.getIgnoredUsers();
            if (isIgnored) {
                const index = ignoredUsers.indexOf(member.userId);
                if (index !== -1) ignoredUsers.splice(index, 1);
            } else {
                ignoredUsers.push(member.userId);
            }

            cli.setIgnoredUsers(ignoredUsers);
        };

        ignoreButton = (
            <AccessibleButton
                onClick={onIgnoreToggle}
                className={classNames("mx_UserInfo_field", { mx_UserInfo_destructive: !isIgnored })}
            >
                { isIgnored ? _t("Unignore") : _t("Ignore") }
            </AccessibleButton>
        );

        if (member.roomId && !isSpace) {
            const onReadReceiptButton = function() {
                const room = cli.getRoom(member.roomId);
                dis.dispatch({
                    action: 'view_room',
                    highlighted: true,
                    event_id: room.getEventReadUpTo(member.userId),
                    room_id: member.roomId,
                });
            };

            const onInsertPillButton = function() {
                dis.dispatch<ComposerInsertPayload>({
                    action: Action.ComposerInsert,
                    userId: member.userId,
                });
            };

            const room = cli.getRoom(member.roomId);
            if (room?.getEventReadUpTo(member.userId)) {
                readReceiptButton = (
                    <AccessibleButton onClick={onReadReceiptButton} className="mx_UserInfo_field">
                        { _t('Jump to read receipt') }
                    </AccessibleButton>
                );
            }

            insertPillButton = (
                <AccessibleButton onClick={onInsertPillButton} className="mx_UserInfo_field">
                    { _t('Mention') }
                </AccessibleButton>
            );
        }

        if (canInvite && (!member || !member.membership || member.membership === 'leave')) {
            const roomId = member && member.roomId ? member.roomId : RoomViewStore.getRoomId();
            const onInviteUserButton = async () => {
                try {
                    // We use a MultiInviter to re-use the invite logic, even though
                    // we're only inviting one user.
                    const inviter = new MultiInviter(roomId);
                    await inviter.invite([member.userId]).then(() => {
                        if (inviter.getCompletionState(member.userId) !== "invited") {
                            throw new Error(inviter.getErrorText(member.userId));
                        }
                    });
                } catch (err) {
                    Modal.createTrackedDialog('Failed to invite', '', ErrorDialog, {
                        title: _t('Failed to invite'),
                        description: ((err && err.message) ? err.message : _t("Operation failed")),
                    });
                }
            };

            inviteUserButton = (
                <AccessibleButton onClick={onInviteUserButton} className="mx_UserInfo_field">
                    { _t('Invite') }
                </AccessibleButton>
            );
        }
    }

    const shareUserButton = (
        <AccessibleButton onClick={onShareUserClick} className="mx_UserInfo_field">
            { _t('Share Link to User') }
        </AccessibleButton>
    );

    let directMessageButton;
    if (!isMe) {
        directMessageButton = (
<<<<<<< HEAD
            <AccessibleButton onClick={() => openDMForUser(cli, member.userId)} className="mx_UserInfo_field">
                { findDMForUser(cli, member.userId) ? _t("Open chat") : _t('Direct message') }
=======
            <AccessibleButton onClick={() => { openDMForUser(cli, member.userId); }} className="mx_UserInfo_field">
                { _t('Direct message') }
>>>>>>> 1aabe4b5
            </AccessibleButton>
        );
    }

    return (
        <div className="mx_UserInfo_container">
            <h3>{ _t("Options") }</h3>
            <div>
                { directMessageButton }
                { readReceiptButton }
                { shareUserButton }
                { insertPillButton }
                { inviteUserButton }
                { ignoreButton }
            </div>
        </div>
    );
};

const warnSelfDemote = async (isSpace: boolean) => {
    const { finished } = Modal.createTrackedDialog('Demoting Self', '', QuestionDialog, {
        title: _t("Demote yourself?"),
        description:
            <div>
                { isSpace
                    ? _t("You will not be able to undo this change as you are demoting yourself, " +
                        "if you are the last privileged user in the space it will be impossible " +
                        "to regain privileges.")
                    : _t("You will not be able to undo this change as you are demoting yourself, " +
                        "if you are the last privileged user in the room it will be impossible " +
                        "to regain privileges.") }
            </div>,
        button: _t("Demote"),
    });

    const [confirmed] = await finished;
    return confirmed;
};

const GenericAdminToolsContainer: React.FC<{}> = ({ children }) => {
    return (
        <div className="mx_UserInfo_container">
            <h3>{ _t("Admin Tools") }</h3>
            <div className="mx_UserInfo_buttons">
                { children }
            </div>
        </div>
    );
};

interface IPowerLevelsContent {
    events?: Record<string, number>;
    // eslint-disable-next-line camelcase
    users_default?: number;
    // eslint-disable-next-line camelcase
    events_default?: number;
    // eslint-disable-next-line camelcase
    state_default?: number;
    ban?: number;
    kick?: number;
    redact?: number;
}

const isMuted = (member: RoomMember, powerLevelContent: IPowerLevelsContent) => {
    if (!powerLevelContent || !member) return false;

    const levelToSend = (
        (powerLevelContent.events ? powerLevelContent.events["m.room.message"] : null) ||
        powerLevelContent.events_default
    );
    return member.powerLevel < levelToSend;
};

const getPowerLevels = room => room?.currentState?.getStateEvents(EventType.RoomPowerLevels, "")?.getContent() || {};

export const useRoomPowerLevels = (cli: MatrixClient, room: Room) => {
    const [powerLevels, setPowerLevels] = useState<IPowerLevelsContent>(getPowerLevels(room));

    const update = useCallback((ev?: MatrixEvent) => {
        if (!room) return;
        if (ev && ev.getType() !== EventType.RoomPowerLevels) return;
        setPowerLevels(getPowerLevels(room));
    }, [room]);

    useEventEmitter(cli, "RoomState.events", update);
    useEffect(() => {
        update();
        return () => {
            setPowerLevels({});
        };
    }, [update]);
    return powerLevels;
};

interface IBaseProps {
    member: RoomMember;
    startUpdating(): void;
    stopUpdating(): void;
}

const RoomKickButton: React.FC<IBaseProps> = ({ member, startUpdating, stopUpdating }) => {
    const cli = useContext(MatrixClientContext);

    // check if user can be kicked/disinvited
    if (member.membership !== "invite" && member.membership !== "join") return null;

    const onKick = async () => {
        const { finished } = Modal.createTrackedDialog(
            'Confirm User Action Dialog',
            'onKick',
            ConfirmUserActionDialog,
            {
                member,
                action: member.membership === "invite" ? _t("Disinvite") : _t("Kick"),
                title: member.membership === "invite" ? _t("Disinvite this user?") : _t("Kick this user?"),
                askReason: member.membership === "join",
                danger: true,
            },
        );

        const [proceed, reason] = await finished;
        if (!proceed) return;

        startUpdating();
        cli.kick(member.roomId, member.userId, reason || undefined).then(() => {
            // NO-OP; rely on the m.room.member event coming down else we could
            // get out of sync if we force setState here!
            console.log("Kick success");
        }, function(err) {
            console.error("Kick error: " + err);
            Modal.createTrackedDialog('Failed to kick', '', ErrorDialog, {
                title: _t("Failed to kick"),
                description: ((err && err.message) ? err.message : "Operation failed"),
            });
        }).finally(() => {
            stopUpdating();
        });
    };

    const kickLabel = member.membership === "invite" ? _t("Disinvite") : _t("Kick");
    return <AccessibleButton className="mx_UserInfo_field mx_UserInfo_destructive" onClick={onKick}>
        { kickLabel }
    </AccessibleButton>;
};

const RedactMessagesButton: React.FC<IBaseProps> = ({ member }) => {
    const cli = useContext(MatrixClientContext);

    const onRedactAllMessages = async () => {
        const { roomId, userId } = member;
        const room = cli.getRoom(roomId);
        if (!room) {
            return;
        }
        let timeline = room.getLiveTimeline();
        let eventsToRedact = [];
        while (timeline) {
            eventsToRedact = timeline.getEvents().reduce((events, event) => {
                if (event.getSender() === userId && !event.isRedacted() && !event.isRedaction() &&
                    event.getType() !== EventType.RoomCreate &&
                    // Don't redact ACLs because that'll obliterate the room
                    // See https://github.com/matrix-org/synapse/issues/4042 for details.
                    event.getType() !== EventType.RoomServerAcl
                ) {
                    return events.concat(event);
                } else {
                    return events;
                }
            }, eventsToRedact);
            timeline = timeline.getNeighbouringTimeline(EventTimeline.BACKWARDS);
        }

        const count = eventsToRedact.length;
        const user = member.name;

        if (count === 0) {
            Modal.createTrackedDialog('No user messages found to remove', '', InfoDialog, {
                title: _t("No recent messages by %(user)s found", { user }),
                description:
                    <div>
                        <p>{ _t("Try scrolling up in the timeline to see if there are any earlier ones.") }</p>
                    </div>,
            });
        } else {
            const { finished } = Modal.createTrackedDialog('Remove recent messages by user', '', QuestionDialog, {
                title: _t("Remove recent messages by %(user)s", { user }),
                description:
                    <div>
                        <p>{ _t("You are about to remove %(count)s messages by %(user)s. " +
                            "This cannot be undone. Do you wish to continue?", { count, user }) }</p>
                        <p>{ _t("For a large amount of messages, this might take some time. " +
                            "Please don't refresh your client in the meantime.") }</p>
                    </div>,
                button: _t("Remove %(count)s messages", { count }),
            });

            const [confirmed] = await finished;
            if (!confirmed) {
                return;
            }

            // Submitting a large number of redactions freezes the UI,
            // so first yield to allow to rerender after closing the dialog.
            await Promise.resolve();

            console.info(`Started redacting recent ${count} messages for ${user} in ${roomId}`);
            await Promise.all(eventsToRedact.map(async event => {
                try {
                    await cli.redactEvent(roomId, event.getId());
                } catch (err) {
                    // log and swallow errors
                    console.error("Could not redact", event.getId());
                    console.error(err);
                }
            }));
            console.info(`Finished redacting recent ${count} messages for ${user} in ${roomId}`);
        }
    };

    return <AccessibleButton className="mx_UserInfo_field mx_UserInfo_destructive" onClick={onRedactAllMessages}>
        { _t("Remove recent messages") }
    </AccessibleButton>;
};

const BanToggleButton: React.FC<IBaseProps> = ({ member, startUpdating, stopUpdating }) => {
    const cli = useContext(MatrixClientContext);

    const onBanOrUnban = async () => {
        const { finished } = Modal.createTrackedDialog(
            'Confirm User Action Dialog',
            'onBanOrUnban',
            ConfirmUserActionDialog,
            {
                member,
                action: member.membership === 'ban' ? _t("Unban") : _t("Ban"),
                title: member.membership === 'ban' ? _t("Unban this user?") : _t("Ban this user?"),
                askReason: member.membership !== 'ban',
                danger: member.membership !== 'ban',
            },
        );

        const [proceed, reason] = await finished;
        if (!proceed) return;

        startUpdating();
        let promise;
        if (member.membership === 'ban') {
            promise = cli.unban(member.roomId, member.userId);
        } else {
            promise = cli.ban(member.roomId, member.userId, reason || undefined);
        }
        promise.then(() => {
            // NO-OP; rely on the m.room.member event coming down else we could
            // get out of sync if we force setState here!
            console.log("Ban success");
        }, function(err) {
            console.error("Ban error: " + err);
            Modal.createTrackedDialog('Failed to ban user', '', ErrorDialog, {
                title: _t("Error"),
                description: _t("Failed to ban user"),
            });
        }).finally(() => {
            stopUpdating();
        });
    };

    let label = _t("Ban");
    if (member.membership === 'ban') {
        label = _t("Unban");
    }

    const classes = classNames("mx_UserInfo_field", {
        mx_UserInfo_destructive: member.membership !== 'ban',
    });

    return <AccessibleButton className={classes} onClick={onBanOrUnban}>
        { label }
    </AccessibleButton>;
};

interface IBaseRoomProps extends IBaseProps {
    room: Room;
    powerLevels: IPowerLevelsContent;
}

const MuteToggleButton: React.FC<IBaseRoomProps> = ({ member, room, powerLevels, startUpdating, stopUpdating }) => {
    const cli = useContext(MatrixClientContext);

    // Don't show the mute/unmute option if the user is not in the room
    if (member.membership !== "join") return null;

    const muted = isMuted(member, powerLevels);
    const onMuteToggle = async () => {
        const roomId = member.roomId;
        const target = member.userId;

        // if muting self, warn as it may be irreversible
        if (target === cli.getUserId()) {
            try {
                if (!(await warnSelfDemote(SpaceStore.spacesEnabled && room?.isSpaceRoom()))) return;
            } catch (e) {
                console.error("Failed to warn about self demotion: ", e);
                return;
            }
        }

        const powerLevelEvent = room.currentState.getStateEvents("m.room.power_levels", "");
        if (!powerLevelEvent) return;

        const powerLevels = powerLevelEvent.getContent();
        const levelToSend = (
            (powerLevels.events ? powerLevels.events["m.room.message"] : null) ||
            powerLevels.events_default
        );
        let level;
        if (muted) { // unmute
            level = levelToSend;
        } else { // mute
            level = levelToSend - 1;
        }
        level = parseInt(level);

        if (!isNaN(level)) {
            startUpdating();
            cli.setPowerLevel(roomId, target, level, powerLevelEvent).then(() => {
                // NO-OP; rely on the m.room.member event coming down else we could
                // get out of sync if we force setState here!
                console.log("Mute toggle success");
            }, function(err) {
                console.error("Mute error: " + err);
                Modal.createTrackedDialog('Failed to mute user', '', ErrorDialog, {
                    title: _t("Error"),
                    description: _t("Failed to mute user"),
                });
            }).finally(() => {
                stopUpdating();
            });
        }
    };

    const classes = classNames("mx_UserInfo_field", {
        mx_UserInfo_destructive: !muted,
    });

    const muteLabel = muted ? _t("Unmute") : _t("Mute");
    return <AccessibleButton className={classes} onClick={onMuteToggle}>
        { muteLabel }
    </AccessibleButton>;
};

const RoomAdminToolsContainer: React.FC<IBaseRoomProps> = ({
    room,
    children,
    member,
    startUpdating,
    stopUpdating,
    powerLevels,
}) => {
    const cli = useContext(MatrixClientContext);
    let kickButton;
    let banButton;
    let muteButton;
    let redactButton;

    const editPowerLevel = (
        (powerLevels.events ? powerLevels.events["m.room.power_levels"] : null) ||
        powerLevels.state_default
    );

    // if these do not exist in the event then they should default to 50 as per the spec
    const {
        ban: banPowerLevel = 50,
        kick: kickPowerLevel = 50,
        redact: redactPowerLevel = 50,
    } = powerLevels;

    const me = room.getMember(cli.getUserId());
    if (!me) {
        // we aren't in the room, so return no admin tooling
        return <div />;
    }

    const isMe = me.userId === member.userId;
    const canAffectUser = member.powerLevel < me.powerLevel || isMe;

    if (canAffectUser && me.powerLevel >= kickPowerLevel) {
        kickButton = <RoomKickButton member={member} startUpdating={startUpdating} stopUpdating={stopUpdating} />;
    }
    if (me.powerLevel >= redactPowerLevel && (!SpaceStore.spacesEnabled || !room.isSpaceRoom())) {
        redactButton = (
            <RedactMessagesButton member={member} startUpdating={startUpdating} stopUpdating={stopUpdating} />
        );
    }
    if (canAffectUser && me.powerLevel >= banPowerLevel) {
        banButton = <BanToggleButton member={member} startUpdating={startUpdating} stopUpdating={stopUpdating} />;
    }
    if (canAffectUser && me.powerLevel >= editPowerLevel && !room.isSpaceRoom()) {
        muteButton = (
            <MuteToggleButton
                member={member}
                room={room}
                powerLevels={powerLevels}
                startUpdating={startUpdating}
                stopUpdating={stopUpdating}
            />
        );
    }

    if (kickButton || banButton || muteButton || redactButton || children) {
        return <GenericAdminToolsContainer>
            { muteButton }
            { kickButton }
            { banButton }
            { redactButton }
            { children }
        </GenericAdminToolsContainer>;
    }

    return <div />;
};

export interface GroupMember {
    userId: string;
    displayname?: string; // XXX: GroupMember objects are inconsistent :((
    avatarUrl?: string;
}

const GroupAdminToolsSection: React.FC<{
    groupId: string;
    groupMember: GroupMember;
    startUpdating(): void;
    stopUpdating(): void;
}> = ({ children, groupId, groupMember, startUpdating, stopUpdating }) => {
    const cli = useContext(MatrixClientContext);

    const [isPrivileged, setIsPrivileged] = useState(false);
    const [isInvited, setIsInvited] = useState(false);

    // Listen to group store changes
    useEffect(() => {
        let unmounted = false;

        const onGroupStoreUpdated = () => {
            if (unmounted) return;
            setIsPrivileged(GroupStore.isUserPrivileged(groupId));
            setIsInvited(GroupStore.getGroupInvitedMembers(groupId).some(
                (m) => m.userId === groupMember.userId,
            ));
        };

        GroupStore.registerListener(groupId, onGroupStoreUpdated);
        onGroupStoreUpdated();
        // Handle unmount
        return () => {
            unmounted = true;
            GroupStore.unregisterListener(onGroupStoreUpdated);
        };
    }, [groupId, groupMember.userId]);

    if (isPrivileged) {
        const onKick = async () => {
            const { finished } = Modal.createDialog(ConfirmUserActionDialog, {
                matrixClient: cli,
                groupMember,
                action: isInvited ? _t('Disinvite') : _t('Remove from community'),
                title: isInvited ? _t('Disinvite this user from community?')
                    : _t('Remove this user from community?'),
                danger: true,
            });

            const [proceed] = await finished;
            if (!proceed) return;

            startUpdating();
            cli.removeUserFromGroup(groupId, groupMember.userId).then(() => {
                // return to the user list
                dis.dispatch({
                    action: Action.ViewUser,
                    member: null,
                });
            }).catch((e) => {
                Modal.createTrackedDialog('Failed to remove user from group', '', ErrorDialog, {
                    title: _t('Error'),
                    description: isInvited ?
                        _t('Failed to withdraw invitation') :
                        _t('Failed to remove user from community'),
                });
                console.log(e);
            }).finally(() => {
                stopUpdating();
            });
        };

        const kickButton = (
            <AccessibleButton className="mx_UserInfo_field mx_UserInfo_destructive" onClick={onKick}>
                { isInvited ? _t('Disinvite') : _t('Remove from community') }
            </AccessibleButton>
        );

        // No make/revoke admin API yet
        /*const opLabel = this.state.isTargetMod ? _t("Revoke Moderator") : _t("Make Moderator");
        giveModButton = <AccessibleButton className="mx_UserInfo_field" onClick={this.onModToggle}>
            {giveOpLabel}
        </AccessibleButton>;*/

        return <GenericAdminToolsContainer>
            { kickButton }
            { children }
        </GenericAdminToolsContainer>;
    }

    return <div />;
};

const useIsSynapseAdmin = (cli: MatrixClient) => {
    const [isAdmin, setIsAdmin] = useState(false);
    useEffect(() => {
        cli.isSynapseAdministrator().then((isAdmin) => {
            setIsAdmin(isAdmin);
        }, () => {
            setIsAdmin(false);
        });
    }, [cli]);
    return isAdmin;
};

const useHomeserverSupportsCrossSigning = (cli: MatrixClient) => {
    return useAsyncMemo<boolean>(async () => {
        return cli.doesServerSupportUnstableFeature("org.matrix.e2e_cross_signing");
    }, [cli], false);
};

interface IRoomPermissions {
    modifyLevelMax: number;
    canEdit: boolean;
    canInvite: boolean;
}

function useRoomPermissions(cli: MatrixClient, room: Room, user: RoomMember): IRoomPermissions {
    const [roomPermissions, setRoomPermissions] = useState<IRoomPermissions>({
        // modifyLevelMax is the max PL we can set this user to, typically min(their PL, our PL) && canSetPL
        modifyLevelMax: -1,
        canEdit: false,
        canInvite: false,
    });
    const updateRoomPermissions = useCallback(() => {
        if (!room) {
            return;
        }

        const powerLevelEvent = room.currentState.getStateEvents("m.room.power_levels", "");
        if (!powerLevelEvent) return;
        const powerLevels = powerLevelEvent.getContent();
        if (!powerLevels) return;

        const me = room.getMember(cli.getUserId());
        if (!me) return;

        const them = user;
        const isMe = me.userId === them.userId;
        const canAffectUser = them.powerLevel < me.powerLevel || isMe;

        let modifyLevelMax = -1;
        if (canAffectUser) {
            const editPowerLevel = (
                (powerLevels.events ? powerLevels.events["m.room.power_levels"] : null) ||
                powerLevels.state_default
            );
            if (me.powerLevel >= editPowerLevel && (isMe || me.powerLevel > them.powerLevel)) {
                modifyLevelMax = me.powerLevel;
            }
        }

        setRoomPermissions({
            canInvite: me.powerLevel >= powerLevels.invite,
            canEdit: modifyLevelMax >= 0,
            modifyLevelMax,
        });
    }, [cli, user, room]);
    useEventEmitter(cli, "RoomState.members", updateRoomPermissions);
    useEffect(() => {
        updateRoomPermissions();
        return () => {
            setRoomPermissions({
                modifyLevelMax: -1,
                canEdit: false,
                canInvite: false,
            });
        };
    }, [updateRoomPermissions]);

    return roomPermissions;
}

const PowerLevelSection: React.FC<{
    user: RoomMember;
    room: Room;
    roomPermissions: IRoomPermissions;
    powerLevels: IPowerLevelsContent;
}> = ({ user, room, roomPermissions, powerLevels }) => {
    if (roomPermissions.canEdit) {
        return (<PowerLevelEditor user={user} room={room} roomPermissions={roomPermissions} />);
    } else {
        const powerLevelUsersDefault = powerLevels.users_default || 0;
        const powerLevel = user.powerLevel;
        const role = textualPowerLevel(powerLevel, powerLevelUsersDefault);
        return (
            <div className="mx_UserInfo_profileField">
                <div className="mx_UserInfo_roleDescription">{ role }</div>
            </div>
        );
    }
};

const PowerLevelEditor: React.FC<{
    user: RoomMember;
    room: Room;
    roomPermissions: IRoomPermissions;
}> = ({ user, room, roomPermissions }) => {
    const cli = useContext(MatrixClientContext);

    const [selectedPowerLevel, setSelectedPowerLevel] = useState(user.powerLevel);
    const onPowerChange = useCallback(async (powerLevelStr: string) => {
        const powerLevel = parseInt(powerLevelStr, 10);
        setSelectedPowerLevel(powerLevel);

        const applyPowerChange = (roomId, target, powerLevel, powerLevelEvent) => {
            return cli.setPowerLevel(roomId, target, parseInt(powerLevel), powerLevelEvent).then(
                function() {
                    // NO-OP; rely on the m.room.member event coming down else we could
                    // get out of sync if we force setState here!
                    console.log("Power change success");
                }, function(err) {
                    console.error("Failed to change power level " + err);
                    Modal.createTrackedDialog('Failed to change power level', '', ErrorDialog, {
                        title: _t("Error"),
                        description: _t("Failed to change power level"),
                    });
                },
            );
        };

        const roomId = user.roomId;
        const target = user.userId;

        const powerLevelEvent = room.currentState.getStateEvents("m.room.power_levels", "");
        if (!powerLevelEvent) return;

        const myUserId = cli.getUserId();
        const myPower = powerLevelEvent.getContent().users[myUserId];
        if (myPower && parseInt(myPower) === powerLevel) {
            const { finished } = Modal.createTrackedDialog('Promote to PL100 Warning', '', QuestionDialog, {
                title: _t("Warning!"),
                description:
                    <div>
                        { _t("You will not be able to undo this change as you are promoting the user " +
                            "to have the same power level as yourself.") }<br />
                        { _t("Are you sure?") }
                    </div>,
                button: _t("Continue"),
            });

            const [confirmed] = await finished;
            if (!confirmed) return;
        } else if (myUserId === target) {
            // If we are changing our own PL it can only ever be decreasing, which we cannot reverse.
            try {
                if (!(await warnSelfDemote(SpaceStore.spacesEnabled && room?.isSpaceRoom()))) return;
            } catch (e) {
                console.error("Failed to warn about self demotion: ", e);
            }
        }

        await applyPowerChange(roomId, target, powerLevel, powerLevelEvent);
    }, [user.roomId, user.userId, cli, room]);

    const powerLevelEvent = room.currentState.getStateEvents("m.room.power_levels", "");
    const powerLevelUsersDefault = powerLevelEvent ? powerLevelEvent.getContent().users_default : 0;

    return (
        <div className="mx_UserInfo_profileField">
            <PowerSelector
                label={null}
                value={selectedPowerLevel}
                maxValue={roomPermissions.modifyLevelMax}
                usersDefault={powerLevelUsersDefault}
                onChange={onPowerChange}
            />
        </div>
    );
};

export const useDevices = (userId: string) => {
    const cli = useContext(MatrixClientContext);

    // undefined means yet to be loaded, null means failed to load, otherwise list of devices
    const [devices, setDevices] = useState(undefined);
    // Download device lists
    useEffect(() => {
        setDevices(undefined);

        let cancelled = false;

        async function downloadDeviceList() {
            try {
                await cli.downloadKeys([userId], true);
                const devices = cli.getStoredDevicesForUser(userId);

                if (cancelled) {
                    // we got cancelled - presumably a different user now
                    return;
                }

                disambiguateDevices(devices);
                setDevices(devices);
            } catch (err) {
                setDevices(null);
            }
        }
        downloadDeviceList();

        // Handle being unmounted
        return () => {
            cancelled = true;
        };
    }, [cli, userId]);

    // Listen to changes
    useEffect(() => {
        let cancel = false;
        const updateDevices = async () => {
            const newDevices = cli.getStoredDevicesForUser(userId);
            if (cancel) return;
            setDevices(newDevices);
        };
        const onDevicesUpdated = (users) => {
            if (!users.includes(userId)) return;
            updateDevices();
        };
        const onDeviceVerificationChanged = (_userId, device) => {
            if (_userId !== userId) return;
            updateDevices();
        };
        const onUserTrustStatusChanged = (_userId, trustStatus) => {
            if (_userId !== userId) return;
            updateDevices();
        };
        cli.on("crypto.devicesUpdated", onDevicesUpdated);
        cli.on("deviceVerificationChanged", onDeviceVerificationChanged);
        cli.on("userTrustStatusChanged", onUserTrustStatusChanged);
        // Handle being unmounted
        return () => {
            cancel = true;
            cli.removeListener("crypto.devicesUpdated", onDevicesUpdated);
            cli.removeListener("deviceVerificationChanged", onDeviceVerificationChanged);
            cli.removeListener("userTrustStatusChanged", onUserTrustStatusChanged);
        };
    }, [cli, userId]);

    return devices;
};

const BasicUserInfo: React.FC<{
    room: Room;
    member: User | RoomMember;
    groupId: string;
    devices: IDevice[];
    isRoomEncrypted: boolean;
}> = ({ room, member, groupId, devices, isRoomEncrypted }) => {
    const cli = useContext(MatrixClientContext);

    const powerLevels = useRoomPowerLevels(cli, room);
    // Load whether or not we are a Synapse Admin
    const isSynapseAdmin = useIsSynapseAdmin(cli);

    // Check whether the user is ignored
    const [isIgnored, setIsIgnored] = useState(cli.isUserIgnored(member.userId));
    // Recheck if the user or client changes
    useEffect(() => {
        setIsIgnored(cli.isUserIgnored(member.userId));
    }, [cli, member.userId]);
    // Recheck also if we receive new accountData m.ignored_user_list
    const accountDataHandler = useCallback((ev) => {
        if (ev.getType() === "m.ignored_user_list") {
            setIsIgnored(cli.isUserIgnored(member.userId));
        }
    }, [cli, member.userId]);
    useEventEmitter(cli, "accountData", accountDataHandler);

    // Count of how many operations are currently in progress, if > 0 then show a Spinner
    const [pendingUpdateCount, setPendingUpdateCount] = useState(0);
    const startUpdating = useCallback(() => {
        setPendingUpdateCount(pendingUpdateCount + 1);
    }, [pendingUpdateCount]);
    const stopUpdating = useCallback(() => {
        setPendingUpdateCount(pendingUpdateCount - 1);
    }, [pendingUpdateCount]);

    const roomPermissions = useRoomPermissions(cli, room, member as RoomMember);

    const onSynapseDeactivate = useCallback(async () => {
        const { finished } = Modal.createTrackedDialog('Synapse User Deactivation', '', QuestionDialog, {
            title: _t("Deactivate user?"),
            description:
                <div>{ _t(
                    "Deactivating this user will log them out and prevent them from logging back in. Additionally, " +
                    "they will leave all the rooms they are in. This action cannot be reversed. Are you sure you " +
                    "want to deactivate this user?",
                ) }</div>,
            button: _t("Deactivate user"),
            danger: true,
        });

        const [accepted] = await finished;
        if (!accepted) return;
        try {
            await cli.deactivateSynapseUser(member.userId);
        } catch (err) {
            console.error("Failed to deactivate user");
            console.error(err);

            Modal.createTrackedDialog('Failed to deactivate Synapse user', '', ErrorDialog, {
                title: _t('Failed to deactivate user'),
                description: ((err && err.message) ? err.message : _t("Operation failed")),
            });
        }
    }, [cli, member.userId]);

    let synapseDeactivateButton;
    let spinner;

    // We don't need a perfect check here, just something to pass as "probably not our homeserver". If
    // someone does figure out how to bypass this check the worst that happens is an error.
    // FIXME this should be using cli instead of MatrixClientPeg.matrixClient
    if (isSynapseAdmin && member.userId.endsWith(`:${MatrixClientPeg.getHomeserverName()}`)) {
        synapseDeactivateButton = (
            <AccessibleButton onClick={onSynapseDeactivate} className="mx_UserInfo_field mx_UserInfo_destructive">
                { _t("Deactivate user") }
            </AccessibleButton>
        );
    }

    let memberDetails;
    let adminToolsContainer;
    if (room && (member as RoomMember).roomId) {
        // hide the Roles section for DMs as it doesn't make sense there
        if (!DMRoomMap.shared().getUserIdForRoomId((member as RoomMember).roomId)) {
            memberDetails = <div className="mx_UserInfo_container">
                <h3>{ _t("Role in <RoomName/>", {}, {
                    RoomName: () => <b>{ room.name }</b>,
                }) }</h3>
                <PowerLevelSection
                    powerLevels={powerLevels}
                    user={member as RoomMember}
                    room={room}
                    roomPermissions={roomPermissions}
                />
            </div>;
        }

        adminToolsContainer = (
            <RoomAdminToolsContainer
                powerLevels={powerLevels}
                member={member as RoomMember}
                room={room}
                startUpdating={startUpdating}
                stopUpdating={stopUpdating}>
                { synapseDeactivateButton }
            </RoomAdminToolsContainer>
        );
    } else if (groupId) {
        adminToolsContainer = (
            <GroupAdminToolsSection
                groupId={groupId}
                groupMember={member}
                startUpdating={startUpdating}
                stopUpdating={stopUpdating}>
                { synapseDeactivateButton }
            </GroupAdminToolsSection>
        );
    } else if (synapseDeactivateButton) {
        adminToolsContainer = (
            <GenericAdminToolsContainer>
                { synapseDeactivateButton }
            </GenericAdminToolsContainer>
        );
    }

    if (pendingUpdateCount > 0) {
        spinner = <Spinner />;
    }

    // only display the devices list if our client supports E2E
    const cryptoEnabled = cli.isCryptoEnabled();

    let text;
    if (!isRoomEncrypted) {
        if (!cryptoEnabled) {
            text = _t("This client does not support end-to-end encryption.");
        } else if (room && (!SpaceStore.spacesEnabled || !room.isSpaceRoom())) {
            text = _t("Messages in this room are not end-to-end encrypted.");
        }
    } else if (!SpaceStore.spacesEnabled || !room.isSpaceRoom()) {
        text = _t("Messages in this room are end-to-end encrypted.");
    }

    let verifyButton;
    const homeserverSupportsCrossSigning = useHomeserverSupportsCrossSigning(cli);

    const userTrust = cryptoEnabled && cli.checkUserTrust(member.userId);
    const userVerified = cryptoEnabled && userTrust.isCrossSigningVerified();
    const isMe = member.userId === cli.getUserId();
    const canVerify = cryptoEnabled && homeserverSupportsCrossSigning && !userVerified && !isMe &&
        devices && devices.length > 0;

    const setUpdating = (updating) => {
        setPendingUpdateCount(count => count + (updating ? 1 : -1));
    };
    const hasCrossSigningKeys = useHasCrossSigningKeys(cli, member as User, canVerify, setUpdating);

    const showDeviceListSpinner = devices === undefined;
    if (canVerify) {
        if (hasCrossSigningKeys !== undefined) {
            // Note: mx_UserInfo_verifyButton is for the end-to-end tests
            verifyButton = (
                <AccessibleButton
                    className="mx_UserInfo_field mx_UserInfo_verifyButton"
                    onClick={() => {
                        if (hasCrossSigningKeys) {
                            verifyUser(member as User);
                        } else {
                            legacyVerifyUser(member as User);
                        }
                    }}
                >
                    { _t("Verify") }
                </AccessibleButton>
            );
        } else if (!showDeviceListSpinner) {
            // HACK: only show a spinner if the device section spinner is not shown,
            // to avoid showing a double spinner
            // We should ask for a design that includes all the different loading states here
            verifyButton = <Spinner />;
        }
    }

    let editDevices;
    if (member.userId == cli.getUserId()) {
        editDevices = (<p>
            <AccessibleButton
                className="mx_UserInfo_field"
                onClick={() => {
                    dis.dispatch({
                        action: Action.ViewUserSettings,
                        initialTabId: UserTab.Security,
                    });
                }}
            >
                { _t("Edit devices") }
            </AccessibleButton>
        </p>);
    }

    const securitySection = (
        <div className="mx_UserInfo_container">
            <h3>{ _t("Security") }</h3>
            <p>{ text }</p>
            { verifyButton }
            { cryptoEnabled && <DevicesSection
                loading={showDeviceListSpinner}
                devices={devices}
                userId={member.userId} /> }
            { editDevices }
        </div>
    );

    return <React.Fragment>
        { memberDetails }

        { securitySection }
        <UserOptionsSection
            canInvite={roomPermissions.canInvite}
            isIgnored={isIgnored}
            member={member as RoomMember}
            isSpace={SpaceStore.spacesEnabled && room?.isSpaceRoom()}
        />

        { adminToolsContainer }

        { spinner }
    </React.Fragment>;
};

type Member = User | RoomMember | GroupMember;

const UserInfoHeader: React.FC<{
    member: Member;
    e2eStatus: E2EStatus;
}> = ({ member, e2eStatus }) => {
    const cli = useContext(MatrixClientContext);

    const onMemberAvatarClick = useCallback(() => {
        const avatarUrl = (member as RoomMember).getMxcAvatarUrl
            ? (member as RoomMember).getMxcAvatarUrl()
            : (member as User).avatarUrl;
        if (!avatarUrl) return;

        const httpUrl = mediaFromMxc(avatarUrl).srcHttp;
        const params = {
            src: httpUrl,
            name: (member as RoomMember).name || (member as User).displayName,
        };

        Modal.createDialog(ImageView, params, "mx_Dialog_lightbox", null, true);
    }, [member]);

    const avatarElement = (
        <div className="mx_UserInfo_avatar">
            <div>
                <div>
                    <MemberAvatar
                        key={member.userId} // to instantly blank the avatar when UserInfo changes members
                        member={member as RoomMember}
                        width={2 * 0.3 * UIStore.instance.windowHeight} // 2x@30vh
                        height={2 * 0.3 * UIStore.instance.windowHeight} // 2x@30vh
                        resizeMethod="scale"
                        fallbackUserId={member.userId}
                        onClick={onMemberAvatarClick}
                        urls={(member as User).avatarUrl ? [(member as User).avatarUrl] : undefined} />
                </div>
            </div>
        </div>
    );

    let presenceState;
    let presenceLastActiveAgo;
    let presenceCurrentlyActive;
    let statusMessage;

    if (member instanceof RoomMember && member.user) {
        presenceState = member.user.presence;
        presenceLastActiveAgo = member.user.lastActiveAgo;
        presenceCurrentlyActive = member.user.currentlyActive;

        if (SettingsStore.getValue("feature_custom_status")) {
            if ((member as RoomMember).user) {
                statusMessage = member.user.unstable_statusMessage;
            } else {
                statusMessage = (member as unknown as User).unstable_statusMessage;
            }
        }
    }

    const enablePresenceByHsUrl = SdkConfig.get()["enable_presence_by_hs_url"];
    let showPresence = true;
    if (enablePresenceByHsUrl && enablePresenceByHsUrl[cli.baseUrl] !== undefined) {
        showPresence = enablePresenceByHsUrl[cli.baseUrl];
    }

    let presenceLabel = null;
    if (showPresence) {
        presenceLabel = (
            <PresenceLabel
                activeAgo={presenceLastActiveAgo}
                currentlyActive={presenceCurrentlyActive}
                presenceState={presenceState}
            />
        );
    }

    let statusLabel = null;
    if (statusMessage) {
        statusLabel = <span className="mx_UserInfo_statusMessage">{ statusMessage }</span>;
    }

    let e2eIcon;
    if (e2eStatus) {
        e2eIcon = <E2EIcon size={18} status={e2eStatus} isUser={true} />;
    }

    const displayName = (member as RoomMember).rawDisplayName || (member as GroupMember).displayname;
    return <React.Fragment>
        { avatarElement }

        <div className="mx_UserInfo_container mx_UserInfo_separator">
            <div className="mx_UserInfo_profile">
                <div>
                    <h2>
                        { e2eIcon }
                        <span title={displayName} aria-label={displayName}>
                            { displayName }
                        </span>
                    </h2>
                </div>
                <div>{ member.userId }</div>
                <div className="mx_UserInfo_profileStatus">
                    { presenceLabel }
                    { statusLabel }
                </div>
            </div>
        </div>
    </React.Fragment>;
};

interface IProps {
    user: Member;
    groupId?: string;
    room?: Room;
    phase: RightPanelPhases.RoomMemberInfo
        | RightPanelPhases.GroupMemberInfo
        | RightPanelPhases.SpaceMemberInfo
        | RightPanelPhases.EncryptionPanel;
    onClose(): void;
    verificationRequest?: VerificationRequest;
    verificationRequestPromise?: Promise<VerificationRequest>;
}

const UserInfo: React.FC<IProps> = ({
    user,
    groupId,
    room,
    onClose,
    phase = RightPanelPhases.RoomMemberInfo,
    ...props
}) => {
    const cli = useContext(MatrixClientContext);

    // fetch latest room member if we have a room, so we don't show historical information, falling back to user
    const member = useMemo(() => room ? (room.getMember(user.userId) || user) : user, [room, user]);

    const isRoomEncrypted = useIsEncrypted(cli, room);
    const devices = useDevices(user.userId);

    let e2eStatus;
    if (isRoomEncrypted && devices) {
        e2eStatus = getE2EStatus(cli, user.userId, devices);
    }

    const classes = ["mx_UserInfo"];

    let refireParams;
    let previousPhase: RightPanelPhases;
    // We have no previousPhase for when viewing a UserInfo from a Group or without a Room at this time
    if (room && phase === RightPanelPhases.EncryptionPanel) {
        previousPhase = RightPanelPhases.RoomMemberInfo;
        refireParams = { member };
    } else if (room?.isSpaceRoom() && SpaceStore.spacesEnabled) {
        previousPhase = previousPhase = RightPanelPhases.SpaceMemberList;
        refireParams = { space: room };
    } else if (room) {
        previousPhase = RightPanelPhases.RoomMemberList;
    }

    const onEncryptionPanelClose = () => {
        dis.dispatch<SetRightPanelPhasePayload>({
            action: Action.SetRightPanelPhase,
            phase: previousPhase,
            refireParams: refireParams,
        });
    };

    let content;
    switch (phase) {
        case RightPanelPhases.RoomMemberInfo:
        case RightPanelPhases.GroupMemberInfo:
        case RightPanelPhases.SpaceMemberInfo:
            content = (
                <BasicUserInfo
                    room={room}
                    member={member as User}
                    groupId={groupId as string}
                    devices={devices}
                    isRoomEncrypted={isRoomEncrypted} />
            );
            break;
        case RightPanelPhases.EncryptionPanel:
            classes.push("mx_UserInfo_smallAvatar");
            content = (
                <EncryptionPanel
                    {...props as React.ComponentProps<typeof EncryptionPanel>}
                    member={member as User | RoomMember}
                    onClose={onEncryptionPanelClose}
                    isRoomEncrypted={isRoomEncrypted}
                />
            );
            break;
    }

    let closeLabel = undefined;
    if (phase === RightPanelPhases.EncryptionPanel) {
        const verificationRequest = (props as React.ComponentProps<typeof EncryptionPanel>).verificationRequest;
        if (verificationRequest && verificationRequest.pending) {
            closeLabel = _t("Cancel");
        }
    }

    let scopeHeader;
    if (SpaceStore.spacesEnabled && room?.isSpaceRoom()) {
        scopeHeader = <div className="mx_RightPanel_scopeHeader">
            <RoomAvatar room={room} height={32} width={32} />
            <RoomName room={room} />
        </div>;
    }

    const header = <React.Fragment>
        { scopeHeader }
        <UserInfoHeader member={member} e2eStatus={e2eStatus} />
    </React.Fragment>;
    return <BaseCard
        className={classes.join(" ")}
        header={header}
        onClose={onClose}
        closeLabel={closeLabel}
        previousPhase={previousPhase}
        refireParams={refireParams}
    >
        { content }
    </BaseCard>;
};

export default UserInfo;<|MERGE_RESOLUTION|>--- conflicted
+++ resolved
@@ -428,13 +428,8 @@
     let directMessageButton;
     if (!isMe) {
         directMessageButton = (
-<<<<<<< HEAD
-            <AccessibleButton onClick={() => openDMForUser(cli, member.userId)} className="mx_UserInfo_field">
+            <AccessibleButton onClick={() => { openDMForUser(cli, member.userId); }} className="mx_UserInfo_field">
                 { findDMForUser(cli, member.userId) ? _t("Open chat") : _t('Direct message') }
-=======
-            <AccessibleButton onClick={() => { openDMForUser(cli, member.userId); }} className="mx_UserInfo_field">
-                { _t('Direct message') }
->>>>>>> 1aabe4b5
             </AccessibleButton>
         );
     }
