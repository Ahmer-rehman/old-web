--- conflicted
+++ resolved
@@ -63,15 +63,7 @@
     },
 
     getPowerLabel: function() {
-<<<<<<< HEAD
-        return this.props.member.userId;
-=======
-        if (!this.props.member) {
-            return this._getDisplayName();
-        }
-        var label = this.props.member.userId + " (power " + this.props.member.powerLevel + ")";
-        return label;
->>>>>>> 772470a0
+        return this.props.member.userId + " (power " + this.props.member.powerLevel + ")";
     },
 
     render: function() {
@@ -82,84 +74,22 @@
         var member = this.props.member;
         var name = this._getDisplayName();
         var active = -1;
-<<<<<<< HEAD
         var presenceState = member.user ? member.user.presence : null;
 
         var av = (
             <MemberAvatar member={member} width={36} height={36} />
         );
+        var power;
+        var powerLevel = this.props.member.powerLevel;
+        if (powerLevel >= 50 && powerLevel < 99) {
+            power = <img src="img/mod.svg" className="mx_MemberTile_power" width="16" height="17" alt="Mod"/>;
+        }
+        if (powerLevel >= 99) {
+            power = <img src="img/admin.svg" className="mx_MemberTile_power" width="16" height="17" alt="Admin"/>;
+        }
 
         if (member.user) {
             this.user_last_modified_time = member.user.getLastModifiedTime();
-=======
-        var presenceClass = "mx_MemberTile_offline";
-
-        if (member) {
-            if (member.user) {
-                this.user_last_modified_time = member.user.getLastModifiedTime();
-
-                // FIXME: make presence data update whenever User.presence changes...
-                active = (
-                    (Date.now() - (member.user.lastPresenceTs - member.user.lastActiveAgo)) || -1
-                );
-
-                if (member.user.presence === "online") {
-                    presenceClass = "mx_MemberTile_online";
-                }
-                else if (member.user.presence === "unavailable") {
-                    presenceClass = "mx_MemberTile_unavailable";
-                }
-            }
-            this.member_last_modified_time = member.getLastModifiedTime();
-            isMyUser = MatrixClientPeg.get().credentials.userId == member.userId;
-
-            // if (this.props.member && this.props.member.powerLevelNorm > 0) {
-            //     var img = "img/p/p" + Math.floor(20 * this.props.member.powerLevelNorm / 100) + ".png";
-            //     power = <img src={ img } className="mx_MemberTile_power" width="44" height="44" alt=""/>;
-            // }
-
-            var power;
-            if (this.props.member) {
-                var powerLevel = this.props.member.powerLevel;
-                if (powerLevel >= 50 && powerLevel < 99) {
-                    power = <img src="img/mod.svg" className="mx_MemberTile_power" width="16" height="17" alt="Mod"/>;
-                }
-                if (powerLevel >= 99) {
-                    power = <img src="img/admin.svg" className="mx_MemberTile_power" width="16" height="17" alt="Admin"/>;
-                }
-            }
-        }
-
-        var mainClassName = "mx_MemberTile ";
-        mainClassName += presenceClass;
-        if (this.state.hover) {
-            mainClassName += " mx_MemberTile_hover";
-        }
-
-        var nameEl;
-        if (this.state.hover && this.props.member) {
-            var presenceState = (member && member.user) ? member.user.presence : null;
-            var PresenceLabel = sdk.getComponent("rooms.PresenceLabel");
-            nameEl = (
-                <div className="mx_MemberTile_details">
-                    <img className="mx_MemberTile_chevron" src="img/member_chevron.png" width="8" height="12"/>
-                    <div className="mx_MemberTile_userId">{ name }</div>
-                    <PresenceLabel activeAgo={active}
-                        presenceState={presenceState} />
-                </div>
-            );
-        }
-        else {
-            nameEl = (
-                <div className="mx_MemberTile_name">
-                    { name }
-                </div>
-            );
-        }
-
-        var MemberAvatar = sdk.getComponent('avatars.MemberAvatar');
-        var BaseAvatar = sdk.getComponent('avatars.BaseAvatar');
->>>>>>> 772470a0
 
             // FIXME: make presence data update whenever User.presence changes...
             active = (
@@ -169,22 +99,10 @@
         this.member_last_modified_time = member.getLastModifiedTime();
         
         return (
-<<<<<<< HEAD
             <EntityTile {...this.props} presenceActiveAgo={active} presenceState={presenceState}
                 avatarJsx={av} title={this.getPowerLabel()} onClick={this.onClick}
                 shouldComponentUpdate={this.shouldComponentUpdate.bind(this)}
-                name={name} />
-=======
-            <div className={mainClassName} title={ this.getPowerLabel() }
-                    onClick={ this.onClick } onMouseEnter={ this.mouseEnter }
-                    onMouseLeave={ this.mouseLeave }>
-                <div className="mx_MemberTile_avatar">
-                    { av }
-                    { power }
-                </div>
-                { nameEl }
-            </div>
->>>>>>> 772470a0
+                name={name} powerLevel={this.props.member.powerLevel} />
         );
     }
 });