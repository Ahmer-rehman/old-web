/*
Copyright 2015, 2016 OpenMarket Ltd

Licensed under the Apache License, Version 2.0 (the "License");
you may not use this file except in compliance with the License.
You may obtain a copy of the License at

    http://www.apache.org/licenses/LICENSE-2.0

Unless required by applicable law or agreed to in writing, software
distributed under the License is distributed on an "AS IS" BASIS,
WITHOUT WARRANTIES OR CONDITIONS OF ANY KIND, either express or implied.
See the License for the specific language governing permissions and
limitations under the License.
*/

var React = require('react');
var MatrixClientPeg = require('../../../MatrixClientPeg');
var Tinter = require('../../../Tinter');
var sdk = require('../../../index');

var room_colors = [
    // magic room default values courtesy of Ribot
    ["#76cfa6", "#eaf5f0"],
    ["#81bddb", "#eaf1f4"],
    ["#bd79cb", "#f3eaf5"],
    ["#c65d94", "#f5eaef"],
    ["#e55e5e", "#f5eaea"],
    ["#eca46f", "#f5eeea"],
    ["#dad658", "#f5f4ea"],
    ["#80c553", "#eef5ea"],
    ["#bb814e", "#eee8e3"],
    ["#595959", "#ececec"],
];

module.exports = React.createClass({
    displayName: 'RoomSettings',

    propTypes: {
        room: React.PropTypes.object.isRequired,
    },

    getInitialState: function() {
        // work out the initial color index
        var room_color_index = undefined;
        var color_scheme_event = this.props.room.getAccountData("org.matrix.room.color_scheme");
        if (color_scheme_event) {
            var color_scheme = color_scheme_event.getContent();
            if (color_scheme.primary_color) color_scheme.primary_color = color_scheme.primary_color.toLowerCase();
            if (color_scheme.secondary_color) color_scheme.secondary_color = color_scheme.secondary_color.toLowerCase();
            // XXX: we should validate these values
            for (var i = 0; i < room_colors.length; i++) {
                var room_color = room_colors[i];
                if (room_color[0] === color_scheme.primary_color &&
                    room_color[1] === color_scheme.secondary_color)
                {
                    room_color_index = i;
                    break;
                }
            }
            if (room_color_index === undefined) {
                // append the unrecognised colours to our palette
                room_color_index = room_colors.length;
                room_colors[room_color_index] = [ color_scheme.primary_color, color_scheme.secondary_color ];
            }
        }
        else {
            room_color_index = 0;
        }

        return {
            power_levels_changed: false,
            color_scheme_changed: false,
            color_scheme_index: room_color_index,
            aliases_changed: false,
            aliases: [],
        };
    },

    canGuestsJoin: function() {
        return this.refs.guests_join.checked;
    },

    canGuestsRead: function() {
        return this.refs.guests_read.checked;
    },

    getTopic: function() {
        return this.refs.topic.value;
    },

    getJoinRules: function() {
        return this.refs.is_private.checked ? "invite" : "public";
    },

    getHistoryVisibility: function() {
        return this.refs.share_history.checked ? "shared" : "invited";
    },

    getPowerLevels: function() {
        if (!this.state.power_levels_changed) return undefined;

        var power_levels = this.props.room.currentState.getStateEvents('m.room.power_levels', '');
        power_levels = power_levels.getContent();

        var new_power_levels = {
            ban: parseInt(this.refs.ban.value),
            kick: parseInt(this.refs.kick.value),
            redact: parseInt(this.refs.redact.value),
            invite: parseInt(this.refs.invite.value),
            events_default: parseInt(this.refs.events_default.value),
            state_default: parseInt(this.refs.state_default.value),
            users_default: parseInt(this.refs.users_default.value),
            users: power_levels.users,
            events: power_levels.events,
        };

        return new_power_levels;
    },

    onPowerLevelsChanged: function() {
        this.setState({
            power_levels_changed: true
        });
    },

    getColorScheme: function() {
        if (!this.state.color_scheme_changed) return undefined;

        return {
            primary_color: room_colors[this.state.color_scheme_index][0],
            secondary_color: room_colors[this.state.color_scheme_index][1],            
        };
    },

    onColorSchemeChanged: function(index) {
        // preview what the user just changed the scheme to.
        Tinter.tint(room_colors[index][0], room_colors[index][1]);

        this.setState({
            color_scheme_changed: true,
            color_scheme_index: index,
        });
    },

    onAliasChanged: function(i, j) {

    },

    onAliasDeleted: function(i, j) {

    },

    onAliasAdded: function(i, j) {

    },

    render: function() {
        // TODO: go through greying out things you don't have permission to change
        // (or turning them into informative stuff)

        var EditableText = sdk.getComponent('elements.EditableText');
        var PowerSelector = sdk.getComponent('elements.PowerSelector');
        var ChangeAvatar = sdk.getComponent('settings.ChangeAvatar');

        var join_rule = this.props.room.currentState.getStateEvents('m.room.join_rules', '');
        if (join_rule) join_rule = join_rule.getContent().join_rule;

        var history_visibility = this.props.room.currentState.getStateEvents('m.room.history_visibility', '');
        if (history_visibility) history_visibility = history_visibility.getContent().history_visibility;

        var power_levels = this.props.room.currentState.getStateEvents('m.room.power_levels', '');
        var guest_access = this.props.room.currentState.getStateEvents('m.room.guest_access', '');
        if (guest_access) {
            guest_access = guest_access.getContent().guest_access;
        }

        var events_levels = power_levels.events || {};

        var user_id = MatrixClientPeg.get().credentials.userId;

        if (power_levels) {
            power_levels = power_levels.getContent();

            var ban_level = parseInt(power_levels.ban);
            var kick_level = parseInt(power_levels.kick);
            var redact_level = parseInt(power_levels.redact);
            var invite_level = parseInt(power_levels.invite || 0);
            var send_level = parseInt(power_levels.events_default || 0);
            var state_level = parseInt(power_levels.state_default || 0);
            var default_user_level = parseInt(power_levels.users_default || 0);

            if (power_levels.ban == undefined) ban_level = 50;
            if (power_levels.kick == undefined) kick_level = 50;
            if (power_levels.redact == undefined) redact_level = 50;

            var user_levels = power_levels.users || {};

            var current_user_level = user_levels[user_id];
            if (current_user_level == undefined) current_user_level = default_user_level;

            var power_level_level = events_levels["m.room.power_levels"];
            if (power_level_level == undefined) {
                power_level_level = state_level;
            }

            var can_change_levels = current_user_level >= power_level_level;
        } else {
            var ban_level = 50;
            var kick_level = 50;
            var redact_level = 50;
            var invite_level = 0;
            var send_level = 0;
            var state_level = 0;
            var default_user_level = 0;

            var user_levels = [];
            var events_levels = [];

            var current_user_level = 0;

            var power_level_level = 0;

            var can_change_levels = false;
        }

        var room_avatar_level = parseInt(power_levels.state_default || 0);
        if (events_levels['m.room.avatar'] !== undefined) {
            room_avatar_level = events_levels['m.room.avatar'];
        }
        var can_set_room_avatar = current_user_level >= room_avatar_level;

        var self = this;

        var alias_events = this.props.room.currentState.getStateEvents('m.room.aliases');
        var canonical_alias_event = this.props.room.currentState.getStateEvents('m.room.canonical_alias', '');
        var canonical_alias = canonical_alias_event ? canonical_alias_event.getContent().alias : "";
        var domain = MatrixClientPeg.get().getDomain();

        var aliases_section =
            <div>
                <h3>Directory</h3>
                <div className="mx_RoomSettings_aliasLabel">
                    { alias_events.length ? "This room is accessible via:" : "This room has no aliases." }
                </div>
                <div className="mx_RoomSettings_aliasesTable">
                    { alias_events.map(function(alias_event, i) {
                        return alias_event.getContent().aliases.map(function(alias, j) {
                            var deleteButton;
                            if (alias_event && alias_event.getStateKey() === domain) {
                                deleteButton = <img src="img/cancel.svg" width="18" height="18" alt="Delete" onClick={ self.onAliasDeleted.bind(self, i, j) }/>;
                            }
                            return (
                                <div className="mx_RoomSettings_aliasesTableRow" key={ i + "_" + j }>
                                    <EditableText
                                         className="mx_RoomSettings_alias mx_RoomSettings_editable"
                                         placeholderClassName="mx_RoomSettings_aliasPlaceholder"
                                         placeholder={ "New alias (e.g. #foo:" + domain + ")" }
                                         blurToCancel={ false }
                                         onValueChanged={ self.onAliasChanged.bind(self, i, j) }
                                         editable={ alias_event && alias_event.getStateKey() === domain }
                                         initialValue={ alias }
                                         />
                                    <div className="mx_RoomSettings_deleteAlias">
                                         { deleteButton }
                                    </div>
                                </div>
                            );
                        });
                    })}

                    <div className="mx_RoomSettings_aliasesTableRow" key="new">
                        <EditableText
                             className="mx_RoomSettings_alias mx_RoomSettings_editable"
                             placeholderClassName="mx_RoomSettings_aliasPlaceholder"
                             placeholder={ "New alias (e.g. #foo:" + domain + ")" }
                             blurToCancel={ false }
                             onValueChanged={ self.onAliasAdded } />
                        <div className="mx_RoomSettings_addAlias">
                             <img src="img/add.svg" width="18" height="18" alt="Add" onClick={ self.onAliasAdded }/>
                        </div>                        
                    </div>
                </div>
                <div className="mx_RoomSettings_aliasLabel">The canonical entry is&nbsp;
                    <select defaultValue={ canonical_alias }>
                        { alias_events.map(function(alias_event, i) {
                            return alias_event.getContent().aliases.map(function(alias, j) {
                                return <option value={ alias } key={ i + "_" + j }>{ alias }</option>
                            });
                        })}
                        <option value="" key="unset">not set</option>
                    </select>
                </div>
            </div>;

        var room_colors_section =
            <div>
                <h3>Room Colour</h3>
                <div className="mx_RoomSettings_roomColors">
                    {room_colors.map(function(room_color, i) {
                        var selected;
                        if (i === self.state.color_scheme_index) {
                            selected =
                                <div className="mx_RoomSettings_roomColor_selected">
                                    <img src="img/tick.svg" width="17" height="14" alt="./"/>
                                </div>
                        }
                        var boundClick = self.onColorSchemeChanged.bind(self, i)
                        return (
                            <div className="mx_RoomSettings_roomColor"
                                  key={ "room_color_" + i }
                                  style={{ backgroundColor: room_color[1] }}
                                  onClick={ boundClick }>
                                { selected }
                                <div className="mx_RoomSettings_roomColorPrimary" style={{ backgroundColor: room_color[0] }}></div>
                            </div>
                        );
                    })}
                </div>
            </div>;

        var change_avatar;
        if (can_set_room_avatar) {
            change_avatar =
                <div>
                    <h3>Room Icon</h3>
                    <ChangeAvatar room={this.props.room} />
                </div>;
        }

        var user_levels_section;
        if (user_levels.length) {
            user_levels_section =
                <div>
                    <div>
                        Users with specific roles are:
                    </div>
                    <div>
                        {Object.keys(user_levels).map(function(user, i) {
                            return (
                                <div className="mx_RoomSettings_userLevel" key={user}>
                                    { user } is a
                                    <PowerSelector value={ user_levels[user] } disabled={true}/>
                                </div>
                            );
                        })}
                    </div>
                </div>;
        }

        var banned = this.props.room.getMembersWithMembership("ban");
        var banned_users_section;
        if (banned.length) {
            banned_users_section =
                <div>
                    <h3>Banned users</h3>
                    <div className="mx_RoomSettings_banned">
                        {banned.map(function(member, i) {
                            return (
                                <div key={i}>
                                    {member.userId}
                                </div>
                            );
                        })}
                    </div>
                </div>;
        }

        // TODO: support editing custom events_levels
        // TODO: support editing custom user_levels

        return (
            <div className="mx_RoomSettings">
                <label><input type="checkbox" ref="is_private" defaultChecked={join_rule != "public"}/> Make this room private</label> <br/>
                <label><input type="checkbox" ref="share_history" defaultChecked={history_visibility == "shared"}/> Share message history with new users</label> <br/>
<<<<<<< HEAD
                <label><input type="checkbox" ref="guest_access" disabled={join_rule != "public"} defaultChecked={history_visibility == "world_readable"}/> Allow guest access</label> <br/>
                <label className="mx_RoomSettings_encrypt"><input type="checkbox" /> Encrypt room</label>
=======
                <label>
                    <input type="checkbox" ref="guests_read" defaultChecked={history_visibility === "world_readable"}/>
                    Allow guests to read messages in this room
                </label> <br/>
                <label>
                    <input type="checkbox" ref="guests_join" defaultChecked={guest_access === "can_join"}/>
                    Allow guests to join this room
                </label> <br/>
                <label className="mx_RoomSettings_encrypt"><input type="checkbox" /> Encrypt room</label> <br/>
>>>>>>> d10c96ed

                { room_colors_section }

                { aliases_section }

                <h3>Permissions</h3>
                <div className="mx_RoomSettings_powerLevels mx_RoomSettings_settings">
                    <div className="mx_RoomSettings_powerLevel">
                        The default level for new room members is
                        <PowerSelector value={default_user_level} disabled={!can_change_levels || current_user_level < default_user_level} onChange={this.onPowerLevelsChanged}/>
                    </div>
                    <div className="mx_RoomSettings_powerLevel">
                        To send messages, you must be a
                        <PowerSelector value={send_level} disabled={!can_change_levels || current_user_level < send_level} onChange={this.onPowerLevelsChanged}/>
                    </div>
                    <div className="mx_RoomSettings_powerLevel">
                        To invite users into the room, you must be a
                        <PowerSelector value={invite_level} disabled={!can_change_levels || current_user_level < invite_level} onChange={this.onPowerLevelsChanged}/>
                    </div>
                    <div className="mx_RoomSettings_powerLevel">
                        To configure the room (set room state), you must be a
                        <PowerSelector value={state_level} disabled={!can_change_levels || current_user_level < state_level} onChange={this.onPowerLevelsChanged}/>
                    </div>
                    <div className="mx_RoomSettings_powerLevel">
                        To kick users, you must be a
                        <PowerSelector value={kick_level} disabled={!can_change_levels || current_user_level < kick_level} onChange={this.onPowerLevelsChanged}/>
                    </div>
                    <div className="mx_RoomSettings_powerLevel">
                        To ban users, you must be a
                        <PowerSelector value={ban_level} disabled={!can_change_levels || current_user_level < ban_level} onChange={this.onPowerLevelsChanged}/>
                    </div>
                    <div className="mx_RoomSettings_powerLevel">
                        To redact messages, you must be a
                        <PowerSelector value={redact_level} disabled={!can_change_levels || current_user_level < redact_level} onChange={this.onPowerLevelsChanged}/>
                    </div>

                    {Object.keys(events_levels).map(function(event_type, i) {
                        return (
                            <div className="mx_RoomSettings_powerLevel" key={event_type}>
                                To send events of type <code>{ event_type }</code>, you must be a
                                <PowerSelector value={ events_levels[event_type] } disabled={true} onChange={this.onPowerLevelsChanged}/>
                            </div>
                        );
                    })}
                </div>

                <h3>Users</h3>
                <div className="mx_RoomSettings_userLevels mx_RoomSettings_settings">
                    <div>
                        You are a <PowerSelector room={ this.props.room } value={current_user_level} disabled={true}/>
                    </div>

                    { user_levels_section }
                </div>

                { banned_users_section }

                { change_avatar }

            </div>
        );
    }
});<|MERGE_RESOLUTION|>--- conflicted
+++ resolved
@@ -373,10 +373,6 @@
             <div className="mx_RoomSettings">
                 <label><input type="checkbox" ref="is_private" defaultChecked={join_rule != "public"}/> Make this room private</label> <br/>
                 <label><input type="checkbox" ref="share_history" defaultChecked={history_visibility == "shared"}/> Share message history with new users</label> <br/>
-<<<<<<< HEAD
-                <label><input type="checkbox" ref="guest_access" disabled={join_rule != "public"} defaultChecked={history_visibility == "world_readable"}/> Allow guest access</label> <br/>
-                <label className="mx_RoomSettings_encrypt"><input type="checkbox" /> Encrypt room</label>
-=======
                 <label>
                     <input type="checkbox" ref="guests_read" defaultChecked={history_visibility === "world_readable"}/>
                     Allow guests to read messages in this room
@@ -386,7 +382,6 @@
                     Allow guests to join this room
                 </label> <br/>
                 <label className="mx_RoomSettings_encrypt"><input type="checkbox" /> Encrypt room</label> <br/>
->>>>>>> d10c96ed
 
                 { room_colors_section }
 
