/*
Copyright 2019 New Vector Ltd
Copyright 2019 Michael Telatynski <7t3chguy@gmail.com>

Licensed under the Apache License, Version 2.0 (the "License");
you may not use this file except in compliance with the License.
You may obtain a copy of the License at

    http://www.apache.org/licenses/LICENSE-2.0

Unless required by applicable law or agreed to in writing, software
distributed under the License is distributed on an "AS IS" BASIS,
WITHOUT WARRANTIES OR CONDITIONS OF ANY KIND, either express or implied.
See the License for the specific language governing permissions and
limitations under the License.
*/

import React from 'react';
import {_t} from "../../../../../languageHandler";
import LabelledToggleSwitch from "../../../elements/LabelledToggleSwitch";
import SettingsStore from "../../../../../settings/SettingsStore";
import Field from "../../../elements/Field";
import * as sdk from "../../../../..";
import PlatformPeg from "../../../../../PlatformPeg";
import {SettingLevel} from "../../../../../settings/SettingLevel";

export default class PreferencesUserSettingsTab extends React.Component {
    static ROOM_LIST_SETTINGS = [
        'breadcrumbs',
    ];

    static COMPOSER_SETTINGS = [
        'MessageComposerInput.autoReplaceEmoji',
        'MessageComposerInput.suggestEmoji',
        'sendTypingNotifications',
        'MessageComposerInput.ctrlEnterToSend',
<<<<<<< HEAD
        'MessageComposerInput.surroundWith',
=======
        'MessageComposerInput.showStickersButton',
>>>>>>> a87e6376
    ];

    static TIMELINE_SETTINGS = [
        'showTypingNotifications',
        'autoplayGifsAndVideos',
        'urlPreviewsEnabled',
        'TextualBody.enableBigEmoji',
        'showReadReceipts',
        'showTwelveHourTimestamps',
        'alwaysShowTimestamps',
        'showRedactions',
        'enableSyntaxHighlightLanguageDetection',
        'expandCodeByDefault',
        'showCodeLineNumbers',
        'showJoinLeaves',
        'showAvatarChanges',
        'showDisplaynameChanges',
        'showImages',
        'showChatEffects',
        'Pill.shouldShowPillAvatar',
        'ctrlFForSearch',
    ];

    static GENERAL_SETTINGS = [
        'TagPanel.enableTagPanel',
        'promptBeforeInviteUnknownUsers',
        // Start automatically after startup (electron-only)
        // Autocomplete delay (niche text box)
    ];

    constructor() {
        super();

        this.state = {
            autoLaunch: false,
            autoLaunchSupported: false,
            alwaysShowMenuBar: true,
            alwaysShowMenuBarSupported: false,
            minimizeToTray: true,
            minimizeToTraySupported: false,
            autocompleteDelay:
                SettingsStore.getValueAt(SettingLevel.DEVICE, 'autocompleteDelay').toString(10),
            readMarkerInViewThresholdMs:
                SettingsStore.getValueAt(SettingLevel.DEVICE, 'readMarkerInViewThresholdMs').toString(10),
            readMarkerOutOfViewThresholdMs:
                SettingsStore.getValueAt(SettingLevel.DEVICE, 'readMarkerOutOfViewThresholdMs').toString(10),
        };
    }

    async componentDidMount(): void {
        const platform = PlatformPeg.get();

        const autoLaunchSupported = await platform.supportsAutoLaunch();
        let autoLaunch = false;
        if (autoLaunchSupported) {
            autoLaunch = await platform.getAutoLaunchEnabled();
        }

        const alwaysShowMenuBarSupported = await platform.supportsAutoHideMenuBar();
        let alwaysShowMenuBar = true;
        if (alwaysShowMenuBarSupported) {
            alwaysShowMenuBar = !await platform.getAutoHideMenuBarEnabled();
        }

        const minimizeToTraySupported = await platform.supportsMinimizeToTray();
        let minimizeToTray = true;
        if (minimizeToTraySupported) {
            minimizeToTray = await platform.getMinimizeToTrayEnabled();
        }

        this.setState({
            autoLaunch,
            autoLaunchSupported,
            alwaysShowMenuBarSupported,
            alwaysShowMenuBar,
            minimizeToTraySupported,
            minimizeToTray,
        });
    }

    _onAutoLaunchChange = (checked) => {
        PlatformPeg.get().setAutoLaunchEnabled(checked).then(() => this.setState({autoLaunch: checked}));
    };

    _onAlwaysShowMenuBarChange = (checked) => {
        PlatformPeg.get().setAutoHideMenuBarEnabled(!checked).then(() => this.setState({alwaysShowMenuBar: checked}));
    };

    _onMinimizeToTrayChange = (checked) => {
        PlatformPeg.get().setMinimizeToTrayEnabled(checked).then(() => this.setState({minimizeToTray: checked}));
    };

    _onAutocompleteDelayChange = (e) => {
        this.setState({autocompleteDelay: e.target.value});
        SettingsStore.setValue("autocompleteDelay", null, SettingLevel.DEVICE, e.target.value);
    };

    _onReadMarkerInViewThresholdMs = (e) => {
        this.setState({readMarkerInViewThresholdMs: e.target.value});
        SettingsStore.setValue("readMarkerInViewThresholdMs", null, SettingLevel.DEVICE, e.target.value);
    };

    _onReadMarkerOutOfViewThresholdMs = (e) => {
        this.setState({readMarkerOutOfViewThresholdMs: e.target.value});
        SettingsStore.setValue("readMarkerOutOfViewThresholdMs", null, SettingLevel.DEVICE, e.target.value);
    };

    _renderGroup(settingIds) {
        const SettingsFlag = sdk.getComponent("views.elements.SettingsFlag");
        return settingIds.filter(SettingsStore.isEnabled).map(i => {
            return <SettingsFlag key={i} name={i} level={SettingLevel.ACCOUNT} />;
        });
    }

    render() {
        let autoLaunchOption = null;
        if (this.state.autoLaunchSupported) {
            autoLaunchOption = <LabelledToggleSwitch
                value={this.state.autoLaunch}
                onChange={this._onAutoLaunchChange}
                label={_t('Start automatically after system login')} />;
        }

        let autoHideMenuOption = null;
        if (this.state.alwaysShowMenuBarSupported) {
            autoHideMenuOption = <LabelledToggleSwitch
                value={this.state.alwaysShowMenuBar}
                onChange={this._onAlwaysShowMenuBarChange}
                label={_t('Always show the window menu bar')} />;
        }

        let minimizeToTrayOption = null;
        if (this.state.minimizeToTraySupported) {
            minimizeToTrayOption = <LabelledToggleSwitch
                value={this.state.minimizeToTray}
                onChange={this._onMinimizeToTrayChange}
                label={_t('Show tray icon and minimize window to it on close')} />;
        }

        return (
            <div className="mx_SettingsTab mx_PreferencesUserSettingsTab">
                <div className="mx_SettingsTab_heading">{_t("Preferences")}</div>

                <div className="mx_SettingsTab_section">
                    <span className="mx_SettingsTab_subheading">{_t("Room list")}</span>
                    {this._renderGroup(PreferencesUserSettingsTab.ROOM_LIST_SETTINGS)}
                </div>

                <div className="mx_SettingsTab_section">
                    <span className="mx_SettingsTab_subheading">{_t("Composer")}</span>
                    {this._renderGroup(PreferencesUserSettingsTab.COMPOSER_SETTINGS)}
                </div>

                <div className="mx_SettingsTab_section">
                    <span className="mx_SettingsTab_subheading">{_t("Timeline")}</span>
                    {this._renderGroup(PreferencesUserSettingsTab.TIMELINE_SETTINGS)}
                </div>

                <div className="mx_SettingsTab_section">
                    <span className="mx_SettingsTab_subheading">{_t("General")}</span>
                    {this._renderGroup(PreferencesUserSettingsTab.GENERAL_SETTINGS)}
                    {minimizeToTrayOption}
                    {autoHideMenuOption}
                    {autoLaunchOption}
                    <Field
                        label={_t('Autocomplete delay (ms)')}
                        type='number'
                        value={this.state.autocompleteDelay}
                        onChange={this._onAutocompleteDelayChange} />
                    <Field
                        label={_t('Read Marker lifetime (ms)')}
                        type='number'
                        value={this.state.readMarkerInViewThresholdMs}
                        onChange={this._onReadMarkerInViewThresholdMs} />
                    <Field
                        label={_t('Read Marker off-screen lifetime (ms)')}
                        type='number'
                        value={this.state.readMarkerOutOfViewThresholdMs}
                        onChange={this._onReadMarkerOutOfViewThresholdMs} />
                </div>
            </div>
        );
    }
}<|MERGE_RESOLUTION|>--- conflicted
+++ resolved
@@ -34,11 +34,8 @@
         'MessageComposerInput.suggestEmoji',
         'sendTypingNotifications',
         'MessageComposerInput.ctrlEnterToSend',
-<<<<<<< HEAD
         'MessageComposerInput.surroundWith',
-=======
         'MessageComposerInput.showStickersButton',
->>>>>>> a87e6376
     ];
 
     static TIMELINE_SETTINGS = [
