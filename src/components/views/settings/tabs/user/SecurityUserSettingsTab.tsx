--- conflicted
+++ resolved
@@ -17,8 +17,6 @@
 
 import React from 'react';
 import { sleep } from "matrix-js-sdk/src/utils";
-import { Room } from "matrix-js-sdk/src/models/room";
-import { logger } from "matrix-js-sdk/src/logger";
 
 import { _t } from "../../../../../languageHandler";
 import { MatrixClientPeg } from "../../../../../MatrixClientPeg";
@@ -34,6 +32,7 @@
 import CountlyAnalytics from "../../../../../CountlyAnalytics";
 import { replaceableComponent } from "../../../../../utils/replaceableComponent";
 import { ActionPayload } from "../../../../../dispatcher/payloads";
+import { Room } from "matrix-js-sdk/src/models/room";
 import CryptographyPanel from "../../CryptographyPanel";
 import DevicesPanel from "../../DevicesPanel";
 import SettingsFlag from "../../../elements/SettingsFlag";
@@ -42,12 +41,9 @@
 import InlineSpinner from "../../../elements/InlineSpinner";
 import { PosthogAnalytics } from "../../../../../PosthogAnalytics";
 
-<<<<<<< HEAD
-=======
 import { logger } from "matrix-js-sdk/src/logger";
 import { showDialog as showAnalyticsLearnMoreDialog } from "../../../dialogs/AnalyticsLearnMoreDialog";
 
->>>>>>> 2b52e17a
 interface IIgnoredUserProps {
     userId: string;
     onUnignored: (userId: string) => void;
