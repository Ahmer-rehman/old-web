/*
Copyright 2021 The Matrix.org Foundation C.I.C.

Licensed under the Apache License, Version 2.0 (the "License");
you may not use this file except in compliance with the License.
You may obtain a copy of the License at

    http://www.apache.org/licenses/LICENSE-2.0

Unless required by applicable law or agreed to in writing, software
distributed under the License is distributed on an "AS IS" BASIS,
WITHOUT WARRANTIES OR CONDITIONS OF ANY KIND, either express or implied.
See the License for the specific language governing permissions and
limitations under the License.
*/

import React, { ComponentProps, RefObject, SyntheticEvent, useContext, useRef, useState } from "react";
import classNames from "classnames";
import { RoomType } from "matrix-js-sdk/src/@types/event";
import FocusLock from "react-focus-lock";

import { _t } from "../../../languageHandler";
import AccessibleTooltipButton from "../elements/AccessibleTooltipButton";
import { ChevronFace, ContextMenu } from "../../structures/ContextMenu";
import createRoom from "../../../createRoom";
import MatrixClientContext from "../../../contexts/MatrixClientContext";
import SpaceBasicSettings, { SpaceAvatar } from "./SpaceBasicSettings";
import AccessibleButton from "../elements/AccessibleButton";
import Field from "../elements/Field";
import withValidation from "../elements/Validation";
<<<<<<< HEAD
import { SpaceFeedbackPrompt } from "../../structures/SpaceRoomView";
=======
>>>>>>> 7c9df71a
import { HistoryVisibility, Preset } from "matrix-js-sdk/src/@types/partials";
import RoomAliasField from "../elements/RoomAliasField";
import SdkConfig from "../../../SdkConfig";
import Modal from "../../../Modal";
import GenericFeatureFeedbackDialog from "../dialogs/GenericFeatureFeedbackDialog";
import SettingsStore from "../../../settings/SettingsStore";

const SpaceCreateMenuType = ({ title, description, className, onClick }) => {
    return (
        <AccessibleButton className={classNames("mx_SpaceCreateMenuType", className)} onClick={onClick}>
            <h3>{ title }</h3>
            <span>{ description }</span>
        </AccessibleButton>
    );
};

enum Visibility {
    Public,
    Private,
}

const spaceNameValidator = withValidation({
    rules: [
        {
            key: "required",
            test: async ({ value }) => !!value,
            invalid: () => _t("Please enter a name for the space"),
        },
    ],
});

const nameToAlias = (name: string, domain: string): string => {
    const localpart = name.trim().toLowerCase().replace(/\s+/g, "-").replace(/[^a-z0-9_-]+/gi, "");
    return `#${localpart}:${domain}`;
};

<<<<<<< HEAD
=======
// XXX: Temporary for the Spaces release only
export const SpaceFeedbackPrompt = ({ onClick }: { onClick?: () => void }) => {
    if (!SdkConfig.get().bug_report_endpoint_url) return null;

    return <div className="mx_SpaceFeedbackPrompt">
        <span className="mx_SpaceFeedbackPrompt_text">{ _t("Spaces are a new feature.") }</span>
        <AccessibleButton
            kind="link"
            onClick={() => {
                if (onClick) onClick();
                Modal.createTrackedDialog("Spaces Feedback", "", GenericFeatureFeedbackDialog, {
                    title: _t("Spaces feedback"),
                    subheading: _t("Thank you for trying Spaces. " +
                        "Your feedback will help inform the next versions."),
                    rageshakeLabel: "spaces-feedback",
                    rageshakeData: Object.fromEntries([
                        "feature_spaces.all_rooms",
                        "feature_spaces.space_member_dms",
                        "feature_spaces.space_dm_badges",
                    ].map(k => [k, SettingsStore.getValue(k)])),
                });
            }}
        >
            { _t("Give feedback.") }
        </AccessibleButton>
    </div>;
};

>>>>>>> 7c9df71a
type BProps = Pick<ComponentProps<typeof SpaceBasicSettings>, "setAvatar" | "name" | "setName" | "topic" | "setTopic">;
interface ISpaceCreateFormProps extends BProps {
    busy: boolean;
    alias: string;
    nameFieldRef: RefObject<Field>;
    aliasFieldRef: RefObject<RoomAliasField>;
    showAliasField?: boolean;
    onSubmit(e: SyntheticEvent): void;
    setAlias(alias: string): void;
}

export const SpaceCreateForm: React.FC<ISpaceCreateFormProps> = ({
    busy,
    onSubmit,
    setAvatar,
    name,
    setName,
    nameFieldRef,
    alias,
    aliasFieldRef,
    setAlias,
    showAliasField,
    topic,
    setTopic,
    children,
}) => {
    const cli = useContext(MatrixClientContext);
    const domain = cli.getDomain();

    return <form className="mx_SpaceBasicSettings" onSubmit={onSubmit}>
        <SpaceAvatar setAvatar={setAvatar} avatarDisabled={busy} />

        <Field
            name="spaceName"
            label={_t("Name")}
            autoFocus={true}
            value={name}
            onChange={ev => {
                const newName = ev.target.value;
                if (!alias || alias === nameToAlias(name, domain)) {
                    setAlias(nameToAlias(newName, domain));
                }
                setName(newName);
            }}
            ref={nameFieldRef}
            onValidate={spaceNameValidator}
            disabled={busy}
        />

        { showAliasField
            ? <RoomAliasField
                ref={aliasFieldRef}
                onChange={setAlias}
                domain={domain}
                value={alias}
                placeholder={name ? nameToAlias(name, domain) : _t("e.g. my-space")}
                label={_t("Address")}
                disabled={busy}
            />
            : null
        }

        <Field
            name="spaceTopic"
            element="textarea"
            label={_t("Description")}
            value={topic}
            onChange={ev => setTopic(ev.target.value)}
            rows={3}
            disabled={busy}
        />

        { children }
    </form>;
};

const SpaceCreateMenu = ({ onFinished }) => {
    const [visibility, setVisibility] = useState<Visibility>(null);
    const [busy, setBusy] = useState<boolean>(false);

    const [name, setName] = useState("");
    const spaceNameField = useRef<Field>();
    const [alias, setAlias] = useState("");
    const spaceAliasField = useRef<RoomAliasField>();
    const [avatar, setAvatar] = useState<File>(null);
    const [topic, setTopic] = useState<string>("");

    const onSpaceCreateClick = async (e) => {
        e.preventDefault();
        if (busy) return;

        setBusy(true);
        // require & validate the space name field
        if (!await spaceNameField.current.validate({ allowEmpty: false })) {
            spaceNameField.current.focus();
            spaceNameField.current.validate({ allowEmpty: false, focused: true });
            setBusy(false);
            return;
        }
        // validate the space name alias field but do not require it
        if (visibility === Visibility.Public && !await spaceAliasField.current.validate({ allowEmpty: true })) {
            spaceAliasField.current.focus();
            spaceAliasField.current.validate({ allowEmpty: true, focused: true });
            setBusy(false);
            return;
        }

        try {
            await createRoom({
                createOpts: {
                    preset: visibility === Visibility.Public ? Preset.PublicChat : Preset.PrivateChat,
                    name,
                    power_level_content_override: {
                        // Only allow Admins to write to the timeline to prevent hidden sync spam
                        events_default: 100,
                        ...visibility === Visibility.Public ? { invite: 0 } : {},
                    },
                    room_alias_name: visibility === Visibility.Public && alias
                        ? alias.substr(1, alias.indexOf(":") - 1)
                        : undefined,
                    topic,
                },
                avatar,
                roomType: RoomType.Space,
                historyVisibility: visibility === Visibility.Public
                    ? HistoryVisibility.WorldReadable
                    : HistoryVisibility.Invited,
                spinner: false,
                encryption: false,
                andView: true,
                inlineErrors: true,
            });

            onFinished();
        } catch (e) {
            console.error(e);
        }
    };

    let body;
    if (visibility === null) {
        body = <React.Fragment>
            <h2>{ _t("Create a space") }</h2>
            <p>{ _t("Spaces are a new way to group rooms and people. " +
                "To join an existing space you'll need an invite.") }</p>

            <SpaceCreateMenuType
                title={_t("Public")}
                description={_t("Open space for anyone, best for communities")}
                className="mx_SpaceCreateMenuType_public"
                onClick={() => setVisibility(Visibility.Public)}
            />
            <SpaceCreateMenuType
                title={_t("Private")}
                description={_t("Invite only, best for yourself or teams")}
                className="mx_SpaceCreateMenuType_private"
                onClick={() => setVisibility(Visibility.Private)}
            />

            <p>{ _t("You can change this later") }</p>

            <SpaceFeedbackPrompt onClick={onFinished} />
        </React.Fragment>;
    } else {
        body = <React.Fragment>
            <AccessibleTooltipButton
                className="mx_SpaceCreateMenu_back"
                onClick={() => setVisibility(null)}
                title={_t("Go back")}
            />

            <h2>
                {
                    visibility === Visibility.Public ? _t("Your public space") : _t("Your private space")
                }
            </h2>
            <p>
                {
                    _t("Add some details to help people recognise it.")
                } {
                    _t("You can change these anytime.")
                }
            </p>

            <SpaceCreateForm
                busy={busy}
                onSubmit={onSpaceCreateClick}
                setAvatar={setAvatar}
                name={name}
                setName={setName}
                nameFieldRef={spaceNameField}
                topic={topic}
                setTopic={setTopic}
                alias={alias}
                setAlias={setAlias}
                showAliasField={visibility === Visibility.Public}
                aliasFieldRef={spaceAliasField}
            />

            <AccessibleButton kind="primary" onClick={onSpaceCreateClick} disabled={busy}>
                { busy ? _t("Creating...") : _t("Create") }
            </AccessibleButton>
        </React.Fragment>;
    }

    return <ContextMenu
        left={72}
        top={62}
        chevronOffset={0}
        chevronFace={ChevronFace.None}
        onFinished={onFinished}
        wrapperClassName="mx_SpaceCreateMenu_wrapper"
        managed={false}
    >
        <FocusLock returnFocus={true}>
            { body }
        </FocusLock>
    </ContextMenu>;
};

export default SpaceCreateMenu;<|MERGE_RESOLUTION|>--- conflicted
+++ resolved
@@ -28,10 +28,6 @@
 import AccessibleButton from "../elements/AccessibleButton";
 import Field from "../elements/Field";
 import withValidation from "../elements/Validation";
-<<<<<<< HEAD
-import { SpaceFeedbackPrompt } from "../../structures/SpaceRoomView";
-=======
->>>>>>> 7c9df71a
 import { HistoryVisibility, Preset } from "matrix-js-sdk/src/@types/partials";
 import RoomAliasField from "../elements/RoomAliasField";
 import SdkConfig from "../../../SdkConfig";
@@ -68,8 +64,6 @@
     return `#${localpart}:${domain}`;
 };
 
-<<<<<<< HEAD
-=======
 // XXX: Temporary for the Spaces release only
 export const SpaceFeedbackPrompt = ({ onClick }: { onClick?: () => void }) => {
     if (!SdkConfig.get().bug_report_endpoint_url) return null;
@@ -98,7 +92,6 @@
     </div>;
 };
 
->>>>>>> 7c9df71a
 type BProps = Pick<ComponentProps<typeof SpaceBasicSettings>, "setAvatar" | "name" | "setName" | "topic" | "setTopic">;
 interface ISpaceCreateFormProps extends BProps {
     busy: boolean;
