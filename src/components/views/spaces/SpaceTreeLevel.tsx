/*
Copyright 2021 - 2023 The Matrix.org Foundation C.I.C.

Licensed under the Apache License, Version 2.0 (the "License");
you may not use this file except in compliance with the License.
You may obtain a copy of the License at

    http://www.apache.org/licenses/LICENSE-2.0

Unless required by applicable law or agreed to in writing, software
distributed under the License is distributed on an "AS IS" BASIS,
WITHOUT WARRANTIES OR CONDITIONS OF ANY KIND, either express or implied.
See the License for the specific language governing permissions and
limitations under the License.
*/

import React, {
    MouseEvent,
    ComponentProps,
    ComponentType,
    createRef,
    InputHTMLAttributes,
    LegacyRef,
    RefObject,
} from "react";
import classNames from "classnames";
import { Room, RoomEvent } from "matrix-js-sdk/src/matrix";
import { KnownMembership } from "matrix-js-sdk/src/types";
import { DraggableProvidedDragHandleProps } from "react-beautiful-dnd";

import RoomAvatar from "../avatars/RoomAvatar";
import SpaceStore from "../../../stores/spaces/SpaceStore";
import { SpaceKey } from "../../../stores/spaces";
import SpaceTreeLevelLayoutStore from "../../../stores/spaces/SpaceTreeLevelLayoutStore";
import NotificationBadge from "../rooms/NotificationBadge";
import { _t } from "../../../languageHandler";
import defaultDispatcher from "../../../dispatcher/dispatcher";
import { Action } from "../../../dispatcher/actions";
import { ContextMenuTooltipButton } from "../../../accessibility/context_menu/ContextMenuTooltipButton";
import { toRightOf, useContextMenu } from "../../structures/ContextMenu";
import AccessibleButton, { ButtonEvent } from "../elements/AccessibleButton";
import { StaticNotificationState } from "../../../stores/notifications/StaticNotificationState";
import { NotificationLevel } from "../../../stores/notifications/NotificationLevel";
import { getKeyBindingsManager } from "../../../KeyBindingsManager";
import { NotificationState } from "../../../stores/notifications/NotificationState";
import SpaceContextMenu from "../context_menus/SpaceContextMenu";
import { useRovingTabIndex } from "../../../accessibility/RovingTabIndex";
import { KeyBindingAction } from "../../../accessibility/KeyboardShortcuts";

type ButtonProps<T extends keyof JSX.IntrinsicElements> = Omit<
    ComponentProps<typeof AccessibleButton<T>>,
    "title" | "onClick" | "size" | "element"
> & {
    space?: Room;
    spaceKey?: SpaceKey;
    className?: string;
    selected?: boolean;
    label: string;
    contextMenuTooltip?: string;
    notificationState?: NotificationState;
    isNarrow?: boolean;
    size: string;
    innerRef?: RefObject<HTMLElement>;
    ContextMenuComponent?: ComponentType<ComponentProps<typeof SpaceContextMenu>>;
    onClick?(ev?: ButtonEvent): void;
};

export const SpaceButton = <T extends keyof JSX.IntrinsicElements>({
    space,
    spaceKey: _spaceKey,
    className,
    selected,
    label,
    contextMenuTooltip,
    notificationState,
    size,
    isNarrow,
    children,
    innerRef,
    ContextMenuComponent,
    ...props
}: ButtonProps<T>): JSX.Element => {
    const [menuDisplayed, handle, openMenu, closeMenu] = useContextMenu<HTMLElement>(innerRef);
    const [onFocus, isActive] = useRovingTabIndex(handle);
    const tabIndex = isActive ? 0 : -1;

    const spaceKey = _spaceKey ?? space?.roomId;

    let avatar = (
        <div className="mx_SpaceButton_avatarPlaceholder">
            <div className="mx_SpaceButton_icon" />
        </div>
    );
    if (space) {
        avatar = <RoomAvatar size={size} room={space} type="square" />;
    }

    let notifBadge;
    if (spaceKey && notificationState) {
        let ariaLabel = _t("a11y_jump_first_unread_room");
        if (space?.getMyMembership() === KnownMembership.Invite) {
            ariaLabel = _t("a11y|jump_first_invite");
        }

        const jumpToNotification = (ev: MouseEvent): void => {
            ev.stopPropagation();
            ev.preventDefault();
            SpaceStore.instance.setActiveRoomInSpace(spaceKey);
        };

        notifBadge = (
            <div className="mx_SpacePanel_badgeContainer">
                <NotificationBadge
                    onClick={jumpToNotification}
                    notification={notificationState}
                    aria-label={ariaLabel}
                    tabIndex={tabIndex}
                    showUnsentTooltip={true}
                />
            </div>
        );
    }

    let contextMenu: JSX.Element | undefined;
    if (menuDisplayed && handle.current && ContextMenuComponent) {
        contextMenu = (
            <ContextMenuComponent
                {...toRightOf(handle.current.getBoundingClientRect(), 0)}
                space={space}
                onFinished={closeMenu}
            />
        );
    }

    const viewSpaceHome = (): void =>
        // space is set here because of the assignment condition of onClick
        defaultDispatcher.dispatch({ action: Action.ViewRoom, room_id: space!.roomId });
    const activateSpace = (): void => {
        if (spaceKey) SpaceStore.instance.setActiveSpace(spaceKey);
    };
    const onClick = props.onClick ?? (selected && space ? viewSpaceHome : activateSpace);

    return (
        <AccessibleButton
            {...props}
            className={classNames("mx_SpaceButton", className, {
                mx_SpaceButton_active: selected,
                mx_SpaceButton_hasMenuOpen: menuDisplayed,
                mx_SpaceButton_narrow: isNarrow,
            })}
            aria-label={label}
            title={!isNarrow || menuDisplayed ? undefined : label}
            onClick={onClick}
            onContextMenu={openMenu}
            ref={handle}
            tabIndex={tabIndex}
            onFocus={onFocus}
        >
            {children}
            <div className="mx_SpaceButton_selectionWrapper">
                <div className="mx_SpaceButton_avatarWrapper">
                    {avatar}
                    {notifBadge}
                </div>
                {!isNarrow && <span className="mx_SpaceButton_name">{label}</span>}

                {ContextMenuComponent && (
                    <ContextMenuTooltipButton
                        className="mx_SpaceButton_menuButton"
                        onClick={openMenu}
                        title={contextMenuTooltip}
                        isExpanded={menuDisplayed}
                    />
                )}

                {contextMenu}
            </div>
        </AccessibleButton>
    );
};

interface IItemProps extends InputHTMLAttributes<HTMLLIElement> {
    space: Room;
    activeSpaces: SpaceKey[];
    isNested?: boolean;
    isPanelCollapsed?: boolean;
    onExpand?: Function;
    parents?: Set<string>;
    innerRef?: LegacyRef<HTMLLIElement>;
    dragHandleProps?: DraggableProvidedDragHandleProps | null;
}

interface IItemState {
    name: string;
    collapsed: boolean;
    childSpaces: Room[];
}

export class SpaceItem extends React.PureComponent<IItemProps, IItemState> {
<<<<<<< HEAD
    public static contextType = MatrixClientContext;
    public declare context: React.ContextType<typeof MatrixClientContext>;

=======
>>>>>>> b6addb41
    private buttonRef = createRef<HTMLDivElement>();

    public constructor(props: IItemProps, context: React.ContextType<typeof MatrixClientContext>) {
        super(props, context);

        const collapsed = SpaceTreeLevelLayoutStore.instance.getSpaceCollapsedState(
            props.space.roomId,
            this.props.parents,
            !props.isNested, // default to collapsed for root items
        );

        this.state = {
            name: this.props.space.name,
            collapsed,
            childSpaces: this.childSpaces,
        };

        SpaceStore.instance.on(this.props.space.roomId, this.onSpaceUpdate);
        this.props.space.on(RoomEvent.Name, this.onRoomNameChange);
    }

    public componentWillUnmount(): void {
        SpaceStore.instance.off(this.props.space.roomId, this.onSpaceUpdate);
        this.props.space.off(RoomEvent.Name, this.onRoomNameChange);
    }

    private onSpaceUpdate = (): void => {
        this.setState({
            childSpaces: this.childSpaces,
        });
    };

    private onRoomNameChange = (): void => {
        this.setState({
            name: this.props.space.name,
        });
    };

    private get childSpaces(): Room[] {
        return SpaceStore.instance
            .getChildSpaces(this.props.space.roomId)
            .filter((s) => !this.props.parents?.has(s.roomId));
    }

    private get isCollapsed(): boolean {
        return this.state.collapsed || !!this.props.isPanelCollapsed;
    }

    private toggleCollapse = (evt: ButtonEvent): void => {
        if (this.props.onExpand && this.isCollapsed) {
            this.props.onExpand();
        }
        const newCollapsedState = !this.isCollapsed;

        SpaceTreeLevelLayoutStore.instance.setSpaceCollapsedState(
            this.props.space.roomId,
            this.props.parents,
            newCollapsedState,
        );
        this.setState({ collapsed: newCollapsedState });
        // don't bubble up so encapsulating button for space
        // doesn't get triggered
        evt.stopPropagation();
    };

    private onKeyDown = (ev: React.KeyboardEvent): void => {
        let handled = true;
        const action = getKeyBindingsManager().getRoomListAction(ev);
        const hasChildren = this.state.childSpaces?.length;
        switch (action) {
            case KeyBindingAction.CollapseRoomListSection:
                if (hasChildren && !this.isCollapsed) {
                    this.toggleCollapse(ev);
                } else {
                    const parentItem = this.buttonRef?.current?.parentElement?.parentElement;
                    const parentButton = parentItem?.previousElementSibling as HTMLElement;
                    parentButton?.focus();
                }
                break;

            case KeyBindingAction.ExpandRoomListSection:
                if (hasChildren) {
                    if (this.isCollapsed) {
                        this.toggleCollapse(ev);
                    } else {
                        const childLevel = this.buttonRef?.current?.nextElementSibling;
                        const firstSpaceItemChild = childLevel?.querySelector<HTMLLIElement>(".mx_SpaceItem");
                        firstSpaceItemChild?.querySelector<HTMLDivElement>(".mx_SpaceButton")?.focus();
                    }
                }
                break;

            default:
                handled = false;
        }

        if (handled) {
            ev.stopPropagation();
            ev.preventDefault();
        }
    };

    public render(): React.ReactNode {
        // eslint-disable-next-line @typescript-eslint/no-unused-vars
        const {
            space,
            activeSpaces,
            isNested,
            isPanelCollapsed,
            onExpand,
            parents,
            innerRef,
            dragHandleProps,
            ...otherProps
        } = this.props;

        const collapsed = this.isCollapsed;

        const itemClasses = classNames(this.props.className, {
            mx_SpaceItem: true,
            mx_SpaceItem_narrow: isPanelCollapsed,
            collapsed: collapsed,
            hasSubSpaces: this.state.childSpaces?.length,
        });

        const isInvite = space.getMyMembership() === KnownMembership.Invite;

        const notificationState = isInvite
            ? StaticNotificationState.forSymbol("!", NotificationLevel.Highlight)
            : SpaceStore.instance.getNotificationState(space.roomId);

        const hasChildren = this.state.childSpaces?.length;

        let childItems;
        if (hasChildren && !collapsed) {
            childItems = (
                <SpaceTreeLevel
                    spaces={this.state.childSpaces}
                    activeSpaces={activeSpaces}
                    isNested={true}
                    parents={new Set(parents).add(space.roomId)}
                />
            );
        }

        const toggleCollapseButton = hasChildren ? (
            <AccessibleButton
                className="mx_SpaceButton_toggleCollapse"
                onClick={this.toggleCollapse}
                tabIndex={-1}
                aria-label={collapsed ? _t("action|expand") : _t("action|collapse")}
            />
        ) : null;

        // eslint-disable-next-line @typescript-eslint/no-unused-vars
        const { tabIndex, ...restDragHandleProps } = dragHandleProps || {};
        const selected = activeSpaces.includes(space.roomId);

        return (
            <li
                {...otherProps}
                className={itemClasses}
                ref={innerRef}
                aria-expanded={hasChildren ? !collapsed : undefined}
                aria-selected={selected}
                role="treeitem"
            >
                <SpaceButton
                    {...restDragHandleProps}
                    space={space}
                    className={isInvite ? "mx_SpaceButton_invite" : undefined}
                    selected={selected}
                    label={this.state.name}
                    contextMenuTooltip={_t("space|context_menu|options")}
                    notificationState={notificationState}
                    isNarrow={isPanelCollapsed}
                    size={isNested ? "24px" : "32px"}
                    onKeyDown={this.onKeyDown}
                    ContextMenuComponent={
                        this.props.space.getMyMembership() === KnownMembership.Join ? SpaceContextMenu : undefined
                    }
                >
                    {toggleCollapseButton}
                </SpaceButton>

                {childItems}
            </li>
        );
    }
}

interface ITreeLevelProps {
    spaces: Room[];
    activeSpaces: SpaceKey[];
    isNested?: boolean;
    parents: Set<string>;
}

const SpaceTreeLevel: React.FC<ITreeLevelProps> = ({ spaces, activeSpaces, isNested, parents }) => {
    return (
        <ul className="mx_SpaceTreeLevel" role="group">
            {spaces.map((s) => {
                return (
                    <SpaceItem
                        key={s.roomId}
                        activeSpaces={activeSpaces}
                        space={s}
                        isNested={isNested}
                        parents={parents}
                    />
                );
            })}
        </ul>
    );
};<|MERGE_RESOLUTION|>--- conflicted
+++ resolved
@@ -197,16 +197,10 @@
 }
 
 export class SpaceItem extends React.PureComponent<IItemProps, IItemState> {
-<<<<<<< HEAD
-    public static contextType = MatrixClientContext;
-    public declare context: React.ContextType<typeof MatrixClientContext>;
-
-=======
->>>>>>> b6addb41
     private buttonRef = createRef<HTMLDivElement>();
 
-    public constructor(props: IItemProps, context: React.ContextType<typeof MatrixClientContext>) {
-        super(props, context);
+    public constructor(props: IItemProps) {
+        super(props);
 
         const collapsed = SpaceTreeLevelLayoutStore.instance.getSpaceCollapsedState(
             props.space.roomId,
