/*
Copyright 2015, 2016, 2019 The Matrix.org Foundation C.I.C.

Licensed under the Apache License, Version 2.0 (the "License");
you may not use this file except in compliance with the License.
You may obtain a copy of the License at

    http://www.apache.org/licenses/LICENSE-2.0

Unless required by applicable law or agreed to in writing, software
distributed under the License is distributed on an "AS IS" BASIS,
WITHOUT WARRANTIES OR CONDITIONS OF ANY KIND, either express or implied.
See the License for the specific language governing permissions and
limitations under the License.
*/

import classnames from 'classnames';
import { MatrixCall } from 'matrix-js-sdk/src/webrtc/call';
import React, {createRef} from 'react';
import SettingsStore from "../../../settings/SettingsStore";
import { CallFeed, CallFeedEvent } from 'matrix-js-sdk/src/webrtc/callFeed';
import { MatrixClientPeg } from '../../../MatrixClientPeg';
import { logger } from 'matrix-js-sdk/src/logger';
import MemberAvatar from "../avatars/MemberAvatar"
import CallHandler from '../../../CallHandler';
<<<<<<< HEAD
import CallMediaHandler from "../../../CallMediaHandler";
=======
import {replaceableComponent} from "../../../utils/replaceableComponent";

export enum VideoFeedType {
    Local,
    Remote,
}
>>>>>>> 431a2c03

interface IProps {
    call: MatrixCall,

    feed: CallFeed,

    // Whether this call view is for picture-in-pictue mode
    // otherwise, it's the larger call view when viewing the room the call is in.
    // This is sort of a proxy for a number of things but we currently have no
    // need to control those things separately, so this is simpler.
    pipMode?: boolean;

    // a callback which is called when the video element is resized
    // due to a change in video metadata
    onResize?: (e: Event) => void,
}

interface IState {
    audioOnly: boolean;
}


@replaceableComponent("views.voip.VideoFeed")
export default class VideoFeed extends React.Component<IProps, IState> {
    private video = createRef<HTMLVideoElement>();
    private audio = createRef<HTMLAudioElement>();

    constructor(props: IProps) {
        super(props);

        this.state = {
            audioOnly: this.props.feed.isAudioOnly(),
        };
    }

    componentDidMount() {
        this.props.feed.addListener(CallFeedEvent.NewStream, this.onNewStream);

        const audioOutput = CallMediaHandler.getAudioOutput();
        const currentMedia = this.getCurrentMedia();

        currentMedia.srcObject = this.props.feed.stream;
        currentMedia.autoplay = true;
        currentMedia.muted = false;

        try {
            if (audioOutput) {
                // This seems quite unreliable in Chrome, although I haven't yet managed to make a jsfiddle where
                // it fails.
                // It seems reliable if you set the sink ID after setting the srcObject and then set the sink ID
                // back to the default after the call is over - Dave
                currentMedia.setSinkId(audioOutput);
            }
        } catch (e) {
            console.error("Couldn't set requested audio output device: using default", e);
            logger.warn("Couldn't set requested audio output device: using default", e);
        }

        try {
            // A note on calling methods on media elements:
            // We used to have queues per media element to serialise all calls on those elements.
            // The reason given for this was that load() and play() were racing. However, we now
            // never call load() explicitly so this seems unnecessary. However, serialising every
            // operation was causing bugs where video would not resume because some play command
            // had got stuck and all media operations were queued up behind it. If necessary, we
            // should serialise the ones that need to be serialised but then be able to interrupt
            // them with another load() which will cancel the pending one, but since we don't call
            // load() explicitly, it shouldn't be a problem. - Dave
            currentMedia.play()
        } catch (e) {
            logger.info("Failed to play media element with feed", this.props.feed, e);
        }
    }

    componentWillUnmount() {
        this.props.feed.removeListener(CallFeedEvent.NewStream, this.onNewStream);
        this.video.current?.removeEventListener('resize', this.onResize);

        const currentMedia = this.getCurrentMedia();
        currentMedia.pause();
        currentMedia.srcObject = null;
        // As per comment in componentDidMount, setting the sink ID back to the
        // default once the call is over makes setSinkId work reliably. - Dave
        // Since we are not using the same element anymore, the above doesn't
        // seem to be necessary - Šimon
    }

    getCurrentMedia() {
        return this.audio.current || this.video.current;
    }

    onNewStream = (newStream: MediaStream) => {
        this.setState({ audioOnly: this.props.feed.isAudioOnly()});
<<<<<<< HEAD
        const currentMedia = this.getCurrentMedia();
        currentMedia.srcObject = newStream;
        currentMedia.play();
=======
        if (!this.vid.current) return;
        this.vid.current.srcObject = newStream;
        this.vid.current.play();
>>>>>>> 431a2c03
    }

    onResize = (e) => {
        if (this.props.onResize && !this.props.feed.isLocal()) {
            this.props.onResize(e);
        }
    };

    render() {
        const videoClasses = {
            mx_VideoFeed: true,
            mx_VideoFeed_local: this.props.feed.isLocal(),
            mx_VideoFeed_remote: !this.props.feed.isLocal(),
            mx_VideoFeed_voice: this.state.audioOnly,
            mx_VideoFeed_video: !this.state.audioOnly,
            mx_VideoFeed_mirror: (
                this.props.feed.isLocal() &&
                SettingsStore.getValue('VideoView.flipVideoHorizontally')
            ),
        };

        if (this.state.audioOnly) {
            const callRoomId = CallHandler.roomIdForCall(this.props.call);
            const callRoom = MatrixClientPeg.get().getRoom(callRoomId);
            const member = callRoom.getMember(this.props.feed.userId);
            const avatarSize = this.props.pipMode ? 76 : 160;

            return (
                <div className={classnames(videoClasses)} >
                    <MemberAvatar
                        member={member}
                        height={avatarSize}
                        width={avatarSize}
                    />
                    <audio ref={this.audio}></audio>
                </div>
            );
        } else {
            return (
                <video className={classnames(videoClasses)} ref={this.video} />
            );
        }
    }
}<|MERGE_RESOLUTION|>--- conflicted
+++ resolved
@@ -23,16 +23,13 @@
 import { logger } from 'matrix-js-sdk/src/logger';
 import MemberAvatar from "../avatars/MemberAvatar"
 import CallHandler from '../../../CallHandler';
-<<<<<<< HEAD
 import CallMediaHandler from "../../../CallMediaHandler";
-=======
 import {replaceableComponent} from "../../../utils/replaceableComponent";
 
 export enum VideoFeedType {
     Local,
     Remote,
 }
->>>>>>> 431a2c03
 
 interface IProps {
     call: MatrixCall,
@@ -126,15 +123,9 @@
 
     onNewStream = (newStream: MediaStream) => {
         this.setState({ audioOnly: this.props.feed.isAudioOnly()});
-<<<<<<< HEAD
         const currentMedia = this.getCurrentMedia();
         currentMedia.srcObject = newStream;
         currentMedia.play();
-=======
-        if (!this.vid.current) return;
-        this.vid.current.srcObject = newStream;
-        this.vid.current.play();
->>>>>>> 431a2c03
     }
 
     onResize = (e) => {
