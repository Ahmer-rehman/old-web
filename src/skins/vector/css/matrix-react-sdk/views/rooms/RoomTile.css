--- conflicted
+++ resolved
@@ -55,9 +55,6 @@
     vertical-align: middle;
 }
 
-<<<<<<< HEAD
-.mx_RoomTile:hover .mx_RoomTile_avatar_container:before,
-=======
 .mx_RoomTile_dm {
     display: block;
     position: absolute;
@@ -66,8 +63,7 @@
     z-index: 2;
 }
 
-.mx_RoomTile_avatar_container:hover:before,
->>>>>>> e6c42734
+.mx_RoomTile:hover .mx_RoomTile_avatar_container:before,
 .mx_RoomTile_avatar_container.mx_RoomTile_avatar_roomTagMenu:before {
     display: block;
     position: absolute;
