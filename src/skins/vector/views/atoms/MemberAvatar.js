/*
Copyright 2015 OpenMarket Ltd

Licensed under the Apache License, Version 2.0 (the "License");
you may not use this file except in compliance with the License.
You may obtain a copy of the License at

    http://www.apache.org/licenses/LICENSE-2.0

Unless required by applicable law or agreed to in writing, software
distributed under the License is distributed on an "AS IS" BASIS,
WITHOUT WARRANTIES OR CONDITIONS OF ANY KIND, either express or implied.
See the License for the specific language governing permissions and
limitations under the License.
*/

'use strict';

var React = require('react');
var Avatar = require('../../../../Avatar');

var MemberAvatarController = require('matrix-react-sdk/lib/controllers/atoms/MemberAvatar')

module.exports = React.createClass({
    displayName: 'MemberAvatar',
    mixins: [MemberAvatarController],

    avatarUrlForMember: function(member) {
        return Avatar.avatarUrlForMember(
            member,
            this.props.member,
            this.props.width,
            this.props.height,
            this.props.resizeMethod
        );
    },

    skinnedDefaultAvatarUrl: function(member, width, height, resizeMethod) {
        return Avatar.defaultAvatarUrlForString(member.userId);
    },

    render: function() {
        // XXX: recalculates default avatar url constantly
        if (this.state.imageUrl === this.defaultAvatarUrl(this.props.member)) {
            var initial;
            if (this.props.member.name[0])
                initial = this.props.member.name[0].toUpperCase();
            if (initial === '@' && this.props.member.name[1])
                initial = this.props.member.name[1].toUpperCase();
         
            return (
<<<<<<< HEAD
                <span className="mx_MemberAvatar" {...this.props}>
                    <span className="mx_MemberAvatar_initial"
=======
                <span className="mx_MemberAvatar">
                    <span className="mx_MemberAvatar_initial" aria-hidden="true"
>>>>>>> bf91155e
                          style={{ fontSize: (this.props.width * 0.75) + "px",
                                   width: this.props.width + "px",
                                   lineHeight: this.props.height*1.2 + "px" }}>{ initial }</span>
                    <img className="mx_MemberAvatar_image" src={this.state.imageUrl}
                         onError={this.onError} width={this.props.width} height={this.props.height} />
                </span>
            );            
        }
        return (
            <img className="mx_MemberAvatar mx_MemberAvatar_image" src={this.state.imageUrl}
                onError={this.onError}
                width={this.props.width} height={this.props.height}
                {...this.props}
            />
        );
    }
});<|MERGE_RESOLUTION|>--- conflicted
+++ resolved
@@ -49,13 +49,8 @@
                 initial = this.props.member.name[1].toUpperCase();
          
             return (
-<<<<<<< HEAD
                 <span className="mx_MemberAvatar" {...this.props}>
-                    <span className="mx_MemberAvatar_initial"
-=======
-                <span className="mx_MemberAvatar">
                     <span className="mx_MemberAvatar_initial" aria-hidden="true"
->>>>>>> bf91155e
                           style={{ fontSize: (this.props.width * 0.75) + "px",
                                    width: this.props.width + "px",
                                    lineHeight: this.props.height*1.2 + "px" }}>{ initial }</span>
