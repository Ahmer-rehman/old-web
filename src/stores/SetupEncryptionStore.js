--- conflicted
+++ resolved
@@ -39,7 +39,6 @@
         this.phase = PHASE_INTRO;
         this.verificationRequest = null;
         this.backupInfo = null;
-<<<<<<< HEAD
 
         // ID of the key that the secrets we want are encrypted with
         this.keyId = null;
@@ -59,10 +58,6 @@
         }
 
         this.fetchKeyInfo();
-=======
-        MatrixClientPeg.get().on("crypto.verification.request", this.onVerificationRequest);
-        MatrixClientPeg.get().on('userTrustStatusChanged', this._onUserTrustStatusChanged);
->>>>>>> 5256a865
     }
 
     stop() {
@@ -79,7 +74,6 @@
         }
     }
 
-<<<<<<< HEAD
     async fetchKeyInfo() {
         const keys = await MatrixClientPeg.get().isSecretStored('m.cross_signing.master', false);
         if (keys === null || Object.keys(keys).length === 0) {
@@ -95,8 +89,6 @@
         this.emit("update");
     }
 
-=======
->>>>>>> 5256a865
     async usePassPhrase() {
         this.phase = PHASE_BUSY;
         this.emit("update");
