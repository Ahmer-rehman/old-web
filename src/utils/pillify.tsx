--- conflicted
+++ resolved
@@ -6,12 +6,7 @@
 Please see LICENSE files in the repository root for full details.
 */
 
-<<<<<<< HEAD
-import React from "react";
-=======
 import React, { StrictMode } from "react";
-import ReactDOM from "react-dom";
->>>>>>> da5c97f9
 import { PushProcessor } from "matrix-js-sdk/src/pushprocessor";
 import { MatrixClient, MatrixEvent, RuleId } from "matrix-js-sdk/src/matrix";
 import { TooltipProvider } from "@vector-im/compound-web";
