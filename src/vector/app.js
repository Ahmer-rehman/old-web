/*
Copyright 2015, 2016 OpenMarket Ltd
Copyright 2017 Vector Creations Ltd
Copyright 2018, 2019 New Vector Ltd
Copyright 2019 Michael Telatynski <7t3chguy@gmail.com>
Copyright 2020 The Matrix.org Foundation C.I.C.

Licensed under the Apache License, Version 2.0 (the "License");
you may not use this file except in compliance with the License.
You may obtain a copy of the License at

    http://www.apache.org/licenses/LICENSE-2.0

Unless required by applicable law or agreed to in writing, software
distributed under the License is distributed on an "AS IS" BASIS,
WITHOUT WARRANTIES OR CONDITIONS OF ANY KIND, either express or implied.
See the License for the specific language governing permissions and
limitations under the License.
*/

import React from 'react';
// add React and ReactPerf to the global namespace, to make them easier to
// access via the console
global.React = React;

import ReactDOM from 'react-dom';
import * as sdk from 'matrix-react-sdk';
import * as VectorConferenceHandler from 'matrix-react-sdk/src/VectorConferenceHandler';
import {_t, _td, newTranslatableError} from 'matrix-react-sdk/src/languageHandler';
import AutoDiscoveryUtils from 'matrix-react-sdk/src/utils/AutoDiscoveryUtils';
import {AutoDiscovery} from "matrix-js-sdk/src/autodiscovery";
import * as Lifecycle from "matrix-react-sdk/src/Lifecycle";

import url from 'url';

import {parseQs, parseQsFromFragment} from './url_utils';

import {MatrixClientPeg} from 'matrix-react-sdk/src/MatrixClientPeg';
import SdkConfig from "matrix-react-sdk/src/SdkConfig";

import CallHandler from 'matrix-react-sdk/src/CallHandler';
<<<<<<< HEAD
import PlatformPeg from "matrix-react-sdk/src/PlatformPeg";
=======
import {loadConfig, preparePlatform} from "./initial-load";
>>>>>>> ffd155a6

let lastLocationHashSet = null;

// Parse the given window.location and return parameters that can be used when calling
// MatrixChat.showScreen(screen, params)
function getScreenFromLocation(location) {
    const fragparts = parseQsFromFragment(location);
    return {
        screen: fragparts.location.substring(1),
        params: fragparts.params,
    };
}

// Here, we do some crude URL analysis to allow
// deep-linking.
function routeUrl(location) {
    if (!window.matrixChat) return;

    console.log("Routing URL ", location.href);
    const s = getScreenFromLocation(location);
    window.matrixChat.showScreen(s.screen, s.params);
}

function onHashChange(ev) {
    if (decodeURIComponent(window.location.hash) === lastLocationHashSet) {
        // we just set this: no need to route it!
        return;
    }
    routeUrl(window.location);
}

// This will be called whenever the SDK changes screens,
// so a web page can update the URL bar appropriately.
function onNewScreen(screen) {
    console.log("newscreen "+screen);
    const hash = '#/' + screen;
    lastLocationHashSet = hash;
    window.location.hash = hash;
}

// We use this to work out what URL the SDK should
// pass through when registering to allow the user to
// click back to the client having registered.
// It's up to us to recognise if we're loaded with
// this URL and tell MatrixClient to resume registration.
//
// If we're in electron, we should never pass through a file:// URL otherwise
// the identity server will try to 302 the browser to it, which breaks horribly.
// so in that instance, hardcode to use riot.im/app for now instead.
function makeRegistrationUrl(params) {
    let url;
    if (window.location.protocol === "vector:") {
        url = 'https://riot.im/app/#/register';
    } else {
        url = (
            window.location.protocol + '//' +
            window.location.host +
            window.location.pathname +
            '#/register'
        );
    }

    const keys = Object.keys(params);
    for (let i = 0; i < keys.length; ++i) {
        if (i === 0) {
            url += '?';
        } else {
            url += '&';
        }
        const k = keys[i];
        url += k + '=' + encodeURIComponent(params[k]);
    }
    return url;
}

function onTokenLoginCompleted() {
    // if we did a token login, we're now left with the token, hs and is
    // url as query params in the url; a little nasty but let's redirect to
    // clear them.
    const parsedUrl = url.parse(window.location.href);
    parsedUrl.search = "";
    const formatted = url.format(parsedUrl);
    console.log("Redirecting to " + formatted + " to drop loginToken " +
        "from queryparams");
    window.location.href = formatted;
}

export async function loadApp(fragparts) {
    // XXX: the way we pass the path to the worker script from webpack via html in body's dataset is a hack
    // but alternatives seem to require changing the interface to passing Workers to js-sdk
    const vectorIndexeddbWorkerScript = document.body.dataset.vectorIndexeddbWorkerScript;
    if (!vectorIndexeddbWorkerScript) {
        // If this is missing, something has probably gone wrong with
        // the bundling. The js-sdk will just fall back to accessing
        // indexeddb directly with no worker script, but we want to
        // make sure the indexeddb script is present, so fail hard.
        throw new Error("Missing indexeddb worker script!");
    }
    MatrixClientPeg.setIndexedDbWorkerScript(vectorIndexeddbWorkerScript);
    CallHandler.setConferenceHandler(VectorConferenceHandler);

    window.addEventListener('hashchange', onHashChange);

<<<<<<< HEAD
=======
    await loadOlm();

    // set the platform for react sdk
    preparePlatform();
    const platform = PlatformPeg.get();

    // Load the config from the platform
    const configInfo = await loadConfig();

    // Load language after loading config.json so that settingsDefaults.language can be applied
    await loadLanguage();

    const fragparts = parseQsFromFragment(window.location);
>>>>>>> ffd155a6
    const params = parseQs(window.location);

    // Now that we've loaded the theme (CSS), display the config syntax error if needed.
<<<<<<< HEAD
    // if (configSyntaxError) {
    //     const errorMessage = (
    //         <div>
    //             <p>
    //                 {_t(
    //                     "Your Riot configuration contains invalid JSON. Please correct the problem " +
    //                     "and reload the page.",
    //                 )}
    //             </p>
    //             <p>
    //                 {_t(
    //                     "The message from the parser is: %(message)s",
    //                     {message: configError.err.message || _t("Invalid JSON")},
    //                 )}
    //             </p>
    //         </div>
    //     );
    //
    //     const GenericErrorPage = sdk.getComponent("structures.GenericErrorPage");
    //     window.matrixChat = ReactDOM.render(
    //         <GenericErrorPage message={errorMessage} title={_t("Your Riot is misconfigured")} />,
    //         document.getElementById('matrixchat'),
    //     );
    //     return;
    // }

    const configError = false; // TODO
    const validBrowser = true;
    const acceptInvalidBrowser = false;
=======
    if (configInfo.configSyntaxError) {
        const errorMessage = (
            <div>
                <p>
                    {_t(
                        "Your Riot configuration contains invalid JSON. Please correct the problem " +
                        "and reload the page.",
                    )}
                </p>
                <p>
                    {_t(
                        "The message from the parser is: %(message)s",
                        {message: configInfo.configError.err.message || _t("Invalid JSON")},
                    )}
                </p>
            </div>
        );

        const GenericErrorPage = sdk.getComponent("structures.GenericErrorPage");
        window.matrixChat = ReactDOM.render(
            <GenericErrorPage message={errorMessage} title={_t("Your Riot is misconfigured")} />,
            document.getElementById('matrixchat'),
        );
        return;
    }

    const validBrowser = checkBrowserFeatures();
>>>>>>> ffd155a6

    const platform = PlatformPeg.get();

    const urlWithoutQuery = window.location.protocol + '//' + window.location.host + window.location.pathname;
    console.log("Vector starting at " + urlWithoutQuery);
    if (configInfo.configError) {
        window.matrixChat = ReactDOM.render(<div className="error">
            Unable to load config file: please refresh the page to try again.
        </div>, document.getElementById('matrixchat'));
    } else if (validBrowser || acceptInvalidBrowser) {
        platform.startUpdater();

        // Don't bother loading the app until the config is verified
        verifyServerConfig().then((config) => {
            const MatrixChat = sdk.getComponent('structures.MatrixChat');
            window.matrixChat = ReactDOM.render(
                <MatrixChat
                    onNewScreen={onNewScreen}
                    makeRegistrationUrl={makeRegistrationUrl}
                    ConferenceHandler={VectorConferenceHandler}
                    config={config}
                    realQueryParams={params}
                    startingFragmentQueryParams={fragparts.params}
<<<<<<< HEAD
                    enableGuest={!config.disable_guests}
=======
                    enableGuest={!SdkConfig.get().disable_guests}
>>>>>>> ffd155a6
                    onTokenLoginCompleted={onTokenLoginCompleted}
                    initialScreenAfterLogin={getScreenFromLocation(window.location)}
                    defaultDeviceDisplayName={platform.getDefaultDeviceDisplayName()}
                />,
                document.getElementById('matrixchat'),
            );
        }).catch(err => {
            console.error(err);

            let errorMessage = err.translatedMessage
                || _t("Unexpected error preparing the app. See console for details.");
            errorMessage = <span>{errorMessage}</span>;

            // Like the compatibility page, AWOOOOOGA at the user
            const GenericErrorPage = sdk.getComponent("structures.GenericErrorPage");
            window.matrixChat = ReactDOM.render(
                <GenericErrorPage message={errorMessage} title={_t("Your Riot is misconfigured")} />,
                document.getElementById('matrixchat'),
            );
        });
    } else {
        console.error("Browser is missing required features.");
        // take to a different landing page to AWOOOOOGA at the user
        const CompatibilityPage = sdk.getComponent("structures.CompatibilityPage");
        window.matrixChat = ReactDOM.render(
            <CompatibilityPage onAccept={function() {
                if (window.localStorage) window.localStorage.setItem('mx_accepts_unsupported_browser', true);
                console.log("User accepts the compatibility risks.");
                loadApp();
            }} />,
            document.getElementById('matrixchat'),
        );
    }

    window.performance.mark("end");
}

async function verifyServerConfig() {
    let validatedConfig;
    try {
        console.log("Verifying homeserver configuration");

        // Note: the query string may include is_url and hs_url - we only respect these in the
        // context of email validation. Because we don't respect them otherwise, we do not need
        // to parse or consider them here.

        // Note: Although we throw all 3 possible configuration options through a .well-known-style
        // verification, we do not care if the servers are online at this point. We do moderately
        // care if they are syntactically correct though, so we shove them through the .well-known
        // validators for that purpose.

        const config = SdkConfig.get();
        let wkConfig = config['default_server_config']; // overwritten later under some conditions
        const serverName = config['default_server_name'];
        const hsUrl = config['default_hs_url'];
        const isUrl = config['default_is_url'];

        const incompatibleOptions = [wkConfig, serverName, hsUrl].filter(i => !!i);
        if (incompatibleOptions.length > 1) {
            // noinspection ExceptionCaughtLocallyJS
            throw newTranslatableError(_td(
                "Invalid configuration: can only specify one of default_server_config, default_server_name, " +
                "or default_hs_url.",
            ));
        }
        if (incompatibleOptions.length < 1) {
            // noinspection ExceptionCaughtLocallyJS
            throw newTranslatableError(_td("Invalid configuration: no default server specified."));
        }

        if (hsUrl) {
            console.log("Config uses a default_hs_url - constructing a default_server_config using this information");
            console.warn(
                "DEPRECATED CONFIG OPTION: In the future, default_hs_url will not be accepted. Please use " +
                "default_server_config instead.",
            );

            wkConfig = {
                "m.homeserver": {
                    "base_url": hsUrl,
                },
            };
            if (isUrl) {
                wkConfig["m.identity_server"] = {
                    "base_url": isUrl,
                };
            }
        }

        let discoveryResult = null;
        if (wkConfig) {
            console.log("Config uses a default_server_config - validating object");
            discoveryResult = await AutoDiscovery.fromDiscoveryConfig(wkConfig);
        }

        if (serverName) {
            console.log("Config uses a default_server_name - doing .well-known lookup");
            console.warn(
                "DEPRECATED CONFIG OPTION: In the future, default_server_name will not be accepted. Please " +
                "use default_server_config instead.",
            );
            discoveryResult = await AutoDiscovery.findClientConfig(serverName);
        }

        validatedConfig = AutoDiscoveryUtils.buildValidatedConfigFromDiscovery(serverName, discoveryResult, true);
    } catch (e) {
        const {hsUrl, isUrl, userId} = Lifecycle.getLocalStorageSessionVars();
        if (hsUrl && userId) {
            console.error(e);
            console.warn("A session was found - suppressing config error and using the session's homeserver");

            console.log("Using pre-existing hsUrl and isUrl: ", {hsUrl, isUrl});
            validatedConfig = await AutoDiscoveryUtils.validateServerConfigWithStaticUrls(hsUrl, isUrl, true);
        } else {
            // the user is not logged in, so scream
            throw e;
        }
    }


    validatedConfig.isDefault = true;

    // Just in case we ever have to debug this
    console.log("Using homeserver config:", validatedConfig);

    // Add the newly built config to the actual config for use by the app
    console.log("Updating SdkConfig with validated discovery information");
    SdkConfig.add({"validated_server_config": validatedConfig});

    return SdkConfig.get();
}<|MERGE_RESOLUTION|>--- conflicted
+++ resolved
@@ -39,11 +39,8 @@
 import SdkConfig from "matrix-react-sdk/src/SdkConfig";
 
 import CallHandler from 'matrix-react-sdk/src/CallHandler';
-<<<<<<< HEAD
 import PlatformPeg from "matrix-react-sdk/src/PlatformPeg";
-=======
 import {loadConfig, preparePlatform} from "./initial-load";
->>>>>>> ffd155a6
 
 let lastLocationHashSet = null;
 
@@ -147,56 +144,9 @@
 
     window.addEventListener('hashchange', onHashChange);
 
-<<<<<<< HEAD
-=======
-    await loadOlm();
-
-    // set the platform for react sdk
-    preparePlatform();
-    const platform = PlatformPeg.get();
-
-    // Load the config from the platform
-    const configInfo = await loadConfig();
-
-    // Load language after loading config.json so that settingsDefaults.language can be applied
-    await loadLanguage();
-
-    const fragparts = parseQsFromFragment(window.location);
->>>>>>> ffd155a6
     const params = parseQs(window.location);
 
     // Now that we've loaded the theme (CSS), display the config syntax error if needed.
-<<<<<<< HEAD
-    // if (configSyntaxError) {
-    //     const errorMessage = (
-    //         <div>
-    //             <p>
-    //                 {_t(
-    //                     "Your Riot configuration contains invalid JSON. Please correct the problem " +
-    //                     "and reload the page.",
-    //                 )}
-    //             </p>
-    //             <p>
-    //                 {_t(
-    //                     "The message from the parser is: %(message)s",
-    //                     {message: configError.err.message || _t("Invalid JSON")},
-    //                 )}
-    //             </p>
-    //         </div>
-    //     );
-    //
-    //     const GenericErrorPage = sdk.getComponent("structures.GenericErrorPage");
-    //     window.matrixChat = ReactDOM.render(
-    //         <GenericErrorPage message={errorMessage} title={_t("Your Riot is misconfigured")} />,
-    //         document.getElementById('matrixchat'),
-    //     );
-    //     return;
-    // }
-
-    const configError = false; // TODO
-    const validBrowser = true;
-    const acceptInvalidBrowser = false;
-=======
     if (configInfo.configSyntaxError) {
         const errorMessage = (
             <div>
@@ -215,16 +165,9 @@
             </div>
         );
 
-        const GenericErrorPage = sdk.getComponent("structures.GenericErrorPage");
-        window.matrixChat = ReactDOM.render(
-            <GenericErrorPage message={errorMessage} title={_t("Your Riot is misconfigured")} />,
-            document.getElementById('matrixchat'),
-        );
-        return;
-    }
-
-    const validBrowser = checkBrowserFeatures();
->>>>>>> ffd155a6
+    const configError = false; // TODO
+    const validBrowser = true;
+    const acceptInvalidBrowser = false;
 
     const platform = PlatformPeg.get();
 
@@ -248,11 +191,7 @@
                     config={config}
                     realQueryParams={params}
                     startingFragmentQueryParams={fragparts.params}
-<<<<<<< HEAD
                     enableGuest={!config.disable_guests}
-=======
-                    enableGuest={!SdkConfig.get().disable_guests}
->>>>>>> ffd155a6
                     onTokenLoginCompleted={onTokenLoginCompleted}
                     initialScreenAfterLogin={getScreenFromLocation(window.location)}
                     defaultDeviceDisplayName={platform.getDefaultDeviceDisplayName()}
@@ -286,8 +225,6 @@
             document.getElementById('matrixchat'),
         );
     }
-
-    window.performance.mark("end");
 }
 
 async function verifyServerConfig() {
