--- conflicted
+++ resolved
@@ -34,12 +34,8 @@
 import { SnakedObject } from "matrix-react-sdk/src/utils/SnakedObject";
 import MatrixChat from "matrix-react-sdk/src/components/structures/MatrixChat";
 import { ValidatedServerConfig } from "matrix-react-sdk/src/utils/ValidatedServerConfig";
-<<<<<<< HEAD
-import { QueryDict, encodeParams } from "matrix-js-sdk/src/utils";
 import { WrapperLifecycle, WrapperOpts } from "@matrix-org/react-sdk-module-api/lib/lifecycles/WrapperLifecycle";
 import { ModuleRunner } from "matrix-react-sdk/src/modules/ModuleRunner";
-=======
->>>>>>> d9b4e531
 
 import { parseQs } from "./url_utils";
 import VectorBasePlatform from "./platform/VectorBasePlatform";
@@ -119,11 +115,9 @@
     ModuleRunner.instance.invoke(WrapperLifecycle.Wrapper, wrapperOpts);
 
     return (
-<<<<<<< HEAD
         <wrapperOpts.Wrapper>
             <MatrixChat
                 onNewScreen={onNewScreen}
-                makeRegistrationUrl={makeRegistrationUrl}
                 config={config}
                 realQueryParams={params}
                 startingFragmentQueryParams={fragParams}
@@ -133,18 +127,6 @@
                 defaultDeviceDisplayName={defaultDeviceName}
             />
         </wrapperOpts.Wrapper>
-=======
-        <MatrixChat
-            onNewScreen={onNewScreen}
-            config={config}
-            realQueryParams={params}
-            startingFragmentQueryParams={fragParams}
-            enableGuest={!config.disable_guests}
-            onTokenLoginCompleted={onTokenLoginCompleted}
-            initialScreenAfterLogin={initialScreenAfterLogin}
-            defaultDeviceDisplayName={defaultDeviceName}
-        />
->>>>>>> d9b4e531
     );
 }
 
