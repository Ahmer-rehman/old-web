--- conflicted
+++ resolved
@@ -43,18 +43,9 @@
         <% }
     } %>
   </head>
-<<<<<<< HEAD
-  <body style="height: 100%;">
-    <section id="matrixchat" style="height: 100%; overflow: auto;"></section>
-    <noscript>Sorry, SciChat requires JavaScript to be enabled.</noscript> <!-- TODO: Translate this? -->
-    <script>
-        window.vector_indexeddb_worker_script = '<%= htmlWebpackPlugin.files.chunks['indexeddb-worker'].entry %>';
-    </script>
-=======
   <body style="height: 100%;" data-vector-indexeddb-worker-script="<%= htmlWebpackPlugin.files.chunks['indexeddb-worker'].entry %>">
     <noscript>Sorry, Riot requires JavaScript to be enabled.</noscript> <!-- TODO: Translate this? -->
     <section id="matrixchat" style="height: 100%; overflow: auto;"></section>
->>>>>>> c4f3d39d
     <script src="<%= htmlWebpackPlugin.files.chunks['bundle'].entry %>"></script>
     <img src="<%= require('matrix-react-sdk/res/img/warning.svg') %>" width="24" height="23" style="visibility: hidden; position: absolute; top: 0px; left: 0px;"/>
     <img src="<%= require('matrix-react-sdk/res/img/e2e/warning.svg') %>" width="24" height="23" style="visibility: hidden; position: absolute; top: 0px; left: 0px;"/>
