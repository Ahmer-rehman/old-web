--- conflicted
+++ resolved
@@ -71,12 +71,8 @@
         <source src="media/busy.ogg" type="audio/ogg" />
         <source src="media/busy.mp3" type="audio/mpeg" />
     </audio>
-<<<<<<< HEAD
-    <audio id="remoteAudio"></audio>
-=======
-    <audio id="remoteAudio"/>
+    <audio id="remoteAudio"/></audio>
     <!-- let CSS themes pass constants to the app -->
     <div id="mx_theme_accentColor"></div><div id="mx_theme_secondaryAccentColor"/></div><div id="mx_theme_tertiaryAccentColor"/></div>
->>>>>>> f6255906
   </body>
 </html>