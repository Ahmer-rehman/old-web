--- conflicted
+++ resolved
@@ -15,14 +15,9 @@
     <link rel="manifest" href="manifest.json">
     <meta name="referrer" content="no-referrer">
     <link rel="shortcut icon" href="<%= require('../../res/vector-icons/favicon.ico') %>">
-<<<<<<< HEAD
+    <meta name="viewport" content="width=device-width, initial-scale=1">
     <meta name="apple-mobile-web-app-title" content="Tchap">
     <meta name="application-name" content="Tchap">
-=======
-    <meta name="viewport" content="width=device-width, initial-scale=1">
-    <meta name="apple-mobile-web-app-title" content="Riot">
-    <meta name="application-name" content="Riot">
->>>>>>> 42c6a26e
     <meta name="msapplication-TileColor" content="#da532c">
     <meta name="msapplication-TileImage" content="<%= require('../../res/vector-icons/mstile-144x144.png') %>">
     <meta name="msapplication-config" content="<%= require('../../res/vector-icons/browserconfig.xml') %>">
