/*
Copyright 2015, 2016 OpenMarket Ltd
Copyright 2017 Vector Creations Ltd

Licensed under the Apache License, Version 2.0 (the "License");
you may not use this file except in compliance with the License.
You may obtain a copy of the License at

    http://www.apache.org/licenses/LICENSE-2.0

Unless required by applicable law or agreed to in writing, software
distributed under the License is distributed on an "AS IS" BASIS,
WITHOUT WARRANTIES OR CONDITIONS OF ANY KIND, either express or implied.
See the License for the specific language governing permissions and
limitations under the License.
*/

'use strict';

// for ES6 stuff like startsWith() that Safari doesn't handle
// and babel doesn't do by default
// Note we use this, as well as the babel transform-runtime plugin
// since transform-runtime does not cover instance methods
// such as "foobar".includes("foo") which bits of our library
// code use, but the babel transform-runtime plugin allows the
// regenerator runtime to be injected early enough in the process
// (it can't be here as it's too late: the alternative is to put
// the babel-polyfill as the first 'entry' in the webpack config).
// https://babeljs.io/docs/plugins/transform-runtime/
require('babel-polyfill');

// Require common CSS here; this will make webpack process it into bundle.css.
// Our own CSS (which is themed) is imported via separate webpack entry points
// in webpack.config.js
require('gemini-scrollbar/gemini-scrollbar.css');
require('gfm.css/gfm.css');
require('highlight.js/styles/github.css');
require('draft-js/dist/Draft.css');

const rageshake = require("./rageshake");
rageshake.init().then(() => {
    console.log("Initialised rageshake: See https://bugs.chromium.org/p/chromium/issues/detail?id=583193 to fix line numbers on Chrome.");
    rageshake.cleanup();
}, (err) => {
    console.error("Failed to initialise rageshake: " + err);
});


 // add React and ReactPerf to the global namespace, to make them easier to
 // access via the console
global.React = require("react");
if (process.env.NODE_ENV !== 'production') {
    global.Perf = require("react-addons-perf");
}

var RunModernizrTests = require("./modernizr"); // this side-effects a global
var ReactDOM = require("react-dom");
var sdk = require("matrix-react-sdk");
var PlatformPeg = require("matrix-react-sdk/lib/PlatformPeg");
sdk.loadSkin(require('../component-index'));
var VectorConferenceHandler = require('../VectorConferenceHandler');
var UpdateChecker = require("./updater");
var q = require('q');
var request = require('browser-request');
import * as UserSettingsStore from 'matrix-react-sdk/lib/UserSettingsStore';
import * as languageHandler from 'matrix-react-sdk/lib/languageHandler';

import url from 'url';

import {parseQs, parseQsFromFragment} from './url_utils';
import Platform from './platform';

import MatrixClientPeg from 'matrix-react-sdk/lib/MatrixClientPeg';

var lastLocationHashSet = null;

var CallHandler = require("matrix-react-sdk/lib/CallHandler");
CallHandler.setConferenceHandler(VectorConferenceHandler);

MatrixClientPeg.setIndexedDbWorkerScript(window.vector_indexeddb_worker_script);

function checkBrowserFeatures(featureList) {
    if (!window.Modernizr) {
        console.error("Cannot check features - Modernizr global is missing.");
        return false;
    }
    var featureComplete = true;
    for (var i = 0; i < featureList.length; i++) {
        if (window.Modernizr[featureList[i]] === undefined) {
            console.error(
                "Looked for feature '%s' but Modernizr has no results for this. " +
                "Has it been configured correctly?", featureList[i]
            );
            return false;
        }
        if (window.Modernizr[featureList[i]] === false) {
            console.error("Browser missing feature: '%s'", featureList[i]);
            // toggle flag rather than return early so we log all missing features
            // rather than just the first.
            featureComplete = false;
        }
    }
    return featureComplete;
}

var validBrowser = checkBrowserFeatures([
    "displaytable", "flexbox", "es5object", "es5function", "localstorage",
    "objectfit", "indexeddb", "webworkers",
]);

// Parse the given window.location and return parameters that can be used when calling
// MatrixChat.showScreen(screen, params)
function getScreenFromLocation(location) {
    const fragparts = parseQsFromFragment(location);
    return {
        screen: fragparts.location.substring(1),
        params: fragparts.params,
    }
}

// Here, we do some crude URL analysis to allow
// deep-linking.
function routeUrl(location) {
    if (!window.matrixChat) return;

    console.log("Routing URL ", location.href);
    const s = getScreenFromLocation(location);
    window.matrixChat.showScreen(s.screen, s.params);
}

function onHashChange(ev) {
    if (decodeURIComponent(window.location.hash) == lastLocationHashSet) {
        // we just set this: no need to route it!
        return;
    }
    routeUrl(window.location);
}

// This will be called whenever the SDK changes screens,
// so a web page can update the URL bar appropriately.
var onNewScreen = function(screen) {
    console.log("newscreen "+screen);
    var hash = '#/' + screen;
    lastLocationHashSet = hash;
    window.location.hash = hash;
}

// We use this to work out what URL the SDK should
// pass through when registering to allow the user to
// click back to the client having registered.
// It's up to us to recognise if we're loaded with
// this URL and tell MatrixClient to resume registration.
//
// If we're in electron, we should never pass through a file:// URL otherwise
// the identity server will try to 302 the browser to it, which breaks horribly.
// so in that instance, hardcode to use riot.im/app for now instead.
var makeRegistrationUrl = function(params) {
    let url;
    if (window.location.protocol === "file:") {
        url = 'https://riot.im/app/#/register';
    } else {
        url = (
            window.location.protocol + '//' +
            window.location.host +
            window.location.pathname +
            '#/register'
        );
    }

    const keys = Object.keys(params);
    for (let i = 0; i < keys.length; ++i) {
        if (i == 0) {
            url += '?';
        } else {
            url += '&';
        }
        const k = keys[i];
        url += k + '=' + encodeURIComponent(params[k]);
    }
    return url;
}

window.addEventListener('hashchange', onHashChange);

function getConfig() {
    let deferred = q.defer();

    request(
        { method: "GET", url: "config.json" },
        (err, response, body) => {
            if (err || response.status < 200 || response.status >= 300) {
                // Lack of a config isn't an error, we should
                // just use the defaults.
                // Also treat a blank config as no config, assuming
                // the status code is 0, because we don't get 404s
                // from file: URIs so this is the only way we can
                // not fail if the file doesn't exist when loading
                // from a file:// URI.
                if (response) {
                    if (response.status == 404 || (response.status == 0 && body == '')) {
                        deferred.resolve({});
                    }
                }
                deferred.reject({err: err, response: response});
                return;
            }

            // We parse the JSON ourselves rather than use the JSON
            // parameter, since this throws a parse error on empty
            // which breaks if there's no config.json and we're
            // loading from the filesystem (see above).
            deferred.resolve(JSON.parse(body));
        }
    );

    return deferred.promise;
}

function onLoadCompleted() {
    // if we did a token login, we're now left with the token, hs and is
    // url as query params in the url; a little nasty but let's redirect to
    // clear them.
    if (window.location.search) {
        var parsedUrl = url.parse(window.location.href);
        parsedUrl.search = "";
        var formatted = url.format(parsedUrl);
        console.log("Redirecting to " + formatted + " to drop loginToken " +
                    "from queryparams");
        window.location.href = formatted;
    }
}

<<<<<<< HEAD
function getThemeStyleElements() {
    // look for the stylesheet elements.
    // styleElements is a map from style name to HTMLLinkElement.
    var styleElements = Object.create(null);
    var i, a;
    for (i = 0; (a = document.getElementsByTagName("link")[i]); i++) {
        var href = a.getAttribute("href");
        // shouldn't we be using the 'title' tag rather than the href?
        var match = href.match(/^bundles\/.*\/theme-(.*)\.css$/);
        if (match) {
            styleElements[match[1]] = a;
        }
    }
    return styleElements;
}

function filterValidThemes(themes) {
    if (!themes) {
        return;
    }
    var validThemes = [];
    
    var styleElements = getThemeStyleElements();
    themes.forEach(function(configTheme) {
	    if (configTheme.value in styleElements) {
            validThemes.push(configTheme);
	    }
    });
    return validThemes;
}


=======
>>>>>>> 4497ad4c
async function loadApp() {
    await loadLanguage();

    const fragparts = parseQsFromFragment(window.location);
    const params = parseQs(window.location);

    // set the platform for react sdk (our Platform object automatically picks the right one)
    PlatformPeg.set(new Platform());

    // don't try to redirect to the native apps if we're
    // verifying a 3pid
    const preventRedirect = Boolean(fragparts.params.client_secret);

    if (!preventRedirect) {
        if (/iPad|iPhone|iPod/.test(navigator.userAgent) && !window.MSStream) {
            if (confirm("Riot is not supported on mobile web. Install the app?")) {
                window.location = "https://itunes.apple.com/us/app/vector.im/id1083446067";
                return;
            }
        }
        else if (/Android/.test(navigator.userAgent)) {
            if (confirm("Riot is not supported on mobile web. Install the app?")) {
                window.location = "https://play.google.com/store/apps/details?id=im.vector.alpha";
                return;
            }
        }
    }

    let configJson;
    let configError;
    try {
        configJson = await getConfig();
    } catch (e) {
        configError = e;
    }
    
    configJson.themes = filterValidThemes(configJson.themes);
    
    if (!configJson.themes) {
        configJson.themes = [{"label":"Light theme", "value": "light"}];
    }

    if (window.localStorage && window.localStorage.getItem('mx_accepts_unsupported_browser')) {
        console.log('User has previously accepted risks in using an unsupported browser');
        validBrowser = true;
    }

    console.log("Vector starting at "+window.location);
    if (configError) {
        window.matrixChat = ReactDOM.render(<div className="error">
            Unable to load config file: please refresh the page to try again.
        </div>, document.getElementById('matrixchat'));
    } else if (validBrowser) {
        UpdateChecker.start();

        const MatrixChat = sdk.getComponent('structures.MatrixChat');
        window.matrixChat = ReactDOM.render(
            <MatrixChat
                onNewScreen={onNewScreen}
                makeRegistrationUrl={makeRegistrationUrl}
                ConferenceHandler={VectorConferenceHandler}
                config={configJson}
                themeStyleElements={getThemeStyleElements()}
                realQueryParams={params}
                startingFragmentQueryParams={fragparts.params}
                enableGuest={true}
                onLoadCompleted={onLoadCompleted}
                initialScreenAfterLogin={getScreenFromLocation(window.location)}
                defaultDeviceDisplayName={PlatformPeg.get().getDefaultDeviceDisplayName()}
            />,
            document.getElementById('matrixchat')
        );
    }
    else {
        console.error("Browser is missing required features.");
        // take to a different landing page to AWOOOOOGA at the user
        var CompatibilityPage = sdk.getComponent("structures.CompatibilityPage");
        window.matrixChat = ReactDOM.render(
            <CompatibilityPage onAccept={function() {
                if (window.localStorage) window.localStorage.setItem('mx_accepts_unsupported_browser', true);
                validBrowser = true;
                console.log("User accepts the compatibility risks.");
                loadApp();
            }} />,
            document.getElementById('matrixchat')
        );
    }
}

async function loadLanguage() {
    const prefLang = UserSettingsStore.getLocalSetting('language');
    let langs = [];

    if (!prefLang) {
        languageHandler.getLanguagesFromBrowser().forEach((l) => {
            langs.push(...languageHandler.getNormalizedLanguageKeys(l));
        });
    } else {
        langs = [prefLang];
    }
    try {
        await languageHandler.setLanguage(langs);
    } catch (e) {
        console.error("Unable to set language", e);
    }
}

loadApp();<|MERGE_RESOLUTION|>--- conflicted
+++ resolved
@@ -230,7 +230,6 @@
     }
 }
 
-<<<<<<< HEAD
 function getThemeStyleElements() {
     // look for the stylesheet elements.
     // styleElements is a map from style name to HTMLLinkElement.
@@ -263,8 +262,6 @@
 }
 
 
-=======
->>>>>>> 4497ad4c
 async function loadApp() {
     await loadLanguage();
 
