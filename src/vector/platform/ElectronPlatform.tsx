/*
Copyright 2016 Aviral Dasgupta
Copyright 2016 OpenMarket Ltd
Copyright 2019 Michael Telatynski <7t3chguy@gmail.com>
Copyright 2018 - 2021 New Vector Ltd
Copyright 2022 Šimon Brandner <simon.bra.ag@gmail.com>

Licensed under the Apache License, Version 2.0 (the "License");
you may not use this file except in compliance with the License.
You may obtain a copy of the License at

    http://www.apache.org/licenses/LICENSE-2.0

Unless required by applicable law or agreed to in writing, software
distributed under the License is distributed on an "AS IS" BASIS,
WITHOUT WARRANTIES OR CONDITIONS OF ANY KIND, either express or implied.
See the License for the specific language governing permissions and
limitations under the License.
*/

import { UpdateCheckStatus, UpdateStatus } from "matrix-react-sdk/src/BasePlatform";
import BaseEventIndexManager from 'matrix-react-sdk/src/indexing/BaseEventIndexManager';
import dis from 'matrix-react-sdk/src/dispatcher/dispatcher';
import { _t } from 'matrix-react-sdk/src/languageHandler';
import SdkConfig from 'matrix-react-sdk/src/SdkConfig';
import { IConfigOptions } from "matrix-react-sdk/src/IConfigOptions";
import * as rageshake from 'matrix-react-sdk/src/rageshake/rageshake';
import { MatrixClient } from "matrix-js-sdk/src/client";
import { Room } from "matrix-js-sdk/src/models/room";
import Modal from "matrix-react-sdk/src/Modal";
import InfoDialog from "matrix-react-sdk/src/components/views/dialogs/InfoDialog";
import Spinner from "matrix-react-sdk/src/components/views/elements/Spinner";
import React from "react";
import { randomString } from "matrix-js-sdk/src/randomstring";
import { Action } from "matrix-react-sdk/src/dispatcher/actions";
import { ActionPayload } from "matrix-react-sdk/src/dispatcher/payloads";
import { showToast as showUpdateToast } from "matrix-react-sdk/src/toasts/UpdateToast";
import { CheckUpdatesPayload } from "matrix-react-sdk/src/dispatcher/payloads/CheckUpdatesPayload";
import ToastStore from "matrix-react-sdk/src/stores/ToastStore";
import GenericExpiringToast from "matrix-react-sdk/src/components/views/toasts/GenericExpiringToast";
import { logger } from "matrix-js-sdk/src/logger";
import { MatrixEvent } from "matrix-js-sdk/src/models/event";

import VectorBasePlatform from './VectorBasePlatform';
import { SeshatIndexManager } from "./SeshatIndexManager";
import { IPCManager } from "./IPCManager";

const electron = window.electron;
const isMac = navigator.platform.toUpperCase().includes('MAC');

function platformFriendlyName(): string {
    // used to use window.process but the same info is available here
    if (navigator.userAgent.includes('Macintosh')) {
        return 'macOS';
    } else if (navigator.userAgent.includes('FreeBSD')) {
        return 'FreeBSD';
    } else if (navigator.userAgent.includes('OpenBSD')) {
        return 'OpenBSD';
    } else if (navigator.userAgent.includes('SunOS')) {
        return 'SunOS';
    } else if (navigator.userAgent.includes('Windows')) {
        return 'Windows';
    } else if (navigator.userAgent.includes('Linux')) {
        return 'Linux';
    } else {
        return 'Unknown';
    }
}

function onAction(payload: ActionPayload): void {
    // Whitelist payload actions, no point sending most across
    if (['call_state'].includes(payload.action)) {
        electron.send('app_onAction', payload);
    }
}

function getUpdateCheckStatus(status: boolean | string): UpdateStatus {
    if (status === true) {
        return { status: UpdateCheckStatus.Downloading };
    } else if (status === false) {
        return { status: UpdateCheckStatus.NotAvailable };
    } else {
        return {
            status: UpdateCheckStatus.Error,
            detail: status,
        };
    }
}

export default class ElectronPlatform extends VectorBasePlatform {
    private readonly ipc = new IPCManager("ipcCall", "ipcReply");
    private readonly eventIndexManager: BaseEventIndexManager = new SeshatIndexManager();
    // this is the opaque token we pass to the HS which when we get it in our callback we can resolve to a profile
    private readonly ssoID: string = randomString(32);

    constructor() {
        super();

        dis.register(onAction);
        /*
            IPC Call `check_updates` returns:
            true if there is an update available
            false if there is not
            or the error if one is encountered
         */
        electron.on('check_updates', (event, status) => {
            dis.dispatch<CheckUpdatesPayload>({
                action: Action.CheckUpdates,
                ...getUpdateCheckStatus(status),
            });
        });

        // try to flush the rageshake logs to indexeddb before quit.
        electron.on('before-quit', function() {
            logger.log('element-desktop closing');
            rageshake.flush();
        });

        electron.on('update-downloaded', this.onUpdateDownloaded);

        electron.on('preferences', () => {
            dis.fire(Action.ViewUserSettings);
        });

        electron.on('userDownloadCompleted', (ev, { id, name }) => {
            const key = `DOWNLOAD_TOAST_${id}`;

            const onAccept = () => {
                electron.send('userDownloadAction', { id, open: true });
                ToastStore.sharedInstance().dismissToast(key);
            };

            const onDismiss = () => {
                electron.send('userDownloadAction', { id });
            };

            ToastStore.sharedInstance().addOrReplaceToast({
                key,
                title: _t("Download Completed"),
                props: {
                    description: name,
                    acceptLabel: _t("Open"),
                    onAccept,
                    dismissLabel: _t("Dismiss"),
                    onDismiss,
                    numSeconds: 10,
                },
                component: GenericExpiringToast,
                priority: 99,
            });
        });

        this.ipc.call("startSSOFlow", this.ssoID);
    }

    public async getConfig(): Promise<IConfigOptions> {
        return this.ipc.call('getConfig');
    }

    private onUpdateDownloaded = async (ev, { releaseNotes, releaseName }) => {
        dis.dispatch<CheckUpdatesPayload>({
            action: Action.CheckUpdates,
            status: UpdateCheckStatus.Ready,
        });
        if (this.shouldShowUpdate(releaseName)) {
            showUpdateToast(await this.getAppVersion(), releaseName, releaseNotes);
        }
    };

    public getHumanReadableName(): string {
        return 'Electron Platform'; // no translation required: only used for analytics
    }

    /**
     * Return true if platform supports multi-language
     * spell-checking, otherwise false.
     */
    public supportsMultiLanguageSpellCheck(): boolean {
        // Electron uses OS spell checking on macOS, so no need for in-app options
        if (isMac) return false;
        return true;
    }

    public allowOverridingNativeContextMenus(): boolean {
        return true;
    }

    public setNotificationCount(count: number): void {
        if (this.notificationCount === count) return;
        super.setNotificationCount(count);

        electron.send('setBadgeCount', count);
    }

    public supportsNotifications(): boolean {
        return true;
    }

    public maySendNotifications(): boolean {
        return true;
    }

    public displayNotification(
        title: string,
        msg: string,
        avatarUrl: string,
        room: Room,
        ev?: MatrixEvent,
    ): Notification {
        // GNOME notification spec parses HTML tags for styling...
        // Electron Docs state all supported linux notification systems follow this markup spec
        // https://github.com/electron/electron/blob/master/docs/tutorial/desktop-environment-integration.md#linux
        // maybe we should pass basic styling (italics, bold, underline) through from MD
        // we only have to strip out < and > as the spec doesn't include anything about things like &amp;
        // so we shouldn't assume that all implementations will treat those properly. Very basic tag parsing is done.
        if (navigator.userAgent.includes('Linux')) {
            msg = msg.replace(/</g, '&lt;').replace(/>/g, '&gt;');
        }

        const notification = super.displayNotification(
            title,
            msg,
            avatarUrl,
            room,
            ev,
        );

        const handler = notification.onclick as Function;
        notification.onclick = () => {
            handler?.();
            this.ipc.call('focusWindow');
        };

        return notification;
    }

    public loudNotification(ev: MatrixEvent, room: Room) {
        electron.send('loudNotification');
    }

<<<<<<< HEAD
    public needsUrlTooltips(): boolean {
        return true;
    }

    async getAppVersion(): Promise<string> {
        return this.ipcCall('getAppVersion');
    }

    supportsAutoLaunch(): boolean {
        return true;
    }

    async getAutoLaunchEnabled(): Promise<boolean> {
        return this.ipcCall('getAutoLaunchEnabled');
=======
    public async getAppVersion(): Promise<string> {
        return this.ipc.call('getAppVersion');
>>>>>>> 2032668e
    }

    public supportsSetting(settingName?: string): boolean {
        switch (settingName) {
            case "Electron.showTrayIcon": // Things other than Mac support tray icons
            case "Electron.alwaysShowMenuBar": // This isn't relevant on Mac as Menu bars don't live in the app window
                return !isMac;
            default:
                return true;
        }
    }

    public getSettingValue(settingName: string): Promise<any> {
        return this.ipc.call("getSettingValue", settingName);
    }

    public setSettingValue(settingName: string, value: any): Promise<void> {
        return this.ipc.call("setSettingValue", settingName, value);
    }

    async canSelfUpdate(): Promise<boolean> {
        const feedUrl = await this.ipc.call('getUpdateFeedUrl');
        return Boolean(feedUrl);
    }

    public startUpdateCheck() {
        super.startUpdateCheck();
        electron.send('check_updates');
    }

    public installUpdate() {
        // IPC to the main process to install the update, since quitAndInstall
        // doesn't fire the before-quit event so the main process needs to know
        // it should exit.
        electron.send('install_update');
    }

    public getDefaultDeviceDisplayName(): string {
        const brand = SdkConfig.get().brand;
        return _t('%(brand)s Desktop (%(platformName)s)', {
            brand,
            platformName: platformFriendlyName(),
        });
    }

    public requestNotificationPermission(): Promise<string> {
        return Promise.resolve('granted');
    }

    public reload() {
        window.location.reload();
    }

    public getEventIndexingManager(): BaseEventIndexManager | null {
        return this.eventIndexManager;
    }

    public async setLanguage(preferredLangs: string[]) {
        return this.ipc.call('setLanguage', preferredLangs);
    }

    public setSpellCheckLanguages(preferredLangs: string[]) {
        this.ipc.call('setSpellCheckLanguages', preferredLangs).catch(error => {
            logger.log("Failed to send setSpellCheckLanguages IPC to Electron");
            logger.error(error);
        });
    }

    public async getSpellCheckLanguages(): Promise<string[]> {
        return this.ipc.call('getSpellCheckLanguages');
    }

    public async getDesktopCapturerSources(options: GetSourcesOptions): Promise<Array<DesktopCapturerSource>> {
        return this.ipc.call('getDesktopCapturerSources', options);
    }

    public supportsDesktopCapturer(): boolean {
        return true;
    }

    public async getAvailableSpellCheckLanguages(): Promise<string[]> {
        return this.ipc.call('getAvailableSpellCheckLanguages');
    }

<<<<<<< HEAD
    protected getSSOCallbackUrl(fragmentAfterLogin: string): URL {
=======
    public getSSOCallbackUrl(fragmentAfterLogin: string): URL {
>>>>>>> 2032668e
        const url = super.getSSOCallbackUrl(fragmentAfterLogin);
        url.protocol = "element";
        url.searchParams.set("element-desktop-ssoid", this.ssoID);
        return url;
    }

    public startSingleSignOn(
        mxClient: MatrixClient,
        loginType: "sso" | "cas",
        fragmentAfterLogin: string,
        idpId?: string,
    ) {
        // this will get intercepted by electron-main will-navigate
        super.startSingleSignOn(mxClient, loginType, fragmentAfterLogin, idpId);
        Modal.createDialog(InfoDialog, {
            title: _t("Go to your browser to complete Sign In"),
            description: <Spinner />,
        });
    }

    public navigateForwardBack(back: boolean): void {
        this.ipc.call(back ? "navigateBack" : "navigateForward");
    }

    public overrideBrowserShortcuts(): boolean {
        return true;
    }

    public async getPickleKey(userId: string, deviceId: string): Promise<string | null> {
        try {
            return await this.ipc.call('getPickleKey', userId, deviceId);
        } catch (e) {
            // if we can't connect to the password storage, assume there's no
            // pickle key
            return null;
        }
    }

    public async createPickleKey(userId: string, deviceId: string): Promise<string | null> {
        try {
            return await this.ipc.call('createPickleKey', userId, deviceId);
        } catch (e) {
            // if we can't connect to the password storage, assume there's no
            // pickle key
            return null;
        }
    }

    public async destroyPickleKey(userId: string, deviceId: string): Promise<void> {
        try {
            await this.ipc.call('destroyPickleKey', userId, deviceId);
        } catch (e) {}
    }
}<|MERGE_RESOLUTION|>--- conflicted
+++ resolved
@@ -238,25 +238,12 @@
         electron.send('loudNotification');
     }
 
-<<<<<<< HEAD
     public needsUrlTooltips(): boolean {
         return true;
     }
 
-    async getAppVersion(): Promise<string> {
-        return this.ipcCall('getAppVersion');
-    }
-
-    supportsAutoLaunch(): boolean {
-        return true;
-    }
-
-    async getAutoLaunchEnabled(): Promise<boolean> {
-        return this.ipcCall('getAutoLaunchEnabled');
-=======
     public async getAppVersion(): Promise<string> {
         return this.ipc.call('getAppVersion');
->>>>>>> 2032668e
     }
 
     public supportsSetting(settingName?: string): boolean {
@@ -341,11 +328,7 @@
         return this.ipc.call('getAvailableSpellCheckLanguages');
     }
 
-<<<<<<< HEAD
-    protected getSSOCallbackUrl(fragmentAfterLogin: string): URL {
-=======
     public getSSOCallbackUrl(fragmentAfterLogin: string): URL {
->>>>>>> 2032668e
         const url = super.getSSOCallbackUrl(fragmentAfterLogin);
         url.protocol = "element";
         url.searchParams.set("element-desktop-ssoid", this.ssoID);
