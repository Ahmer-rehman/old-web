/*
Copyright 2016 Aviral Dasgupta
Copyright 2016 OpenMarket Ltd
Copyright 2019 Michael Telatynski <7t3chguy@gmail.com>
Copyright 2018 - 2021 New Vector Ltd

Licensed under the Apache License, Version 2.0 (the "License");
you may not use this file except in compliance with the License.
You may obtain a copy of the License at

    http://www.apache.org/licenses/LICENSE-2.0

Unless required by applicable law or agreed to in writing, software
distributed under the License is distributed on an "AS IS" BASIS,
WITHOUT WARRANTIES OR CONDITIONS OF ANY KIND, either express or implied.
See the License for the specific language governing permissions and
limitations under the License.
*/

import { UpdateCheckStatus } from "matrix-react-sdk/src/BasePlatform";
import BaseEventIndexManager, {
    ICrawlerCheckpoint,
    IEventAndProfile,
    IIndexStats,
    ISearchArgs,
} from 'matrix-react-sdk/src/indexing/BaseEventIndexManager';
import dis from 'matrix-react-sdk/src/dispatcher/dispatcher';
import { _t, _td } from 'matrix-react-sdk/src/languageHandler';
import SdkConfig from 'matrix-react-sdk/src/SdkConfig';
import * as rageshake from 'matrix-react-sdk/src/rageshake/rageshake';
import { MatrixClient } from "matrix-js-sdk/src/client";
import { Room } from "matrix-js-sdk/src/models/room";
import Modal from "matrix-react-sdk/src/Modal";
import InfoDialog from "matrix-react-sdk/src/components/views/dialogs/InfoDialog";
import Spinner from "matrix-react-sdk/src/components/views/elements/Spinner";
import {
    Categories,
    CMD_OR_CTRL,
    DIGITS,
    Modifiers,
    registerShortcut,
} from "matrix-react-sdk/src/accessibility/KeyboardShortcuts";
import { isOnlyCtrlOrCmdKeyEvent, Key } from "matrix-react-sdk/src/Keyboard";
import React from "react";
import { randomString } from "matrix-js-sdk/src/randomstring";
import { Action } from "matrix-react-sdk/src/dispatcher/actions";
import { ActionPayload } from "matrix-react-sdk/src/dispatcher/payloads";
import { SwitchSpacePayload } from "matrix-react-sdk/src/dispatcher/payloads/SwitchSpacePayload";
import { showToast as showUpdateToast } from "matrix-react-sdk/src/toasts/UpdateToast";
import { CheckUpdatesPayload } from "matrix-react-sdk/src/dispatcher/payloads/CheckUpdatesPayload";
import ToastStore from "matrix-react-sdk/src/stores/ToastStore";
import GenericExpiringToast from "matrix-react-sdk/src/components/views/toasts/GenericExpiringToast";
import SettingsStore from 'matrix-react-sdk/src/settings/SettingsStore';
import { IMatrixProfile, IEventWithRoomId as IMatrixEvent, IResultRoomEvents } from "matrix-js-sdk/src/@types/search";

import VectorBasePlatform from './VectorBasePlatform';

const electron = window.electron;
const isMac = navigator.platform.toUpperCase().includes('MAC');

function platformFriendlyName(): string {
    // used to use window.process but the same info is available here
    if (navigator.userAgent.includes('Macintosh')) {
        return 'macOS';
    } else if (navigator.userAgent.includes('FreeBSD')) {
        return 'FreeBSD';
    } else if (navigator.userAgent.includes('OpenBSD')) {
        return 'OpenBSD';
    } else if (navigator.userAgent.includes('SunOS')) {
        return 'SunOS';
    } else if (navigator.userAgent.includes('Windows')) {
        return 'Windows';
    } else if (navigator.userAgent.includes('Linux')) {
        return 'Linux';
    } else {
        return 'Unknown';
    }
}

function _onAction(payload: ActionPayload) {
    // Whitelist payload actions, no point sending most across
    if (['call_state'].includes(payload.action)) {
        electron.send('app_onAction', payload);
    }
}

function getUpdateCheckStatus(status: boolean | string) {
    if (status === true) {
        return { status: UpdateCheckStatus.Downloading };
    } else if (status === false) {
        return { status: UpdateCheckStatus.NotAvailable };
    } else {
        return {
            status: UpdateCheckStatus.Error,
            detail: status,
        };
    }
}

interface IPCPayload {
    id?: number;
    error?: string;
    reply?: any;
}

class SeshatIndexManager extends BaseEventIndexManager {
    private pendingIpcCalls: Record<number, { resolve, reject }> = {};
    private nextIpcCallId = 0;

    constructor() {
        super();

        electron.on('seshatReply', this._onIpcReply);
    }

    async _ipcCall(name: string, ...args: any[]): Promise<any> {
        // TODO this should be moved into the preload.js file.
        const ipcCallId = ++this.nextIpcCallId;
        return new Promise((resolve, reject) => {
            this.pendingIpcCalls[ipcCallId] = { resolve, reject };
            window.electron.send('seshat', { id: ipcCallId, name, args });
        });
    }

    _onIpcReply = (ev: {}, payload: IPCPayload) => {
        if (payload.id === undefined) {
            console.warn("Ignoring IPC reply with no ID");
            return;
        }

        if (this.pendingIpcCalls[payload.id] === undefined) {
            console.warn("Unknown IPC payload ID: " + payload.id);
            return;
        }

        const callbacks = this.pendingIpcCalls[payload.id];
        delete this.pendingIpcCalls[payload.id];
        if (payload.error) {
            callbacks.reject(payload.error);
        } else {
            callbacks.resolve(payload.reply);
        }
    };

    async supportsEventIndexing(): Promise<boolean> {
        return this._ipcCall('supportsEventIndexing');
    }

    async initEventIndex(userId: string, deviceId: string): Promise<void> {
        return this._ipcCall('initEventIndex', userId, deviceId);
    }

    async addEventToIndex(ev: IMatrixEvent, profile: IMatrixProfile): Promise<void> {
        return this._ipcCall('addEventToIndex', ev, profile);
    }

    async deleteEvent(eventId: string): Promise<boolean> {
        return this._ipcCall('deleteEvent', eventId);
    }

    async isEventIndexEmpty(): Promise<boolean> {
        return this._ipcCall('isEventIndexEmpty');
    }

    async isRoomIndexed(roomId: string): Promise<boolean> {
        return this._ipcCall('isRoomIndexed', roomId);
    }

    async commitLiveEvents(): Promise<void> {
        return this._ipcCall('commitLiveEvents');
    }

    async searchEventIndex(searchConfig: ISearchArgs): Promise<IResultRoomEvents> {
        return this._ipcCall('searchEventIndex', searchConfig);
    }

    async addHistoricEvents(
        events: IEventAndProfile[],
        checkpoint: ICrawlerCheckpoint | null,
        oldCheckpoint: ICrawlerCheckpoint | null,
    ): Promise<boolean> {
        return this._ipcCall('addHistoricEvents', events, checkpoint, oldCheckpoint);
    }

    async addCrawlerCheckpoint(checkpoint: ICrawlerCheckpoint): Promise<void> {
        return this._ipcCall('addCrawlerCheckpoint', checkpoint);
    }

    async removeCrawlerCheckpoint(checkpoint: ICrawlerCheckpoint): Promise<void> {
        return this._ipcCall('removeCrawlerCheckpoint', checkpoint);
    }

    async loadFileEvents(args): Promise<IEventAndProfile[]> {
        return this._ipcCall('loadFileEvents', args);
    }

    async loadCheckpoints(): Promise<ICrawlerCheckpoint[]> {
        return this._ipcCall('loadCheckpoints');
    }

    async closeEventIndex(): Promise<void> {
        return this._ipcCall('closeEventIndex');
    }

    async getStats(): Promise<IIndexStats> {
        return this._ipcCall('getStats');
    }

    async getUserVersion(): Promise<number> {
        return this._ipcCall('getUserVersion');
    }

    async setUserVersion(version: number): Promise<void> {
        return this._ipcCall('setUserVersion', version);
    }

    async deleteEventIndex(): Promise<void> {
        return this._ipcCall('deleteEventIndex');
    }
}

export default class ElectronPlatform extends VectorBasePlatform {
    private eventIndexManager: BaseEventIndexManager = new SeshatIndexManager();
    private pendingIpcCalls: Record<number, { resolve, reject }> = {};
    private nextIpcCallId = 0;
    // this is the opaque token we pass to the HS which when we get it in our callback we can resolve to a profile
    private ssoID: string = randomString(32);

    constructor() {
        super();

        dis.register(_onAction);
        /*
            IPC Call `check_updates` returns:
            true if there is an update available
            false if there is not
            or the error if one is encountered
         */
        electron.on('check_updates', (event, status) => {
            dis.dispatch<CheckUpdatesPayload>({
                action: Action.CheckUpdates,
                ...getUpdateCheckStatus(status),
            });
        });

        // try to flush the rageshake logs to indexeddb before quit.
        electron.on('before-quit', function() {
            console.log('element-desktop closing');
            rageshake.flush();
        });

        electron.on('ipcReply', this._onIpcReply);
        electron.on('update-downloaded', this.onUpdateDownloaded);

        electron.on('preferences', () => {
            dis.fire(Action.ViewUserSettings);
        });

        electron.on('userDownloadCompleted', (ev, { path, name }) => {
            const onAccept = () => {
                electron.send('userDownloadOpen', { path });
            };

            ToastStore.sharedInstance().addOrReplaceToast({
                key: `DOWNLOAD_TOAST_${path}`,
                title: _t("Download Completed"),
                props: {
                    description: name,
                    acceptLabel: _t("Open"),
                    onAccept,
                    dismissLabel: _t("Dismiss"),
                    numSeconds: 10,
                },
                component: GenericExpiringToast,
                priority: 99,
            });
        });

        // register OS-specific shortcuts
        registerShortcut(Categories.NAVIGATION, {
            keybinds: [{
                modifiers: [CMD_OR_CTRL],
                key: DIGITS,
            }],
            description: _td("Switch to space by number"),
        });

        if (isMac) {
            registerShortcut(Categories.NAVIGATION, {
                keybinds: [{
                    modifiers: [Modifiers.COMMAND],
                    key: Key.COMMA,
                }],
                description: _td("Open user settings"),
            });

            registerShortcut(Categories.NAVIGATION, {
                keybinds: [{
                    modifiers: [Modifiers.COMMAND],
                    key: Key.SQUARE_BRACKET_LEFT,
                }, {
                    modifiers: [Modifiers.COMMAND],
                    key: Key.SQUARE_BRACKET_RIGHT,
                }],
                description: _td("Previous/next recently visited room or community"),
            });
        } else {
            registerShortcut(Categories.NAVIGATION, {
                keybinds: [{
                    modifiers: [Modifiers.ALT],
                    key: Key.ARROW_LEFT,
                }, {
                    modifiers: [Modifiers.ALT],
                    key: Key.ARROW_RIGHT,
                }],
                description: _td("Previous/next recently visited room or community"),
            });
        }

        this._ipcCall("startSSOFlow", this.ssoID);
    }

    async getConfig(): Promise<{}> {
        return this._ipcCall('getConfig');
    }

    onUpdateDownloaded = async (ev, { releaseNotes, releaseName }) => {
        dis.dispatch<CheckUpdatesPayload>({
            action: Action.CheckUpdates,
            status: UpdateCheckStatus.Ready,
        });
        if (this.shouldShowUpdate(releaseName)) {
            showUpdateToast(await this.getAppVersion(), releaseName, releaseNotes);
        }
    };

    getHumanReadableName(): string {
        return 'Electron Platform'; // no translation required: only used for analytics
    }

    /**
     * Return true if platform supports multi-language
     * spell-checking, otherwise false.
     */
    supportsMultiLanguageSpellCheck(): boolean {
        // Electron uses OS spell checking on macOS, so no need for in-app options
        if (isMac) return false;
        return true;
    }

    setNotificationCount(count: number) {
        if (this.notificationCount === count) return;
        super.setNotificationCount(count);

        electron.send('setBadgeCount', count);
    }

    supportsNotifications(): boolean {
        return true;
    }

    maySendNotifications(): boolean {
        return true;
    }

    displayNotification(title: string, msg: string, avatarUrl: string, room: Room): Notification {
        // GNOME notification spec parses HTML tags for styling...
        // Electron Docs state all supported linux notification systems follow this markup spec
        // https://github.com/electron/electron/blob/master/docs/tutorial/desktop-environment-integration.md#linux
        // maybe we should pass basic styling (italics, bold, underline) through from MD
        // we only have to strip out < and > as the spec doesn't include anything about things like &amp;
        // so we shouldn't assume that all implementations will treat those properly. Very basic tag parsing is done.
        if (navigator.userAgent.includes('Linux')) {
            msg = msg.replace(/</g, '&lt;').replace(/>/g, '&gt;');
        }

        // Notifications in Electron use the HTML5 notification API
        const notifBody = {
            body: msg,
            silent: true, // we play our own sounds
        };
        if (avatarUrl) notifBody['icon'] = avatarUrl;
        const notification = new window.Notification(title, notifBody);

        notification.onclick = () => {
            dis.dispatch({
                action: 'view_room',
                room_id: room.roomId,
            });
            window.focus();
            this._ipcCall('focusWindow');
        };

        return notification;
    }

    loudNotification(ev: Event, room: Object) {
        electron.send('loudNotification');
    }

    async getAppVersion(): Promise<string> {
        return this._ipcCall('getAppVersion');
    }

    supportsAutoLaunch(): boolean {
        return true;
    }

    async getAutoLaunchEnabled(): Promise<boolean> {
        return this._ipcCall('getAutoLaunchEnabled');
    }

    async setAutoLaunchEnabled(enabled: boolean): Promise<void> {
        return this._ipcCall('setAutoLaunchEnabled', enabled);
    }

    supportsWarnBeforeExit(): boolean {
        return true;
    }

    async shouldWarnBeforeExit(): Promise<boolean> {
        return this._ipcCall('shouldWarnBeforeExit');
    }

    async setWarnBeforeExit(enabled: boolean): Promise<void> {
        return this._ipcCall('setWarnBeforeExit', enabled);
    }

    supportsAutoHideMenuBar(): boolean {
        // This is irelevant on Mac as Menu bars don't live in the app window
        return !isMac;
    }

    async getAutoHideMenuBarEnabled(): Promise<boolean> {
        return this._ipcCall('getAutoHideMenuBarEnabled');
    }

    async setAutoHideMenuBarEnabled(enabled: boolean): Promise<void> {
        return this._ipcCall('setAutoHideMenuBarEnabled', enabled);
    }

    supportsMinimizeToTray(): boolean {
        // Things other than Mac support tray icons
        return !isMac;
    }

    async getMinimizeToTrayEnabled(): Promise<boolean> {
        return this._ipcCall('getMinimizeToTrayEnabled');
    }

    async setMinimizeToTrayEnabled(enabled: boolean): Promise<void> {
        return this._ipcCall('setMinimizeToTrayEnabled', enabled);
    }

    async canSelfUpdate(): Promise<boolean> {
        const feedUrl = await this._ipcCall('getUpdateFeedUrl');
        return Boolean(feedUrl);
    }

    startUpdateCheck() {
        super.startUpdateCheck();
        electron.send('check_updates');
    }

    installUpdate() {
        // IPC to the main process to install the update, since quitAndInstall
        // doesn't fire the before-quit event so the main process needs to know
        // it should exit.
        electron.send('install_update');
    }

    getDefaultDeviceDisplayName(): string {
        const brand = SdkConfig.get().brand;
        return _t('%(brand)s Desktop (%(platformName)s)', {
            brand,
            platformName: platformFriendlyName(),
        });
    }

    screenCaptureErrorString(): string | null {
        return null;
    }

    requestNotificationPermission(): Promise<string> {
        return Promise.resolve('granted');
    }

    reload() {
        // we used to remote to the main process to get it to
        // reload the webcontents, but in practice this is unnecessary:
        // the normal way works fine.
        window.location.reload(false);
    }

    async _ipcCall(name: string, ...args: any[]): Promise<any> {
        const ipcCallId = ++this.nextIpcCallId;
        return new Promise((resolve, reject) => {
            this.pendingIpcCalls[ipcCallId] = { resolve, reject };
            window.electron.send('ipcCall', { id: ipcCallId, name, args });
            // Maybe add a timeout to these? Probably not necessary.
        });
    }

    _onIpcReply = (ev, payload) => {
        if (payload.id === undefined) {
            console.warn("Ignoring IPC reply with no ID");
            return;
        }

        if (this.pendingIpcCalls[payload.id] === undefined) {
            console.warn("Unknown IPC payload ID: " + payload.id);
            return;
        }

        const callbacks = this.pendingIpcCalls[payload.id];
        delete this.pendingIpcCalls[payload.id];
        if (payload.error) {
            callbacks.reject(payload.error);
        } else {
            callbacks.resolve(payload.reply);
        }
    };

    getEventIndexingManager(): BaseEventIndexManager | null {
        return this.eventIndexManager;
    }

    async setLanguage(preferredLangs: string[]) {
        return this._ipcCall('setLanguage', preferredLangs);
    }

    setSpellCheckLanguages(preferredLangs: string[]) {
        this._ipcCall('setSpellCheckLanguages', preferredLangs).catch(error => {
            console.log("Failed to send setSpellCheckLanguages IPC to Electron");
            console.error(error);
        });
    }

    async getSpellCheckLanguages(): Promise<string[]> {
        return this._ipcCall('getSpellCheckLanguages');
    }

    async getAvailableSpellCheckLanguages(): Promise<string[]> {
        return this._ipcCall('getAvailableSpellCheckLanguages');
    }

    getSSOCallbackUrl(fragmentAfterLogin: string): URL {
        const url = super.getSSOCallbackUrl(fragmentAfterLogin);
        url.protocol = "element";
        url.searchParams.set("element-desktop-ssoid", this.ssoID);
        return url;
    }

    startSingleSignOn(mxClient: MatrixClient, loginType: "sso" | "cas", fragmentAfterLogin: string, idpId?: string) {
        // this will get intercepted by electron-main will-navigate
        super.startSingleSignOn(mxClient, loginType, fragmentAfterLogin, idpId);
        Modal.createTrackedDialog('Electron', 'SSO', InfoDialog, {
            title: _t("Go to your browser to complete Sign In"),
            description: <Spinner />,
        });
    }

    private navigateForwardBack(back: boolean) {
        this._ipcCall(back ? "navigateBack" : "navigateForward");
    }
    private navigateToSpace(num: number) {
        dis.dispatch<SwitchSpacePayload>({
            action: Action.SwitchSpace,
            num,
        });
    }

    onKeyDown(ev: KeyboardEvent): boolean {
        let handled = false;

        switch (ev.key) {
            case Key.SQUARE_BRACKET_LEFT:
            case Key.SQUARE_BRACKET_RIGHT:
                if (isMac && ev.metaKey && !ev.altKey && !ev.ctrlKey && !ev.shiftKey) {
                    this.navigateForwardBack(ev.key === Key.SQUARE_BRACKET_LEFT);
                    handled = true;
                }
                break;

            case Key.ARROW_LEFT:
            case Key.ARROW_RIGHT:
                if (!isMac && ev.altKey && !ev.metaKey && !ev.ctrlKey && !ev.shiftKey) {
                    this.navigateForwardBack(ev.key === Key.ARROW_LEFT);
                    handled = true;
                }
                break;
        }

<<<<<<< HEAD
        if (
            !handled &&
            SettingsStore.getValue("feature_spaces") &&
            ev.code.startsWith("Digit") &&
            isOnlyCtrlOrCmdKeyEvent(ev)
        ) {
            const spaceNumber = ev.code.slice(5); // Cut off the first 5 characters - "Digit"
            this.navigateToSpace(parseInt(spaceNumber, 10));
            handled = true;
=======
            case "1":
            case "2":
            case "3":
            case "4":
            case "5":
            case "6":
            case "7":
            case "8":
            case "9":
            case "0":
                // ideally we would use SpaceStore.spacesEnabled here but importing SpaceStore in this platform
                // breaks skinning as the platform is instantiated prior to the skin being loaded
                if (SettingsStore.getValue("feature_spaces") && isOnlyCtrlOrCmdKeyEvent(ev)) {
                    this.navigateToSpace(parseInt(ev.key, 10));
                    handled = true;
                }
                break;
>>>>>>> 8289d693
        }

        return handled;
    }

    async getPickleKey(userId: string, deviceId: string): Promise<string | null> {
        try {
            return await this._ipcCall('getPickleKey', userId, deviceId);
        } catch (e) {
            // if we can't connect to the password storage, assume there's no
            // pickle key
            return null;
        }
    }

    async createPickleKey(userId: string, deviceId: string): Promise<string | null> {
        try {
            return await this._ipcCall('createPickleKey', userId, deviceId);
        } catch (e) {
            // if we can't connect to the password storage, assume there's no
            // pickle key
            return null;
        }
    }

    async destroyPickleKey(userId: string, deviceId: string): Promise<void> {
        try {
            await this._ipcCall('destroyPickleKey', userId, deviceId);
        } catch (e) {}
    }
}<|MERGE_RESOLUTION|>--- conflicted
+++ resolved
@@ -591,9 +591,9 @@
                 break;
         }
 
-<<<<<<< HEAD
-        if (
-            !handled &&
+        if (!handled &&
+            // ideally we would use SpaceStore.spacesEnabled here but importing SpaceStore in this platform
+            // breaks skinning as the platform is instantiated prior to the skin being loaded
             SettingsStore.getValue("feature_spaces") &&
             ev.code.startsWith("Digit") &&
             isOnlyCtrlOrCmdKeyEvent(ev)
@@ -601,25 +601,6 @@
             const spaceNumber = ev.code.slice(5); // Cut off the first 5 characters - "Digit"
             this.navigateToSpace(parseInt(spaceNumber, 10));
             handled = true;
-=======
-            case "1":
-            case "2":
-            case "3":
-            case "4":
-            case "5":
-            case "6":
-            case "7":
-            case "8":
-            case "9":
-            case "0":
-                // ideally we would use SpaceStore.spacesEnabled here but importing SpaceStore in this platform
-                // breaks skinning as the platform is instantiated prior to the skin being loaded
-                if (SettingsStore.getValue("feature_spaces") && isOnlyCtrlOrCmdKeyEvent(ev)) {
-                    this.navigateToSpace(parseInt(ev.key, 10));
-                    handled = true;
-                }
-                break;
->>>>>>> 8289d693
         }
 
         return handled;
