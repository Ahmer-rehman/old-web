
<meta name="viewport" content="width=device-width, initial-scale=1.0">

<head>
    <style type="text/css">

        /* By default, hide the custom IS stuff - enabled in JS */
        #custom_is, #is_url {
            display: none;
        }

        html {
            height: 100%;
        }

        body {
            background: #f9fafb;
            max-width: 680px;
            margin: auto;
            font-family: -apple-system, BlinkMacSystemFont, "Segoe UI", Roboto, Helvetica, Arial, sans-serif, "Apple Color Emoji", "Segoe UI Emoji", "Segoe UI Symbol";
        }

        .mx_Button {
            border: 0;
            border-radius: 4px;
            font-size: 18px;
            margin-left: 4px;
            margin-right: 4px;
            min-width: 80px;
            background-color: #03B381;
            color: #fff;
            cursor: pointer;
            padding: 12px 22px;
            word-break: break-word;
            text-decoration: none;
        }

        .mx_Center {
            justify-content: center;
        }

        .mx_ClearDecoration {
            text-decoration: none !important;
        }

        .mx_HomePage_header {
            color: #2E2F32;
            display: flex;
            align-items: center;
            justify-content: center;
        }

        .mx_HomePage h3 {
            margin-top: 30px;
        }

        .mx_HomePage_header {
            align-items: center;
        }

        .mx_HomePage_col {
            display: flex;
            flex-direction: row;
        }

        .mx_HomePage_row {
            flex: 1 1 0;
            display: flex;
            flex-direction: row;
            flex-wrap: wrap;
        }

        .mx_HomePage_logo {
            margin-right: 20px;
            margin-top: -10px;
        }

        .mx_HomePage_container {
            display: block ! important;
            margin: 10px 20px;
        }

        .mx_HomePage_errorContainer {
            display: none; /* shown in JS if needed */
            margin: 20px;
            border: 1px solid red;
            background-color: #ffb9b9;
            padding: 5px;
        }

        .mx_HomePage_container h1,
        .mx_HomePage_container h2,
        .mx_HomePage_container h3,
        .mx_HomePage_container h4 {
            font-weight: 600;
            margin-bottom: 32px;
        }

        .mx_Spacer {
            margin-top: 24px;
        }

        .mx_FooterLink {
            color: ##0dbd8b;
            text-decoration: none;
        }

        .mx_Subtext {
            font-size: 14px;
        }

        .mx_SubtextTop {
            margin-top: 32px;
        }

        @media screen and (max-width: 1120px) {
            body {
                font-size: 20px;
            }

            h1 {
                font-size: 20px;
            }

            h4 {
                font-size: 16px;
            }

            .mx_Button {
                font-size: 18px;
                padding: 14px 28px;
            }

            .mx_HomePage_header {
                justify-content: left;
            }

            .mx_Spacer {
                margin-top: 24px;
            }
        }
    </style>

    <meta name="apple-itunes-app" content="app-id=id1083446067">

</head>

<body>

<div class="mx_HomePage_errorContainer">
    <!-- populated by JS if needed -->
</div>

<div class="mx_HomePage_container">
    <div class="mx_HomePage_header">
          <span class="mx_HomePage_logo">
<<<<<<< HEAD
            <svg width="34" height="42" viewBox="0 0 34 42" fill="none" xmlns="http://www.w3.org/2000/svg">
                <path fill-rule="evenodd" clip-rule="evenodd" d="M13.08 8.68C13.08 7.75216 13.8321 7 14.76 7C20.9456 7 25.96 12.0144 25.96 18.2C25.96 19.1278 25.2078 19.88 24.28 19.88C23.3521 19.88 22.6 19.1278 22.6 18.2C22.6 13.8701 19.0899 10.36 14.76 10.36C13.8321 10.36 13.08 9.60784 13.08 8.68Z" fill="#0DBD8B"/>
                <path fill-rule="evenodd" clip-rule="evenodd" d="M20.92 33.32C20.92 34.2478 20.1679 35 19.24 35C13.0544 35 8.04001 29.9856 8.04001 23.8C8.04001 22.8722 8.79217 22.12 9.72001 22.12C10.6478 22.12 11.4 22.8722 11.4 23.8C11.4 28.1299 14.9101 31.64 19.24 31.64C20.1679 31.64 20.92 32.3922 20.92 33.32Z" fill="#0DBD8B"/>
                <path fill-rule="evenodd" clip-rule="evenodd" d="M4.68 24.9199C3.75216 24.9199 3 24.1678 3 23.2399C3 17.0543 8.01441 12.0399 14.2 12.0399C15.1278 12.0399 15.88 12.7921 15.88 13.7199C15.88 14.6478 15.1278 15.3999 14.2 15.3999C9.87009 15.3999 6.36 18.91 6.36 23.2399C6.36 24.1678 5.60784 24.9199 4.68 24.9199Z" fill="#0DBD8B"/>
                <path fill-rule="evenodd" clip-rule="evenodd" d="M29.32 17.0801C30.2478 17.0801 31 17.8322 31 18.7601C31 24.9457 25.9856 29.9601 19.8 29.9601C18.8722 29.9601 18.12 29.2079 18.12 28.2801C18.12 27.3522 18.8722 26.6001 19.8 26.6001C24.1299 26.6001 27.64 23.09 27.64 18.7601C27.64 17.8322 28.3922 17.0801 29.32 17.0801Z" fill="#0DBD8B"/>
            </svg>
=======
                <img width="34" height="42" src="data:image/svg+xml;base64,PD94bWwgdmVyc2lvbj0iMS4wIiBlbmNvZGluZz0idXRmLTgiPz4NCjwhLS0gR2VuZXJhdG9yOiBBZG9iZSBJbGx1c3RyYXRvciAyMC4xLjAsIFNWRyBFeHBvcnQgUGx1Zy1JbiAuIFNWRyBWZXJzaW9uOiA2LjAwIEJ1aWxkIDApICAtLT4NCjxzdmcgdmVyc2lvbj0iMS4xIiBpZD0iQ2FscXVlXzEiIHhtbG5zPSJodHRwOi8vd3d3LnczLm9yZy8yMDAwL3N2ZyIgeG1sbnM6eGxpbms9Imh0dHA6Ly93d3cudzMub3JnLzE5OTkveGxpbmsiIHg9IjBweCIgeT0iMHB4Ig0KCSB2aWV3Qm94PSIwIDAgMTAyMy4yIDEwMjQuOCIgc3R5bGU9ImVuYWJsZS1iYWNrZ3JvdW5kOm5ldyAwIDAgMTAyMy4yIDEwMjQuODsiIHhtbDpzcGFjZT0icHJlc2VydmUiPg0KPHN0eWxlIHR5cGU9InRleHQvY3NzIj4NCgkuc3Qwe2ZpbGw6dXJsKCNYTUxJRF8yXyk7fQ0KCS5zdDF7ZmlsbDojRkZGRkZGO30NCgkuc3Qye2ZpbGw6I0U1NDM0Rjt9DQo8L3N0eWxlPg0KPHJhZGlhbEdyYWRpZW50IGlkPSJYTUxJRF8yXyIgY3g9Ii04NS4xMjA2IiBjeT0iLTM5LjU4MDYiIHI9IjExMzUuNDU3NCIgZ3JhZGllbnRVbml0cz0idXNlclNwYWNlT25Vc2UiPg0KCTxzdG9wICBvZmZzZXQ9IjAiIHN0eWxlPSJzdG9wLWNvbG9yOiMxMzJENzgiLz4NCgk8c3RvcCAgb2Zmc2V0PSIwLjM0ODciIHN0eWxlPSJzdG9wLWNvbG9yOiMxMjI5NkUiLz4NCgk8c3RvcCAgb2Zmc2V0PSIwLjkzMiIgc3R5bGU9InN0b3AtY29sb3I6IzBFMUY1NCIvPg0KCTxzdG9wICBvZmZzZXQ9IjEiIHN0eWxlPSJzdG9wLWNvbG9yOiMwRDFFNTEiLz4NCjwvcmFkaWFsR3JhZGllbnQ+DQo8cGF0aCBpZD0iWE1MSURfNzVfIiBjbGFzcz0ic3QwIiBkPSJNNzkzLjIsMGgtNTY0Yy0xMjcsMC0yMzAsMTAzLTIzMCwyMzB2NTY0YzAsMTI3LDEwMywyMzAsMjMwLDIzMGg1NjRjMTI3LDAsMjMwLTEwMywyMzAtMjMwVjIzMA0KCUMxMDIzLjIsMTAzLDkyMC4yLDAsNzkzLjIsMHoiLz4NCjxwb2x5Z29uIGlkPSJYTUxJRF83MV8iIGNsYXNzPSJzdDEiIHBvaW50cz0iODE0LjYsNjc2LjQgNTExLjEsODUxLjYgMjA3LjYsNjc2LjQgMjA3LjYsMzI2IDUxMS4xLDE1MC44IDgxNC42LDMyNiAiLz4NCjxwb2x5Z29uIGNsYXNzPSJzdDIiIHBvaW50cz0iNzAxLjcsMzY1LjEgMzM5LjcsMzY1LjEgMzM5LjcsNDkyLjggMzkyLjMsNDkyLjggMzkyLjMsNDE3LjcgNDg4LjEsNDE3LjcgNDg4LjEsNjk3IDU0MC43LDY5NyANCgk1NDAuNyw0MTcuNyA3MDEuNyw0MTcuNyAiLz4NCjwvc3ZnPg0K" />
>>>>>>> d8fd213f
          </span>
        <h1>Unable to load</h1>
    </div>
    <div class="mx_HomePage_col">
        <div class="mx_HomePage_row">
            <div>
<<<<<<< HEAD
                <h2 id="step1_heading">Element can't load</h2>
                <p>Something went wrong and Element was unable to load.</p>
=======
                <h2 id="step1_heading">Tchap can't load</h2>
                <p>Something went wrong and Tchap was unable to load.</p>
>>>>>>> d8fd213f
            </div>
        </div>
    </div>
    <div class="mx_HomePage_row mx_Center mx_Spacer">
        <p class="mx_Spacer">
<<<<<<< HEAD
            <a href="https://element.io" target="_blank" class="mx_FooterLink">
                Go to element.io
=======
            <a href="https://tchap.gouv.fr" target="_blank" class="mx_FooterLink">
                Go to tchap.gouv.fr
>>>>>>> d8fd213f
            </a>
        </p>
    </div>
</div>

</body><|MERGE_RESOLUTION|>--- conflicted
+++ resolved
@@ -101,7 +101,7 @@
         }
 
         .mx_FooterLink {
-            color: ##0dbd8b;
+            color: #0dbd8b;
             text-decoration: none;
         }
 
@@ -154,41 +154,22 @@
 <div class="mx_HomePage_container">
     <div class="mx_HomePage_header">
           <span class="mx_HomePage_logo">
-<<<<<<< HEAD
-            <svg width="34" height="42" viewBox="0 0 34 42" fill="none" xmlns="http://www.w3.org/2000/svg">
-                <path fill-rule="evenodd" clip-rule="evenodd" d="M13.08 8.68C13.08 7.75216 13.8321 7 14.76 7C20.9456 7 25.96 12.0144 25.96 18.2C25.96 19.1278 25.2078 19.88 24.28 19.88C23.3521 19.88 22.6 19.1278 22.6 18.2C22.6 13.8701 19.0899 10.36 14.76 10.36C13.8321 10.36 13.08 9.60784 13.08 8.68Z" fill="#0DBD8B"/>
-                <path fill-rule="evenodd" clip-rule="evenodd" d="M20.92 33.32C20.92 34.2478 20.1679 35 19.24 35C13.0544 35 8.04001 29.9856 8.04001 23.8C8.04001 22.8722 8.79217 22.12 9.72001 22.12C10.6478 22.12 11.4 22.8722 11.4 23.8C11.4 28.1299 14.9101 31.64 19.24 31.64C20.1679 31.64 20.92 32.3922 20.92 33.32Z" fill="#0DBD8B"/>
-                <path fill-rule="evenodd" clip-rule="evenodd" d="M4.68 24.9199C3.75216 24.9199 3 24.1678 3 23.2399C3 17.0543 8.01441 12.0399 14.2 12.0399C15.1278 12.0399 15.88 12.7921 15.88 13.7199C15.88 14.6478 15.1278 15.3999 14.2 15.3999C9.87009 15.3999 6.36 18.91 6.36 23.2399C6.36 24.1678 5.60784 24.9199 4.68 24.9199Z" fill="#0DBD8B"/>
-                <path fill-rule="evenodd" clip-rule="evenodd" d="M29.32 17.0801C30.2478 17.0801 31 17.8322 31 18.7601C31 24.9457 25.9856 29.9601 19.8 29.9601C18.8722 29.9601 18.12 29.2079 18.12 28.2801C18.12 27.3522 18.8722 26.6001 19.8 26.6001C24.1299 26.6001 27.64 23.09 27.64 18.7601C27.64 17.8322 28.3922 17.0801 29.32 17.0801Z" fill="#0DBD8B"/>
-            </svg>
-=======
                 <img width="34" height="42" src="data:image/svg+xml;base64,PD94bWwgdmVyc2lvbj0iMS4wIiBlbmNvZGluZz0idXRmLTgiPz4NCjwhLS0gR2VuZXJhdG9yOiBBZG9iZSBJbGx1c3RyYXRvciAyMC4xLjAsIFNWRyBFeHBvcnQgUGx1Zy1JbiAuIFNWRyBWZXJzaW9uOiA2LjAwIEJ1aWxkIDApICAtLT4NCjxzdmcgdmVyc2lvbj0iMS4xIiBpZD0iQ2FscXVlXzEiIHhtbG5zPSJodHRwOi8vd3d3LnczLm9yZy8yMDAwL3N2ZyIgeG1sbnM6eGxpbms9Imh0dHA6Ly93d3cudzMub3JnLzE5OTkveGxpbmsiIHg9IjBweCIgeT0iMHB4Ig0KCSB2aWV3Qm94PSIwIDAgMTAyMy4yIDEwMjQuOCIgc3R5bGU9ImVuYWJsZS1iYWNrZ3JvdW5kOm5ldyAwIDAgMTAyMy4yIDEwMjQuODsiIHhtbDpzcGFjZT0icHJlc2VydmUiPg0KPHN0eWxlIHR5cGU9InRleHQvY3NzIj4NCgkuc3Qwe2ZpbGw6dXJsKCNYTUxJRF8yXyk7fQ0KCS5zdDF7ZmlsbDojRkZGRkZGO30NCgkuc3Qye2ZpbGw6I0U1NDM0Rjt9DQo8L3N0eWxlPg0KPHJhZGlhbEdyYWRpZW50IGlkPSJYTUxJRF8yXyIgY3g9Ii04NS4xMjA2IiBjeT0iLTM5LjU4MDYiIHI9IjExMzUuNDU3NCIgZ3JhZGllbnRVbml0cz0idXNlclNwYWNlT25Vc2UiPg0KCTxzdG9wICBvZmZzZXQ9IjAiIHN0eWxlPSJzdG9wLWNvbG9yOiMxMzJENzgiLz4NCgk8c3RvcCAgb2Zmc2V0PSIwLjM0ODciIHN0eWxlPSJzdG9wLWNvbG9yOiMxMjI5NkUiLz4NCgk8c3RvcCAgb2Zmc2V0PSIwLjkzMiIgc3R5bGU9InN0b3AtY29sb3I6IzBFMUY1NCIvPg0KCTxzdG9wICBvZmZzZXQ9IjEiIHN0eWxlPSJzdG9wLWNvbG9yOiMwRDFFNTEiLz4NCjwvcmFkaWFsR3JhZGllbnQ+DQo8cGF0aCBpZD0iWE1MSURfNzVfIiBjbGFzcz0ic3QwIiBkPSJNNzkzLjIsMGgtNTY0Yy0xMjcsMC0yMzAsMTAzLTIzMCwyMzB2NTY0YzAsMTI3LDEwMywyMzAsMjMwLDIzMGg1NjRjMTI3LDAsMjMwLTEwMywyMzAtMjMwVjIzMA0KCUMxMDIzLjIsMTAzLDkyMC4yLDAsNzkzLjIsMHoiLz4NCjxwb2x5Z29uIGlkPSJYTUxJRF83MV8iIGNsYXNzPSJzdDEiIHBvaW50cz0iODE0LjYsNjc2LjQgNTExLjEsODUxLjYgMjA3LjYsNjc2LjQgMjA3LjYsMzI2IDUxMS4xLDE1MC44IDgxNC42LDMyNiAiLz4NCjxwb2x5Z29uIGNsYXNzPSJzdDIiIHBvaW50cz0iNzAxLjcsMzY1LjEgMzM5LjcsMzY1LjEgMzM5LjcsNDkyLjggMzkyLjMsNDkyLjggMzkyLjMsNDE3LjcgNDg4LjEsNDE3LjcgNDg4LjEsNjk3IDU0MC43LDY5NyANCgk1NDAuNyw0MTcuNyA3MDEuNyw0MTcuNyAiLz4NCjwvc3ZnPg0K" />
->>>>>>> d8fd213f
           </span>
         <h1>Unable to load</h1>
     </div>
     <div class="mx_HomePage_col">
         <div class="mx_HomePage_row">
             <div>
-<<<<<<< HEAD
-                <h2 id="step1_heading">Element can't load</h2>
-                <p>Something went wrong and Element was unable to load.</p>
-=======
                 <h2 id="step1_heading">Tchap can't load</h2>
                 <p>Something went wrong and Tchap was unable to load.</p>
->>>>>>> d8fd213f
             </div>
         </div>
     </div>
     <div class="mx_HomePage_row mx_Center mx_Spacer">
         <p class="mx_Spacer">
-<<<<<<< HEAD
-            <a href="https://element.io" target="_blank" class="mx_FooterLink">
-                Go to element.io
-=======
-            <a href="https://tchap.gouv.fr" target="_blank" class="mx_FooterLink">
+            <a href="https://www.tchap.gouv.fr" target="_blank" class="mx_FooterLink">
                 Go to tchap.gouv.fr
->>>>>>> d8fd213f
             </a>
         </p>
     </div>
