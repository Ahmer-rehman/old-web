/*
Copyright 2024 New Vector Ltd.
Copyright 2019, 2020 , 2021 The Matrix.org Foundation C.I.C.

SPDX-License-Identifier: AGPL-3.0-only OR GPL-3.0-only
Please see LICENSE files in the repository root for full details.
*/

import { User, MatrixClient, RoomMember } from "matrix-js-sdk/src/matrix";
import { CrossSigningKey, VerificationRequest } from "matrix-js-sdk/src/crypto-api";

import dis from "./dispatcher/dispatcher";
import Modal from "./Modal";
import { RightPanelPhases } from "./stores/right-panel/RightPanelStorePhases";
import { accessSecretStorage } from "./SecurityManager";
import UntrustedDeviceDialog from "./components/views/dialogs/UntrustedDeviceDialog";
import { IDevice } from "./components/views/right_panel/UserInfo";
import { ManualDeviceKeyVerificationDialog } from "./components/views/dialogs/ManualDeviceKeyVerificationDialog";
import RightPanelStore from "./stores/right-panel/RightPanelStore";
import { IRightPanelCardState } from "./stores/right-panel/RightPanelStoreIPanelState";
import { findDMForUser } from "./utils/dm/findDMForUser";

async function enable4SIfNeeded(matrixClient: MatrixClient): Promise<boolean> {
    const crypto = matrixClient.getCrypto();
    if (!crypto) return false;
    const usk = await crypto.getCrossSigningKeyId(CrossSigningKey.UserSigning);
    if (!usk) {
        await accessSecretStorage();
        return false;
    }

    return true;
}

export async function verifyDevice(matrixClient: MatrixClient, user: User, device: IDevice): Promise<void> {
    if (matrixClient.isGuest()) {
        dis.dispatch({ action: "require_registration" });
        return;
    }
    // if cross-signing is not explicitly disabled, check if it should be enabled first.
    if (matrixClient.getCrypto()?.getTrustCrossSignedDevices()) {
        if (!(await enable4SIfNeeded(matrixClient))) {
            return;
        }
    }

    Modal.createDialog(UntrustedDeviceDialog, {
        user,
        device,
        onFinished: async (action): Promise<void> => {
            if (action === "sas") {
                const verificationRequestPromise = matrixClient
                    .getCrypto()
                    ?.requestDeviceVerification(user.userId, device.deviceId);
                setRightPanel({ member: user, verificationRequestPromise });
            } else if (action === "legacy") {
                Modal.createDialog(ManualDeviceKeyVerificationDialog, {
                    userId: user.userId,
                    device,
                });
            }
        },
    });
}

<<<<<<< HEAD
export async function legacyVerifyUser(matrixClient: MatrixClient, user: User): Promise<void> {
    if (matrixClient.isGuest()) {
        dis.dispatch({ action: "require_registration" });
        return;
    }
    // if cross-signing is not explicitly disabled, check if it should be enabled first.
    if (matrixClient.getCrypto()?.getTrustCrossSignedDevices()) {
        if (!(await enable4SIfNeeded(matrixClient))) {
            return;
        }
    }
    const verificationRequestPromise = matrixClient.requestVerification(user.userId);
    setRightPanel({ member: user, verificationRequestPromise });
}

=======
>>>>>>> b45b06ed
export async function verifyUser(matrixClient: MatrixClient, user: User): Promise<void> {
    if (matrixClient.isGuest()) {
        dis.dispatch({ action: "require_registration" });
        return;
    }
    if (!(await enable4SIfNeeded(matrixClient))) {
        return;
    }
    const existingRequest = pendingVerificationRequestForUser(matrixClient, user);
    setRightPanel({ member: user, verificationRequest: existingRequest });
}

function setRightPanel(state: IRightPanelCardState): void {
    if (RightPanelStore.instance.roomPhaseHistory.some((card) => card.phase == RightPanelPhases.RoomSummary)) {
        RightPanelStore.instance.pushCard({ phase: RightPanelPhases.EncryptionPanel, state });
    } else {
        RightPanelStore.instance.setCards([
            { phase: RightPanelPhases.RoomSummary },
            { phase: RightPanelPhases.RoomMemberInfo, state: { member: state.member } },
            { phase: RightPanelPhases.EncryptionPanel, state },
        ]);
    }
}

export function pendingVerificationRequestForUser(
    matrixClient: MatrixClient,
    user: User | RoomMember,
): VerificationRequest | undefined {
    const dmRoom = findDMForUser(matrixClient, user.userId);
    if (dmRoom) {
        return matrixClient.getCrypto()!.findVerificationRequestDMInProgress(dmRoom.roomId, user.userId);
    }
}<|MERGE_RESOLUTION|>--- conflicted
+++ resolved
@@ -63,24 +63,6 @@
     });
 }
 
-<<<<<<< HEAD
-export async function legacyVerifyUser(matrixClient: MatrixClient, user: User): Promise<void> {
-    if (matrixClient.isGuest()) {
-        dis.dispatch({ action: "require_registration" });
-        return;
-    }
-    // if cross-signing is not explicitly disabled, check if it should be enabled first.
-    if (matrixClient.getCrypto()?.getTrustCrossSignedDevices()) {
-        if (!(await enable4SIfNeeded(matrixClient))) {
-            return;
-        }
-    }
-    const verificationRequestPromise = matrixClient.requestVerification(user.userId);
-    setRightPanel({ member: user, verificationRequestPromise });
-}
-
-=======
->>>>>>> b45b06ed
 export async function verifyUser(matrixClient: MatrixClient, user: User): Promise<void> {
     if (matrixClient.isGuest()) {
         dis.dispatch({ action: "require_registration" });
