--- conflicted
+++ resolved
@@ -134,14 +134,7 @@
                 httpBackend.when('GET', '/rooms/'+encodeURIComponent(ROOM_ID)+"/initialSync")
                     .respond(401, {errcode: 'M_GUEST_ACCESS_FORBIDDEN'});
 
-<<<<<<< HEAD
-                return q.all([
-                    httpBackend.flush('/directory/room/'+encodeURIComponent(ROOM_ALIAS)),
-                    httpBackend.flush('/rooms/'+encodeURIComponent(ROOM_ID)+"/initialSync"),
-                ]);
-=======
                 return httpBackend.flushAllExpected();
->>>>>>> eed9c56c
             }).then(() => {
                 console.log(`${Date.now()} App made room preview request`);
 
@@ -149,12 +142,9 @@
                 roomView = ReactTestUtils.findRenderedComponentWithType(
                     matrixChat, RoomView);
 
-<<<<<<< HEAD
-=======
                 // the preview bar may take a tick to be displayed
                 return Promise.delay(1);
             }).then(() => {
->>>>>>> eed9c56c
                 const previewBar = ReactTestUtils.findRenderedComponentWithType(
                     roomView, RoomPreviewBar);
 
@@ -163,11 +153,7 @@
 
                 ReactTestUtils.Simulate.click(joinLink);
 
-<<<<<<< HEAD
-                httpBackend.when('POST', '/join/'+encodeURIComponent(ROOM_ID))
-=======
                 httpBackend.when('POST', '/join/'+encodeURIComponent(ROOM_ALIAS))
->>>>>>> eed9c56c
                     .respond(200, {room_id: ROOM_ID});
             }).then(() => {
                 // wait for the join request to be made
@@ -178,11 +164,7 @@
                 // XXX: This is *super flaky*: a better way would be to declare
                 // that we expect a certain state transition to happen, then wait
                 // for that transition to occur.
-<<<<<<< HEAD
-                return q.delay(1);
-=======
-                return Promise.delay(1);
->>>>>>> eed9c56c
+                return Promise.delay(1);
             }).then(() => {
                 // the roomview should now be loading
                 expect(roomView.state.room).toBe(null);
@@ -193,16 +175,6 @@
                     roomView, "mx_Spinner");
 
                 // flush it through
-<<<<<<< HEAD
-                return httpBackend.flush('/join/'+encodeURIComponent(ROOM_ID));
-            }).then(() => {
-                httpBackend.verifyNoOutstandingExpectation();
-
-                return q.delay(1);
-            }).then(() => {
-                // We've joined, expect this to false
-                expect(roomView.state.joining).toBe(false);
-=======
                 return httpBackend.flush('/join/'+encodeURIComponent(ROOM_ALIAS));
             }).then(() => {
                 httpBackend.verifyNoOutstandingExpectation();
@@ -212,7 +184,6 @@
                 // NB. we don't expect the 'joining' flag to reset at any point:
                 // it will stay set and we observe whether we have Room object for
                 // the room and whether our member event shows we're joined.
->>>>>>> eed9c56c
 
                 // now send the room down the /sync pipe
                 httpBackend.when('GET', '/sync').
@@ -233,11 +204,7 @@
             }).then(() => {
                 // now the room should have loaded
                 expect(roomView.state.room).toExist();
-<<<<<<< HEAD
-            }).done(done, done);
-=======
             });
->>>>>>> eed9c56c
         });
     });
 });