/*
Copyright 2024 New Vector Ltd.
Copyright 2023 The Matrix.org Foundation C.I.C.

SPDX-License-Identifier: AGPL-3.0-only OR GPL-3.0-only
Please see LICENSE files in the repository root for full details.
*/

// fake-indexeddb needs this and the tests crash without it
// https://github.com/dumbmatter/fakeIndexedDB?tab=readme-ov-file#jsdom-often-used-with-jest
import "core-js/stable/structured-clone";
import "fake-indexeddb/auto";
import React, { ComponentProps } from "react";
import { fireEvent, render, RenderResult, screen, waitFor, within } from "jest-matrix-react";
import fetchMock from "fetch-mock-jest";
import { Mocked, mocked } from "jest-mock";
import { ClientEvent, MatrixClient, MatrixEvent, Room, SyncState } from "matrix-js-sdk/src/matrix";
import { MediaHandler } from "matrix-js-sdk/src/webrtc/mediaHandler";
import * as MatrixJs from "matrix-js-sdk/src/matrix";
import { completeAuthorizationCodeGrant } from "matrix-js-sdk/src/oidc/authorize";
import { logger } from "matrix-js-sdk/src/logger";
import { OidcError } from "matrix-js-sdk/src/oidc/error";
import { BearerTokenResponse } from "matrix-js-sdk/src/oidc/validate";
import { defer, IDeferred, sleep } from "matrix-js-sdk/src/utils";
import { CryptoEvent, UserVerificationStatus } from "matrix-js-sdk/src/crypto-api";

import MatrixChat from "../../../../src/components/structures/MatrixChat";
import * as StorageAccess from "../../../../src/utils/StorageAccess";
import defaultDispatcher from "../../../../src/dispatcher/dispatcher";
import { Action } from "../../../../src/dispatcher/actions";
import { UserTab } from "../../../../src/components/views/dialogs/UserTab";
import {
    clearAllModals,
    createStubMatrixRTC,
    filterConsole,
    flushPromises,
    getMockClientWithEventEmitter,
    mockClientMethodsServer,
    mockClientMethodsUser,
    MockClientWithEventEmitter,
    mockPlatformPeg,
    resetJsDomAfterEach,
    unmockClientPeg,
} from "../../../test-utils";
import * as leaveRoomUtils from "../../../../src/utils/leave-behaviour";
import { OidcClientError } from "../../../../src/utils/oidc/error";
import * as voiceBroadcastUtils from "../../../../src/voice-broadcast/utils/cleanUpBroadcasts";
import LegacyCallHandler from "../../../../src/LegacyCallHandler";
import { CallStore } from "../../../../src/stores/CallStore";
import { Call } from "../../../../src/models/Call";
import { PosthogAnalytics } from "../../../../src/PosthogAnalytics";
import PlatformPeg from "../../../../src/PlatformPeg";
import EventIndexPeg from "../../../../src/indexing/EventIndexPeg";
import * as Lifecycle from "../../../../src/Lifecycle";
import { SSO_HOMESERVER_URL_KEY, SSO_ID_SERVER_URL_KEY } from "../../../../src/BasePlatform";
import SettingsStore from "../../../../src/settings/SettingsStore";
import { SettingLevel } from "../../../../src/settings/SettingLevel";
import { MatrixClientPeg, MatrixClientPeg as peg } from "../../../../src/MatrixClientPeg";
import DMRoomMap from "../../../../src/utils/DMRoomMap";
import { ReleaseAnnouncementStore } from "../../../../src/stores/ReleaseAnnouncementStore";
import { DRAFT_LAST_CLEANUP_KEY } from "../../../../src/DraftCleaner";
import { UIFeature } from "../../../../src/settings/UIFeature";
import AutoDiscoveryUtils from "../../../../src/utils/AutoDiscoveryUtils";
import { ValidatedServerConfig } from "../../../../src/utils/ValidatedServerConfig";

jest.mock("matrix-js-sdk/src/oidc/authorize", () => ({
    completeAuthorizationCodeGrant: jest.fn(),
}));

// Stub out ThemeWatcher as the necessary bits for themes are done in element-web's index.html and thus are lacking here,
// plus JSDOM's implementation of CSSStyleDeclaration has a bunch of differences to real browsers which cause issues.
jest.mock("../../../../src/settings/watchers/ThemeWatcher");

/** The matrix versions our mock server claims to support */
const SERVER_SUPPORTED_MATRIX_VERSIONS = ["v1.1", "v1.5", "v1.6", "v1.8", "v1.9"];

describe("<MatrixChat />", () => {
    const userId = "@alice:server.org";
    const deviceId = "qwertyui";
    const accessToken = "abc123";
    const refreshToken = "def456";
    let bootstrapDeferred: IDeferred<void>;
    // reused in createClient mock below
    const getMockClientMethods = () => ({
        ...mockClientMethodsUser(userId),
        ...mockClientMethodsServer(),
        getVersions: jest.fn().mockResolvedValue({ versions: SERVER_SUPPORTED_MATRIX_VERSIONS }),
        startClient: function () {
            // @ts-ignore
            this.emit(ClientEvent.Sync, SyncState.Prepared, null);
        },
        stopClient: jest.fn(),
        setCanResetTimelineCallback: jest.fn(),
        isInitialSyncComplete: jest.fn(),
        getSyncState: jest.fn(),
        getSsoLoginUrl: jest.fn(),
        getSyncStateData: jest.fn().mockReturnValue(null),
        getThirdpartyProtocols: jest.fn().mockResolvedValue({}),
        getClientWellKnown: jest.fn().mockReturnValue({}),
        isVersionSupported: jest.fn().mockResolvedValue(false),
        initRustCrypto: jest.fn(),
        getRoom: jest.fn(),
        getMediaHandler: jest.fn().mockReturnValue({
            setVideoInput: jest.fn(),
            setAudioInput: jest.fn(),
            setAudioSettings: jest.fn(),
            stopAllStreams: jest.fn(),
        } as unknown as MediaHandler),
        setAccountData: jest.fn(),
        store: {
            destroy: jest.fn(),
            startup: jest.fn(),
        },
        login: jest.fn(),
        loginFlows: jest.fn(),
        isGuest: jest.fn().mockReturnValue(false),
        clearStores: jest.fn(),
        setGuest: jest.fn(),
        setNotifTimelineSet: jest.fn(),
        getAccountData: jest.fn(),
        doesServerSupportUnstableFeature: jest.fn(),
        getDevices: jest.fn().mockResolvedValue({ devices: [] }),
        getProfileInfo: jest.fn().mockResolvedValue({
            displayname: "Ernie",
        }),
        getVisibleRooms: jest.fn().mockReturnValue([]),
        getRooms: jest.fn().mockReturnValue([]),
        setGlobalErrorOnUnknownDevices: jest.fn(),
        getCrypto: jest.fn().mockReturnValue({
            getVerificationRequestsToDeviceInProgress: jest.fn().mockReturnValue([]),
            isCrossSigningReady: jest.fn().mockReturnValue(false),
            getUserDeviceInfo: jest.fn().mockReturnValue(new Map()),
            getUserVerificationStatus: jest.fn().mockResolvedValue(new UserVerificationStatus(false, false, false)),
            getVersion: jest.fn().mockReturnValue("1"),
            setDeviceIsolationMode: jest.fn(),
            userHasCrossSigningKeys: jest.fn(),
<<<<<<< HEAD
            globalBlacklistUnverifiedDevices: false,
            // This needs to not finish immediately because we need to test the screen appears
            bootstrapCrossSigning: jest.fn().mockImplementation(() => bootstrapDeferred.promise),
=======
            getActiveSessionBackupVersion: jest.fn().mockResolvedValue(null),
>>>>>>> 1bb482f6
        }),
        secretStorage: {
            isStored: jest.fn().mockReturnValue(null),
        },
        matrixRTC: createStubMatrixRTC(),
        getDehydratedDevice: jest.fn(),
        whoami: jest.fn(),
        isRoomEncrypted: jest.fn(),
        logout: jest.fn(),
        getDeviceId: jest.fn(),
    });
    let mockClient: Mocked<MatrixClient>;
    const serverConfig = {
        hsUrl: "https://test.com",
        hsName: "Test Server",
        hsNameIsDifferent: false,
        isUrl: "https://is.com",
        isDefault: true,
        isNameResolvable: true,
        warning: "",
    };
    let initPromise: Promise<void> | undefined;
    let defaultProps: ComponentProps<typeof MatrixChat>;
    const getComponent = (props: Partial<ComponentProps<typeof MatrixChat>> = {}) =>
        render(<MatrixChat {...defaultProps} {...props} />);

    // make test results readable
    filterConsole(
        "Failed to parse localStorage object",
        "Sync store cannot be used on this browser",
        "Crypto store cannot be used on this browser",
        "Storage consistency checks failed",
        "LegacyCallHandler: missing <audio",
    );

    /** populate storage with details of a persisted session */
    async function populateStorageForSession() {
        localStorage.setItem("mx_hs_url", serverConfig.hsUrl);
        localStorage.setItem("mx_is_url", serverConfig.isUrl);
        // TODO: nowadays the access token lives (encrypted) in indexedDB, and localstorage is only used as a fallback.
        localStorage.setItem("mx_access_token", accessToken);
        localStorage.setItem("mx_user_id", userId);
        localStorage.setItem("mx_device_id", deviceId);
    }

    /**
     * Wait for a bunch of stuff to happen
     * between deciding we are logged in and removing the spinner
     * including waiting for initial sync
     */
    const waitForSyncAndLoad = async (client: MatrixClient, withoutSecuritySetup?: boolean): Promise<void> => {
        // need to wait for different elements depending on which flow
        // without security setup we go to a loading page
        if (withoutSecuritySetup) {
            // wait for logged in view to load
            await screen.findByLabelText("User menu");

            // otherwise we stay on login and load from there for longer
        } else {
            // we are logged in, but are still waiting for the /sync to complete
            await screen.findByText("Syncing…");
            // initial sync
            client.emit(ClientEvent.Sync, SyncState.Prepared, null);
        }

        // let things settle
        await flushPromises();
        // and some more for good measure
        // this proved to be a little flaky
        await flushPromises();
    };

    beforeEach(async () => {
        defaultProps = {
            config: {
                brand: "Test",
                help_url: "help_url",
                help_encryption_url: "help_encryption_url",
                element_call: {},
                feedback: {
                    existing_issues_url: "https://feedback.org/existing",
                    new_issue_url: "https://feedback.org/new",
                },
                validated_server_config: serverConfig,
            },
            onNewScreen: jest.fn(),
            onTokenLoginCompleted: jest.fn(),
            realQueryParams: {},
            initPromiseCallback: (p: Promise<void>) => (initPromise = p),
        };

        initPromise = undefined;
        mockClient = getMockClientWithEventEmitter(getMockClientMethods());
        jest.spyOn(MatrixJs, "createClient").mockReturnValue(mockClient);

        jest.spyOn(defaultDispatcher, "dispatch").mockClear();
        jest.spyOn(defaultDispatcher, "fire").mockClear();

        DMRoomMap.makeShared(mockClient);

        jest.spyOn(AutoDiscoveryUtils, "validateServerConfigWithStaticUrls").mockResolvedValue(
            {} as ValidatedServerConfig,
        );

        bootstrapDeferred = defer();

        await clearAllModals();
    });

    afterEach(async () => {
        // Wait for the promise that MatrixChat gives us to complete so that we know
        // it's finished running its login code. We either need to do this or make the
        // login code abort halfway through once the test finishes testing whatever it
        // needs to test. If we do nothing, the login code will just continue running
        // and interfere with the subsequent tests.
        await initPromise;

        // @ts-ignore
        DMRoomMap.setShared(null);

        jest.restoreAllMocks();

        // emit a loggedOut event so that all of the Store singletons forget about their references to the mock client
        // (must be sync otherwise the next test will start before it happens)
        defaultDispatcher.dispatch({ action: Action.OnLoggedOut }, true);

        localStorage.clear();
    });

    resetJsDomAfterEach();

    it("should render spinner while app is loading", () => {
        const { container } = getComponent();

        expect(container).toMatchSnapshot();
    });

    it("should fire to focus the message composer", async () => {
        getComponent();
        defaultDispatcher.dispatch({ action: Action.ViewRoom, room_id: "!room:server.org", focusNext: "composer" });
        await waitFor(() => {
            expect(defaultDispatcher.fire).toHaveBeenCalledWith(Action.FocusSendMessageComposer);
        });
    });

    it("should fire to focus the threads panel", async () => {
        getComponent();
        defaultDispatcher.dispatch({ action: Action.ViewRoom, room_id: "!room:server.org", focusNext: "threadsPanel" });
        await waitFor(() => {
            expect(defaultDispatcher.fire).toHaveBeenCalledWith(Action.FocusThreadsPanel);
        });
    });

    describe("when query params have a OIDC params", () => {
        const issuer = "https://auth.com/";
        const homeserverUrl = "https://matrix.org";
        const identityServerUrl = "https://is.org";
        const clientId = "xyz789";

        const code = "test-oidc-auth-code";
        const state = "test-oidc-state";
        const realQueryParams = {
            code,
            state: state,
        };

        const userId = "@alice:server.org";
        const deviceId = "test-device-id";
        const accessToken = "test-access-token-from-oidc";

        const tokenResponse: BearerTokenResponse = {
            access_token: accessToken,
            refresh_token: "def456",
            id_token: "ghi789",
            scope: "test",
            token_type: "Bearer",
            expires_at: 12345,
        };

        let loginClient!: ReturnType<typeof getMockClientWithEventEmitter>;

        const expectOIDCError = async (
            errorMessage = "Something went wrong during authentication. Go to the sign in page and try again.",
        ): Promise<void> => {
            await flushPromises();
            const dialog = await screen.findByRole("dialog");

            expect(within(dialog).getByText(errorMessage)).toBeInTheDocument();
            // just check we're back on welcome page
            await expect(await screen.findByTestId("mx_welcome_screen")).toBeInTheDocument();
        };

        beforeEach(() => {
            mocked(completeAuthorizationCodeGrant)
                .mockClear()
                .mockResolvedValue({
                    oidcClientSettings: {
                        clientId,
                        issuer,
                    },
                    tokenResponse,
                    homeserverUrl,
                    identityServerUrl,
                    idTokenClaims: {
                        aud: "123",
                        iss: issuer,
                        sub: "123",
                        exp: 123,
                        iat: 456,
                    },
                });

            jest.spyOn(logger, "error").mockClear();
        });

        beforeEach(() => {
            loginClient = getMockClientWithEventEmitter(getMockClientMethods());
            // this is used to create a temporary client during login
            jest.spyOn(MatrixJs, "createClient").mockReturnValue(loginClient);

            jest.spyOn(logger, "error").mockClear();
            jest.spyOn(logger, "log").mockClear();

            loginClient.whoami.mockResolvedValue({
                user_id: userId,
                device_id: deviceId,
                is_guest: false,
            });
        });

        it("should fail when query params do not include valid code and state", async () => {
            const queryParams = {
                code: 123,
                state: "abc",
            };
            getComponent({ realQueryParams: queryParams });

            await flushPromises();

            expect(logger.error).toHaveBeenCalledWith(
                "Failed to login via OIDC",
                new Error(OidcClientError.InvalidQueryParameters),
            );

            await expectOIDCError();
        });

        it("should make correct request to complete authorization", async () => {
            getComponent({ realQueryParams });

            await flushPromises();

            expect(completeAuthorizationCodeGrant).toHaveBeenCalledWith(code, state);
        });

        it("should look up userId using access token", async () => {
            getComponent({ realQueryParams });

            await flushPromises();

            // check we used a client with the correct accesstoken
            expect(MatrixJs.createClient).toHaveBeenCalledWith({
                baseUrl: homeserverUrl,
                accessToken,
                idBaseUrl: identityServerUrl,
            });
            expect(loginClient.whoami).toHaveBeenCalled();
        });

        it("should log error and return to welcome page when userId lookup fails", async () => {
            loginClient.whoami.mockRejectedValue(new Error("oups"));
            getComponent({ realQueryParams });

            await flushPromises();

            expect(logger.error).toHaveBeenCalledWith(
                "Failed to login via OIDC",
                new Error("Failed to retrieve userId using accessToken"),
            );
            await expectOIDCError();
        });

        it("should call onTokenLoginCompleted", async () => {
            const onTokenLoginCompleted = jest.fn();
            getComponent({ realQueryParams, onTokenLoginCompleted });

            await waitFor(() => expect(onTokenLoginCompleted).toHaveBeenCalled());
        });

        describe("when login fails", () => {
            beforeEach(() => {
                mocked(completeAuthorizationCodeGrant).mockRejectedValue(new Error(OidcError.CodeExchangeFailed));
            });

            it("should log and return to welcome page with correct error when login state is not found", async () => {
                mocked(completeAuthorizationCodeGrant).mockRejectedValue(
                    new Error(OidcError.MissingOrInvalidStoredState),
                );
                getComponent({ realQueryParams });

                await flushPromises();

                expect(logger.error).toHaveBeenCalledWith(
                    "Failed to login via OIDC",
                    new Error(OidcError.MissingOrInvalidStoredState),
                );

                await expectOIDCError(
                    "We asked the browser to remember which homeserver you use to let you sign in, but unfortunately your browser has forgotten it. Go to the sign in page and try again.",
                );
            });

            it("should log and return to welcome page", async () => {
                getComponent({ realQueryParams });

                await flushPromises();

                expect(logger.error).toHaveBeenCalledWith(
                    "Failed to login via OIDC",
                    new Error(OidcError.CodeExchangeFailed),
                );

                // warning dialog
                await expectOIDCError();
            });

            it("should not clear storage", async () => {
                getComponent({ realQueryParams });

                await flushPromises();

                expect(loginClient.clearStores).not.toHaveBeenCalled();
            });

            it("should not store clientId or issuer", async () => {
                const sessionStorageSetSpy = jest.spyOn(sessionStorage.__proto__, "setItem");
                getComponent({ realQueryParams });

                await flushPromises();

                expect(sessionStorageSetSpy).not.toHaveBeenCalledWith("mx_oidc_client_id", clientId);
                expect(sessionStorageSetSpy).not.toHaveBeenCalledWith("mx_oidc_token_issuer", issuer);
            });
        });

        describe("when login succeeds", () => {
            beforeEach(() => {
                jest.spyOn(StorageAccess, "idbLoad").mockImplementation(
                    async (_table: string, key: string | string[]) => (key === "mx_access_token" ? accessToken : null),
                );
            });

            it("should persist login credentials", async () => {
                getComponent({ realQueryParams });

                await waitFor(() => expect(localStorage.getItem("mx_hs_url")).toEqual(homeserverUrl));
                expect(localStorage.getItem("mx_user_id")).toEqual(userId);
                expect(localStorage.getItem("mx_has_access_token")).toEqual("true");
                expect(localStorage.getItem("mx_device_id")).toEqual(deviceId);
            });

            it("should store clientId and issuer in session storage", async () => {
                getComponent({ realQueryParams });

                await waitFor(() => expect(localStorage.getItem("mx_oidc_client_id")).toEqual(clientId));
                expect(localStorage.getItem("mx_oidc_token_issuer")).toEqual(issuer);
            });

            it("should set logged in and start MatrixClient", async () => {
                getComponent({ realQueryParams });

                // client successfully started
                await waitFor(() =>
                    expect(defaultDispatcher.dispatch).toHaveBeenCalledWith({ action: "client_started" }),
                );

                // check we get to logged in view
                await waitForSyncAndLoad(loginClient, true);
            });

            it("should persist device language when available", async () => {
                await SettingsStore.setValue("language", null, SettingLevel.DEVICE, "en");
                const languageBefore = SettingsStore.getValueAt(SettingLevel.DEVICE, "language", null, true, true);

                jest.spyOn(Lifecycle, "attemptDelegatedAuthLogin");

                getComponent({ realQueryParams });
                await flushPromises();

                expect(Lifecycle.attemptDelegatedAuthLogin).toHaveBeenCalled();
                const languageAfter = SettingsStore.getValueAt(SettingLevel.DEVICE, "language", null, true, true);
                expect(languageBefore).toEqual(languageAfter);
            });

            it("should not persist device language when not available", async () => {
                await SettingsStore.setValue("language", null, SettingLevel.DEVICE, undefined);
                const languageBefore = SettingsStore.getValueAt(SettingLevel.DEVICE, "language", null, true, true);

                jest.spyOn(Lifecycle, "attemptDelegatedAuthLogin");

                getComponent({ realQueryParams });
                await flushPromises();

                expect(Lifecycle.attemptDelegatedAuthLogin).toHaveBeenCalled();
                const languageAfter = SettingsStore.getValueAt(SettingLevel.DEVICE, "language", null, true, true);
                expect(languageBefore).toEqual(languageAfter);
            });
        });
    });

    describe("with an existing session", () => {
        const mockidb: Record<string, Record<string, string>> = {
            account: {
                mx_access_token: accessToken,
                mx_refresh_token: refreshToken,
            },
        };

        beforeEach(async () => {
            await populateStorageForSession();
            jest.spyOn(StorageAccess, "idbLoad").mockImplementation(async (table, key) => {
                const safeKey = Array.isArray(key) ? key[0] : key;
                return mockidb[table]?.[safeKey];
            });
        });

        const getComponentAndWaitForReady = async (): Promise<RenderResult> => {
            const renderResult = getComponent();

            // we think we are logged in, but are still waiting for the /sync to complete
            await screen.findByText("Logout");
            // initial sync
            mockClient.emit(ClientEvent.Sync, SyncState.Prepared, null);
            // wait for logged in view to load
            await screen.findByLabelText("User menu");
            // let things settle
            await flushPromises();
            // and some more for good measure
            // this proved to be a little flaky
            await flushPromises();

            return renderResult;
        };

        it("should render welcome page after login", async () => {
            getComponent();

            // wait for logged in view to load
            await screen.findByLabelText("User menu");

            expect(screen.queryByRole("progressbar")).not.toBeInTheDocument();
            const h1Element = screen.getByRole("heading", { level: 1 });
            expect(h1Element).toHaveTextContent(`Welcome Ernie`);
        });

        describe("clean up drafts", () => {
            const roomId = "!room:server.org";
            const unknownRoomId = "!room2:server.org";
            const room = new Room(roomId, mockClient, userId);
            const timestamp = 2345678901234;
            beforeEach(() => {
                localStorage.setItem(`mx_cider_state_${unknownRoomId}`, "fake_content");
                localStorage.setItem(`mx_cider_state_${roomId}`, "fake_content");
                mockClient.getRoom.mockImplementation((id) => [room].find((room) => room.roomId === id) || null);
            });
            afterEach(() => {
                jest.restoreAllMocks();
            });
            it("should clean up drafts", async () => {
                Date.now = jest.fn(() => timestamp);
                localStorage.setItem(`mx_cider_state_${roomId}`, "fake_content");
                localStorage.setItem(`mx_cider_state_${unknownRoomId}`, "fake_content");
                await getComponentAndWaitForReady();
                mockClient.emit(ClientEvent.Sync, SyncState.Syncing, SyncState.Syncing);
                // let things settle
                await flushPromises();
                expect(localStorage.getItem(`mx_cider_state_${roomId}`)).not.toBeNull();
                expect(localStorage.getItem(`mx_cider_state_${unknownRoomId}`)).toBeNull();
            });

            it("should clean up wysiwyg drafts", async () => {
                Date.now = jest.fn(() => timestamp);
                localStorage.setItem(`mx_wysiwyg_state_${roomId}`, "fake_content");
                localStorage.setItem(`mx_wysiwyg_state_${unknownRoomId}`, "fake_content");
                await getComponentAndWaitForReady();
                mockClient.emit(ClientEvent.Sync, SyncState.Syncing, SyncState.Syncing);
                // let things settle
                await flushPromises();
                expect(localStorage.getItem(`mx_wysiwyg_state_${roomId}`)).not.toBeNull();
                expect(localStorage.getItem(`mx_wysiwyg_state_${unknownRoomId}`)).toBeNull();
            });

            it("should not clean up drafts before expiry", async () => {
                // Set the last cleanup to the recent past
                localStorage.setItem(`mx_cider_state_${unknownRoomId}`, "fake_content");
                localStorage.setItem(DRAFT_LAST_CLEANUP_KEY, String(timestamp - 100));
                await getComponentAndWaitForReady();
                mockClient.emit(ClientEvent.Sync, SyncState.Syncing, SyncState.Syncing);
                expect(localStorage.getItem(`mx_cider_state_${unknownRoomId}`)).not.toBeNull();
            });
        });

        describe("onAction()", () => {
            beforeEach(() => {
                jest.spyOn(defaultDispatcher, "dispatch").mockClear();
                jest.spyOn(defaultDispatcher, "fire").mockClear();
            });
            it("should open user device settings", async () => {
                await getComponentAndWaitForReady();

                defaultDispatcher.dispatch({
                    action: Action.ViewUserDeviceSettings,
                });

                await flushPromises();

                expect(defaultDispatcher.dispatch).toHaveBeenCalledWith({
                    action: Action.ViewUserSettings,
                    initialTabId: UserTab.SessionManager,
                });
            });

            describe("room actions", () => {
                const roomId = "!room:server.org";
                const spaceId = "!spaceRoom:server.org";
                const room = new Room(roomId, mockClient, userId);
                const spaceRoom = new Room(spaceId, mockClient, userId);

                beforeEach(() => {
                    mockClient.getRoom.mockImplementation(
                        (id) => [room, spaceRoom].find((room) => room.roomId === id) || null,
                    );
                    jest.spyOn(spaceRoom, "isSpaceRoom").mockReturnValue(true);

                    jest.spyOn(ReleaseAnnouncementStore.instance, "getReleaseAnnouncement").mockReturnValue(null);
                });

                afterEach(() => {
                    jest.restoreAllMocks();
                });

                describe("leave_room", () => {
                    beforeEach(async () => {
                        await clearAllModals();
                        await getComponentAndWaitForReady();
                        // this is thoroughly unit tested elsewhere
                        jest.spyOn(leaveRoomUtils, "leaveRoomBehaviour").mockClear().mockResolvedValue(undefined);
                    });
                    const dispatchAction = () =>
                        defaultDispatcher.dispatch({
                            action: "leave_room",
                            room_id: roomId,
                        });
                    const publicJoinRule = new MatrixEvent({
                        type: "m.room.join_rules",
                        content: {
                            join_rule: "public",
                        },
                    });
                    const inviteJoinRule = new MatrixEvent({
                        type: "m.room.join_rules",
                        content: {
                            join_rule: "invite",
                        },
                    });
                    describe("for a room", () => {
                        beforeEach(() => {
                            jest.spyOn(room.currentState, "getJoinedMemberCount").mockReturnValue(2);
                            jest.spyOn(room.currentState, "getStateEvents").mockReturnValue(publicJoinRule);
                        });
                        it("should launch a confirmation modal", async () => {
                            dispatchAction();
                            const dialog = await screen.findByRole("dialog");
                            expect(dialog).toMatchSnapshot();
                        });
                        it("should warn when room has only one joined member", async () => {
                            jest.spyOn(room.currentState, "getJoinedMemberCount").mockReturnValue(1);
                            dispatchAction();
                            await screen.findByRole("dialog");
                            expect(
                                screen.getByText(
                                    "You are the only person here. If you leave, no one will be able to join in the future, including you.",
                                ),
                            ).toBeInTheDocument();
                        });
                        it("should warn when room is not public", async () => {
                            jest.spyOn(room.currentState, "getStateEvents").mockReturnValue(inviteJoinRule);
                            dispatchAction();
                            await screen.findByRole("dialog");
                            expect(
                                screen.getByText(
                                    "This room is not public. You will not be able to rejoin without an invite.",
                                ),
                            ).toBeInTheDocument();
                        });
                        it("should do nothing on cancel", async () => {
                            dispatchAction();
                            const dialog = await screen.findByRole("dialog");
                            fireEvent.click(within(dialog).getByText("Cancel"));

                            await flushPromises();

                            expect(leaveRoomUtils.leaveRoomBehaviour).not.toHaveBeenCalled();
                            expect(defaultDispatcher.dispatch).not.toHaveBeenCalledWith({
                                action: Action.AfterLeaveRoom,
                                room_id: roomId,
                            });
                        });
                        it("should leave room and dispatch after leave action", async () => {
                            dispatchAction();
                            const dialog = await screen.findByRole("dialog");
                            fireEvent.click(within(dialog).getByText("Leave"));

                            await flushPromises();

                            expect(leaveRoomUtils.leaveRoomBehaviour).toHaveBeenCalled();
                            expect(defaultDispatcher.dispatch).toHaveBeenCalledWith({
                                action: Action.AfterLeaveRoom,
                                room_id: roomId,
                            });
                        });
                    });

                    describe("for a space", () => {
                        const dispatchAction = () =>
                            defaultDispatcher.dispatch({
                                action: "leave_room",
                                room_id: spaceId,
                            });
                        beforeEach(() => {
                            jest.spyOn(spaceRoom.currentState, "getStateEvents").mockReturnValue(publicJoinRule);
                        });
                        it("should launch a confirmation modal", async () => {
                            dispatchAction();
                            const dialog = await screen.findByRole("dialog");
                            expect(dialog).toMatchSnapshot();
                        });
                        it("should warn when space is not public", async () => {
                            jest.spyOn(spaceRoom.currentState, "getStateEvents").mockReturnValue(inviteJoinRule);
                            dispatchAction();
                            await screen.findByRole("dialog");
                            expect(
                                screen.getByText(
                                    "This space is not public. You will not be able to rejoin without an invite.",
                                ),
                            ).toBeInTheDocument();
                        });
                    });
                });
            });

            describe("logout", () => {
                let logoutClient!: ReturnType<typeof getMockClientWithEventEmitter>;
                const call1 = { disconnect: jest.fn() } as unknown as Call;
                const call2 = { disconnect: jest.fn() } as unknown as Call;

                const dispatchLogoutAndWait = async (): Promise<void> => {
                    defaultDispatcher.dispatch({
                        action: "logout",
                    });

                    await flushPromises();
                };

                beforeEach(() => {
                    // stub out various cleanup functions
                    jest.spyOn(LegacyCallHandler.instance, "hangupAllCalls")
                        .mockClear()
                        .mockImplementation(() => {});
                    jest.spyOn(voiceBroadcastUtils, "cleanUpBroadcasts").mockImplementation(async () => {});
                    jest.spyOn(PosthogAnalytics.instance, "logout").mockImplementation(() => {});
                    jest.spyOn(EventIndexPeg, "deleteEventIndex").mockImplementation(async () => {});

                    jest.spyOn(CallStore.instance, "connectedCalls", "get").mockReturnValue(new Set([call1, call2]));

                    mockPlatformPeg({
                        destroyPickleKey: jest.fn(),
                    });

                    logoutClient = getMockClientWithEventEmitter(getMockClientMethods());
                    mockClient = getMockClientWithEventEmitter(getMockClientMethods());
                    mockClient.logout.mockResolvedValue({});
                    mockClient.getDeviceId.mockReturnValue(deviceId);
                    // this is used to create a temporary client to cleanup after logout
                    jest.spyOn(MatrixJs, "createClient").mockClear().mockReturnValue(logoutClient);

                    jest.spyOn(logger, "warn").mockClear();
                });

                afterAll(() => {
                    jest.spyOn(voiceBroadcastUtils, "cleanUpBroadcasts").mockRestore();
                });

                it("should hangup all legacy calls", async () => {
                    await getComponentAndWaitForReady();
                    await dispatchLogoutAndWait();
                    expect(LegacyCallHandler.instance.hangupAllCalls).toHaveBeenCalled();
                });

                it("should cleanup broadcasts", async () => {
                    await getComponentAndWaitForReady();
                    await dispatchLogoutAndWait();
                    expect(voiceBroadcastUtils.cleanUpBroadcasts).toHaveBeenCalled();
                });

                it("should disconnect all calls", async () => {
                    await getComponentAndWaitForReady();
                    await dispatchLogoutAndWait();
                    expect(call1.disconnect).toHaveBeenCalled();
                    expect(call2.disconnect).toHaveBeenCalled();
                });

                it("should logout of posthog", async () => {
                    await getComponentAndWaitForReady();
                    await dispatchLogoutAndWait();

                    expect(PosthogAnalytics.instance.logout).toHaveBeenCalled();
                });

                it("should destroy pickle key", async () => {
                    await getComponentAndWaitForReady();
                    await dispatchLogoutAndWait();

                    expect(PlatformPeg.get()!.destroyPickleKey).toHaveBeenCalledWith(userId, deviceId);
                });

                describe("without delegated auth", () => {
                    it("should call /logout", async () => {
                        await getComponentAndWaitForReady();
                        await dispatchLogoutAndWait();

                        expect(mockClient.logout).toHaveBeenCalledWith(true);
                    });

                    it("should warn and do post-logout cleanup anyway when logout fails", async () => {
                        const error = new Error("test logout failed");
                        mockClient.logout.mockRejectedValue(error);
                        await getComponentAndWaitForReady();
                        await dispatchLogoutAndWait();

                        expect(logger.warn).toHaveBeenCalledWith(
                            "Failed to call logout API: token will not be invalidated",
                            error,
                        );

                        // stuff that happens in onloggedout
                        expect(defaultDispatcher.fire).toHaveBeenCalledWith(Action.OnLoggedOut, true);
                        await waitFor(() => expect(logoutClient.clearStores).toHaveBeenCalled());
                    });

                    it("should do post-logout cleanup", async () => {
                        await getComponentAndWaitForReady();
                        await dispatchLogoutAndWait();

                        // stuff that happens in onloggedout
                        expect(defaultDispatcher.fire).toHaveBeenCalledWith(Action.OnLoggedOut, true);
                        await waitFor(() => expect(EventIndexPeg.deleteEventIndex).toHaveBeenCalled());
                        expect(logoutClient.clearStores).toHaveBeenCalled();
                    });
                });
            });
        });

        describe("unskippable verification", () => {
            it("should show the complete security screen if unskippable verification is enabled", async () => {
                defaultProps.config.force_verification = true;
                localStorage.setItem("must_verify_device", "true");
                getComponent();

                await screen.findByRole("heading", { name: "Unable to verify this device", level: 1 });
            });
        });
    });

    describe("with a soft-logged-out session", () => {
        const mockidb: Record<string, Record<string, string>> = {};

        beforeEach(async () => {
            await populateStorageForSession();
            localStorage.setItem("mx_soft_logout", "true");

            mockClient.loginFlows.mockResolvedValue({ flows: [{ type: "m.login.password" }] });

            jest.spyOn(StorageAccess, "idbLoad").mockImplementation(async (table, key) => {
                const safeKey = Array.isArray(key) ? key[0] : key;
                return mockidb[table]?.[safeKey];
            });
        });

        it("should show the soft-logout page", async () => {
            // XXX This test is strange, it was working with legacy crypto
            // without mocking the following but the initCrypto call was failing
            // but as the exception was swallowed, the test was passing (see in `initClientCrypto`).
            // There are several uses of the peg in the app, so during all these tests you might end-up
            // with a real client instead of the mocked one. Not sure how reliable all these tests are.
            const originalReplace = peg.replaceUsingCreds;
            peg.replaceUsingCreds = jest.fn().mockResolvedValue(mockClient);
            // @ts-ignore - need to mock this for the test
            peg.matrixClient = mockClient;

            const result = getComponent();

            await result.findByText("You're signed out");
            expect(result.container).toMatchSnapshot();

            peg.replaceUsingCreds = originalReplace;
        });
    });

    describe("login via key/pass", () => {
        let loginClient!: ReturnType<typeof getMockClientWithEventEmitter>;

        const userName = "ernie";
        const password = "ilovebert";

        const getComponentAndWaitForReady = async (): Promise<RenderResult> => {
            const renderResult = getComponent();
            // wait for welcome page chrome render
            await screen.findByText("powered by Matrix");

            // go to login page
            defaultDispatcher.dispatch({
                action: "start_login",
            });

            await flushPromises();

            return renderResult;
        };

        const getComponentAndLogin = async (withoutSecuritySetup?: boolean): Promise<void> => {
            await getComponentAndWaitForReady();

            fireEvent.change(screen.getByLabelText("Username"), { target: { value: userName } });
            fireEvent.change(screen.getByLabelText("Password"), { target: { value: password } });

            // sign in button is an input
            fireEvent.click(screen.getByDisplayValue("Sign in"));

            await waitForSyncAndLoad(loginClient, withoutSecuritySetup);
        };

        beforeEach(() => {
            loginClient = getMockClientWithEventEmitter(getMockClientMethods());
            // this is used to create a temporary client during login
            // FIXME: except it is *also* used as the permanent client for the rest of the test.
            jest.spyOn(MatrixJs, "createClient").mockClear().mockReturnValue(loginClient);

            loginClient.login.mockClear().mockResolvedValue({
                access_token: "TOKEN",
                device_id: "IMADEVICE",
                user_id: userId,
            });
            loginClient.loginFlows.mockClear().mockResolvedValue({ flows: [{ type: "m.login.password" }] });
        });

        it("should render login page", async () => {
            await getComponentAndWaitForReady();

            expect(screen.getAllByText("Sign in")[0]).toBeInTheDocument();
        });

        describe("post login setup", () => {
            beforeEach(() => {
                const mockCrypto = {
                    getVersion: jest.fn().mockReturnValue("Version 0"),
                    getVerificationRequestsToDeviceInProgress: jest.fn().mockReturnValue([]),
                    getUserDeviceInfo: jest.fn().mockResolvedValue(new Map()),
                    getUserVerificationStatus: jest
                        .fn()
                        .mockResolvedValue(new UserVerificationStatus(false, false, false)),
                    setDeviceIsolationMode: jest.fn(),
                    userHasCrossSigningKeys: jest.fn().mockResolvedValue(false),
                    // This needs to not finish immediately because we need to test the screen appears
                    bootstrapCrossSigning: jest.fn().mockImplementation(() => bootstrapDeferred.promise),
                };
                loginClient.getCrypto.mockReturnValue(mockCrypto as any);
            });

            it("should go straight to logged in view when crypto is not enabled", async () => {
                loginClient.getCrypto.mockReturnValue(undefined);

                await getComponentAndLogin(true);

                expect(screen.getByRole("heading", { name: "Welcome Ernie" })).toBeInTheDocument();
            });

            it("should go straight to logged in view when user does not have cross signing keys and server does not support cross signing", async () => {
                loginClient.doesServerSupportUnstableFeature.mockResolvedValue(false);

                await getComponentAndLogin(false);

                expect(loginClient.doesServerSupportUnstableFeature).toHaveBeenCalledWith(
                    "org.matrix.e2e_cross_signing",
                );

                await flushPromises();

                // logged in
                await screen.findByLabelText("User menu");
            });

            describe("when server supports cross signing and user does not have cross signing setup", () => {
                beforeEach(() => {
                    loginClient.doesServerSupportUnstableFeature.mockResolvedValue(true);
                    jest.spyOn(loginClient.getCrypto()!, "userHasCrossSigningKeys").mockResolvedValue(false);
                });

                describe("when encryption is force disabled", () => {
                    let unencryptedRoom: Room;
                    let encryptedRoom: Room;

                    beforeEach(() => {
                        unencryptedRoom = new Room("!unencrypted:server.org", loginClient, userId);
                        encryptedRoom = new Room("!encrypted:server.org", loginClient, userId);

                        loginClient.getClientWellKnown.mockReturnValue({
                            "io.element.e2ee": {
                                force_disable: true,
                            },
                        });

                        loginClient.isRoomEncrypted.mockImplementation((roomId) => {
                            return roomId === encryptedRoom.roomId;
                        });
                    });

                    it("should go straight to logged in view when user is not in any encrypted rooms", async () => {
                        loginClient.getRooms.mockReturnValue([unencryptedRoom]);
                        await getComponentAndLogin(false);

                        await flushPromises();

                        // logged in, did not setup keys
                        await screen.findByLabelText("User menu");
                    });

                    it("should go to setup e2e screen when user is in encrypted rooms", async () => {
                        loginClient.getRooms.mockReturnValue([unencryptedRoom, encryptedRoom]);
                        await getComponentAndLogin();
                        await flushPromises();
                        // set up keys screen is rendered
                        expect(screen.getByText("Setting up keys")).toBeInTheDocument();
                    });
                });

                it("should go to setup e2e screen", async () => {
                    loginClient.doesServerSupportUnstableFeature.mockResolvedValue(true);

                    await getComponentAndLogin();

                    expect(loginClient.getCrypto()!.userHasCrossSigningKeys).toHaveBeenCalled();

                    // set up keys screen is rendered
                    await expect(await screen.findByText("Setting up keys")).toBeInTheDocument();
                });
            });

            it("should show complete security screen when user has cross signing setup", async () => {
                jest.spyOn(loginClient.getCrypto()!, "userHasCrossSigningKeys").mockResolvedValue(true);

                await getComponentAndLogin();

                expect(loginClient.getCrypto()!.userHasCrossSigningKeys).toHaveBeenCalled();

                await flushPromises();

                // Complete security begin screen is rendered
                expect(screen.getByText("Unable to verify this device")).toBeInTheDocument();
            });

            it("should setup e2e when server supports cross signing", async () => {
                loginClient.doesServerSupportUnstableFeature.mockResolvedValue(true);

                await getComponentAndLogin();

                expect(loginClient.getCrypto()!.userHasCrossSigningKeys).toHaveBeenCalled();

                await flushPromises();

                // set up keys screen is rendered
                expect(screen.getByText("Setting up keys")).toBeInTheDocument();
            });

            it("should go to use case selection if user just registered", async () => {
                loginClient.doesServerSupportUnstableFeature.mockResolvedValue(true);
                MatrixClientPeg.setJustRegisteredUserId(userId);

                await getComponentAndLogin();

                bootstrapDeferred.resolve();

                await expect(await screen.findByRole("heading", { name: "You're in", level: 1 })).toBeInTheDocument();
            });
        });
    });

    describe("when query params have a loginToken", () => {
        const loginToken = "test-login-token";
        const realQueryParams = {
            loginToken,
        };

        let loginClient!: ReturnType<typeof getMockClientWithEventEmitter>;
        const userId = "@alice:server.org";
        const deviceId = "test-device-id";
        const accessToken = "test-access-token";
        const clientLoginResponse = {
            user_id: userId,
            device_id: deviceId,
            access_token: accessToken,
        };

        beforeEach(() => {
            localStorage.setItem("mx_sso_hs_url", serverConfig.hsUrl);
            localStorage.setItem("mx_sso_is_url", serverConfig.isUrl);
            loginClient = getMockClientWithEventEmitter(getMockClientMethods());
            // this is used to create a temporary client during login
            jest.spyOn(MatrixJs, "createClient").mockReturnValue(loginClient);

            loginClient.login.mockClear().mockResolvedValue(clientLoginResponse);
        });

        it("should show an error dialog when no homeserver is found in local storage", async () => {
            localStorage.removeItem("mx_sso_hs_url");
            const localStorageGetSpy = jest.spyOn(localStorage.__proto__, "getItem");
            getComponent({ realQueryParams });
            await flushPromises();

            expect(localStorageGetSpy).toHaveBeenCalledWith("mx_sso_hs_url");
            expect(localStorageGetSpy).toHaveBeenCalledWith("mx_sso_is_url");

            const dialog = await screen.findByRole("dialog");

            // warning dialog
            expect(
                within(dialog).getByText(
                    "We asked the browser to remember which homeserver you use to let you sign in, " +
                        "but unfortunately your browser has forgotten it. Go to the sign in page and try again.",
                ),
            ).toBeInTheDocument();
        });

        it("should attempt token login", async () => {
            getComponent({ realQueryParams });
            await flushPromises();

            expect(loginClient.login).toHaveBeenCalledWith("m.login.token", {
                initial_device_display_name: undefined,
                token: loginToken,
            });
        });

        it("should call onTokenLoginCompleted", async () => {
            const onTokenLoginCompleted = jest.fn();
            getComponent({ realQueryParams, onTokenLoginCompleted });

            await waitFor(() => expect(onTokenLoginCompleted).toHaveBeenCalled());
        });

        describe("when login fails", () => {
            beforeEach(() => {
                loginClient.login.mockRejectedValue(new Error("oups"));
            });
            it("should show a dialog", async () => {
                getComponent({ realQueryParams });

                await flushPromises();

                const dialog = await screen.findByRole("dialog");

                // warning dialog
                expect(
                    within(dialog).getByText(
                        "There was a problem communicating with the homeserver, please try again later.",
                    ),
                ).toBeInTheDocument();
            });

            it("should not clear storage", async () => {
                getComponent({ realQueryParams });

                await flushPromises();

                expect(loginClient.clearStores).not.toHaveBeenCalled();
            });
        });

        describe("when login succeeds", () => {
            beforeEach(() => {
                jest.spyOn(StorageAccess, "idbLoad").mockImplementation(
                    async (_table: string, key: string | string[]) => {
                        if (key === "mx_access_token") {
                            return accessToken as any;
                        }
                    },
                );
            });
            it("should clear storage", async () => {
                const localStorageClearSpy = jest.spyOn(localStorage.__proto__, "clear");

                getComponent({ realQueryParams });

                // just check we called the clearStorage function
                await waitFor(() => expect(loginClient.clearStores).toHaveBeenCalled());
                expect(localStorage.getItem("mx_sso_hs_url")).toBe(null);
                expect(localStorageClearSpy).toHaveBeenCalled();
            });

            it("should persist login credentials", async () => {
                getComponent({ realQueryParams });

                await waitFor(() => expect(localStorage.getItem("mx_hs_url")).toEqual(serverConfig.hsUrl));
                expect(localStorage.getItem("mx_user_id")).toEqual(userId);
                expect(localStorage.getItem("mx_has_access_token")).toEqual("true");
                expect(localStorage.getItem("mx_device_id")).toEqual(deviceId);
            });

            it("should set fresh login flag in session storage", async () => {
                const sessionStorageSetSpy = jest.spyOn(sessionStorage.__proto__, "setItem");
                getComponent({ realQueryParams });

                await waitFor(() => expect(sessionStorageSetSpy).toHaveBeenCalledWith("mx_fresh_login", "true"));
            });

            it("should override hsUrl in creds when login response wellKnown differs from config", async () => {
                const hsUrlFromWk = "https://hsfromwk.org";
                const loginResponseWithWellKnown = {
                    ...clientLoginResponse,
                    well_known: {
                        "m.homeserver": {
                            base_url: hsUrlFromWk,
                        },
                    },
                };
                loginClient.login.mockResolvedValue(loginResponseWithWellKnown);
                getComponent({ realQueryParams });

                await waitFor(() => expect(localStorage.getItem("mx_hs_url")).toEqual(hsUrlFromWk));
            });

            it("should continue to post login setup when no session is found in local storage", async () => {
                getComponent({ realQueryParams });

                // logged in but waiting for sync screen
                await screen.findByText("Logout");
            });
        });
    });

    describe("automatic SSO selection", () => {
        let ssoClient: ReturnType<typeof getMockClientWithEventEmitter>;
        let hrefSetter: jest.Mock<void, [string]>;
        beforeEach(() => {
            ssoClient = getMockClientWithEventEmitter({
                ...getMockClientMethods(),
                getHomeserverUrl: jest.fn().mockReturnValue("matrix.example.com"),
                getIdentityServerUrl: jest.fn().mockReturnValue("ident.example.com"),
                getSsoLoginUrl: jest.fn().mockReturnValue("http://my-sso-url"),
            });
            // this is used to create a temporary client to cleanup after logout
            jest.spyOn(MatrixJs, "createClient").mockClear().mockReturnValue(ssoClient);
            mockPlatformPeg();
            // Ensure we don't have a client peg as we aren't logged in.
            unmockClientPeg();

            hrefSetter = jest.fn();
            const originalHref = window.location.href.toString();
            Object.defineProperty(window, "location", {
                value: {
                    get href() {
                        return originalHref;
                    },
                    set href(href) {
                        hrefSetter(href);
                    },
                },
                writable: true,
            });
        });

        it("should automatically setup and redirect to SSO login", async () => {
            getComponent({
                initialScreenAfterLogin: {
                    screen: "start_sso",
                },
            });

            await waitFor(() =>
                expect(ssoClient.getSsoLoginUrl).toHaveBeenCalledWith("http://localhost/", "sso", undefined, undefined),
            );
            expect(window.localStorage.getItem(SSO_HOMESERVER_URL_KEY)).toEqual("matrix.example.com");
            expect(window.localStorage.getItem(SSO_ID_SERVER_URL_KEY)).toEqual("ident.example.com");
            expect(hrefSetter).toHaveBeenCalledWith("http://my-sso-url");
        });

        it("should automatically setup and redirect to CAS login", async () => {
            getComponent({
                initialScreenAfterLogin: {
                    screen: "start_cas",
                },
            });

            await waitFor(() =>
                expect(ssoClient.getSsoLoginUrl).toHaveBeenCalledWith("http://localhost/", "cas", undefined, undefined),
            );
            expect(window.localStorage.getItem(SSO_HOMESERVER_URL_KEY)).toEqual("matrix.example.com");
            expect(window.localStorage.getItem(SSO_ID_SERVER_URL_KEY)).toEqual("ident.example.com");
            expect(hrefSetter).toHaveBeenCalledWith("http://my-sso-url");
        });
    });

    describe("Multi-tab lockout", () => {
        afterEach(() => {
            Lifecycle.setSessionLockNotStolen();
        });

        it("waits for other tab to stop during startup", async () => {
            fetchMock.get("/welcome.html", { body: "<h1>Hello</h1>" });
            jest.spyOn(Lifecycle, "attemptDelegatedAuthLogin");

            // simulate an active window
            localStorage.setItem("react_sdk_session_lock_ping", String(Date.now()));

            const rendered = getComponent({});
            await flushPromises();
            expect(rendered.container).toMatchSnapshot();

            // user confirms
            rendered.getByRole("button", { name: "Continue" }).click();
            await flushPromises();

            // we should have claimed the session, but gone no further
            expect(Lifecycle.attemptDelegatedAuthLogin).not.toHaveBeenCalled();
            const sessionId = localStorage.getItem("react_sdk_session_lock_claimant");
            expect(sessionId).toEqual(expect.stringMatching(/./));
            expect(rendered.container).toMatchSnapshot();

            // the other tab shuts down
            localStorage.removeItem("react_sdk_session_lock_ping");
            // fire the storage event manually, because writes to localStorage from the same javascript context don't
            // fire it automatically
            window.dispatchEvent(new StorageEvent("storage", { key: "react_sdk_session_lock_ping" }));

            // startup continues
            await flushPromises();
            expect(Lifecycle.attemptDelegatedAuthLogin).toHaveBeenCalled();

            // should just show the welcome screen
            await rendered.findByText("Hello");
            expect(rendered.container).toMatchSnapshot();
        });

        describe("shows the lockout page when a second tab opens", () => {
            beforeEach(() => {
                // make sure we start from a clean DOM for each of these tests
                document.body.replaceChildren();
            });

            function simulateSessionLockClaim() {
                localStorage.setItem("react_sdk_session_lock_claimant", "testtest");
                window.dispatchEvent(new StorageEvent("storage", { key: "react_sdk_session_lock_claimant" }));
            }

            it("after a session is restored", async () => {
                await populateStorageForSession();

                const client = getMockClientWithEventEmitter(getMockClientMethods());
                jest.spyOn(MatrixJs, "createClient").mockReturnValue(client);

                const rendered = getComponent({});
                await waitForSyncAndLoad(client, true);
                rendered.getByText("Welcome Ernie");

                // we're now at the welcome page. Another session wants the lock...
                simulateSessionLockClaim();
                await flushPromises();
                expect(rendered.container).toMatchSnapshot();
            });

            it("while we were waiting for the lock ourselves", async () => {
                // simulate there already being one session
                localStorage.setItem("react_sdk_session_lock_ping", String(Date.now()));

                const rendered = getComponent({});
                await flushPromises();

                // user confirms continue
                rendered.getByRole("button", { name: "Continue" }).click();
                await flushPromises();
                expect(rendered.getByTestId("spinner")).toBeInTheDocument();

                // now a third session starts
                simulateSessionLockClaim();
                await flushPromises();
                expect(rendered.container).toMatchSnapshot();
            });

            it("while we are checking the sync store", async () => {
                const rendered = getComponent({});
                expect(rendered.getByTestId("spinner")).toBeInTheDocument();

                // now a third session starts
                simulateSessionLockClaim();
                await flushPromises();
                expect(rendered.container).toMatchSnapshot();
            });

            it("during crypto init", async () => {
                await populateStorageForSession();

                const client = new MockClientWithEventEmitter({
                    ...getMockClientMethods(),
                }) as unknown as Mocked<MatrixClient>;
                jest.spyOn(MatrixJs, "createClient").mockReturnValue(client);

                // intercept initCrypto and have it block until we complete the deferred
                const initCryptoCompleteDefer = defer();
                const initCryptoCalled = new Promise<void>((resolve) => {
                    client.initRustCrypto.mockImplementation(() => {
                        resolve();
                        return initCryptoCompleteDefer.promise;
                    });
                });

                const rendered = getComponent({});
                await initCryptoCalled;
                console.log("initCrypto called");

                simulateSessionLockClaim();
                await flushPromises();

                // now we should see the error page
                rendered.getByText("Test is connected in another tab");

                // let initCrypto complete, and check we don't get a modal
                initCryptoCompleteDefer.resolve();
                await sleep(10); // Modals take a few ms to appear
                expect(document.body).toMatchSnapshot();
            });
        });
    });

    describe("mobile registration", () => {
        const getComponentAndWaitForReady = async (): Promise<RenderResult> => {
            const renderResult = getComponent();
            // wait for welcome page chrome render
            await screen.findByText("powered by Matrix");

            // go to mobile_register page
            defaultDispatcher.dispatch({
                action: "start_mobile_registration",
            });

            await flushPromises();

            return renderResult;
        };

        const enabledMobileRegistration = (): void => {
            jest.spyOn(SettingsStore, "getValue").mockImplementation((settingName: string) => {
                if (settingName === "Registration.mobileRegistrationHelper") return true;
                if (settingName === UIFeature.Registration) return true;
            });
        };

        it("should render welcome screen if mobile registration is not enabled in settings", async () => {
            await getComponentAndWaitForReady();

            await screen.findByText("powered by Matrix");
        });

        it("should render mobile registration", async () => {
            enabledMobileRegistration();

            await getComponentAndWaitForReady();

            expect(screen.getByTestId("mobile-register")).toBeInTheDocument();
        });
    });

    describe("when key backup failed", () => {
        it("should show the new recovery method dialog", async () => {
            jest.mock("../../../../src/async-components/views/dialogs/security/NewRecoveryMethodDialog", () => ({
                __esModule: true,
                default: () => <span>mocked dialog</span>,
            }));
            jest.spyOn(mockClient.getCrypto()!, "getActiveSessionBackupVersion").mockResolvedValue("version");

            getComponent({});
            defaultDispatcher.dispatch({
                action: "will_start_client",
            });
            await flushPromises();
            mockClient.emit(CryptoEvent.KeyBackupFailed, "error code");
            await waitFor(() => expect(screen.getByText("mocked dialog")).toBeInTheDocument());
        });
    });
});<|MERGE_RESOLUTION|>--- conflicted
+++ resolved
@@ -134,13 +134,10 @@
             getVersion: jest.fn().mockReturnValue("1"),
             setDeviceIsolationMode: jest.fn(),
             userHasCrossSigningKeys: jest.fn(),
-<<<<<<< HEAD
+            getActiveSessionBackupVersion: jest.fn().mockResolvedValue(null),
             globalBlacklistUnverifiedDevices: false,
             // This needs to not finish immediately because we need to test the screen appears
             bootstrapCrossSigning: jest.fn().mockImplementation(() => bootstrapDeferred.promise),
-=======
-            getActiveSessionBackupVersion: jest.fn().mockResolvedValue(null),
->>>>>>> 1bb482f6
         }),
         secretStorage: {
             isStored: jest.fn().mockReturnValue(null),
