--- conflicted
+++ resolved
@@ -77,269 +77,9 @@
         cleanup();
     });
 
-<<<<<<< HEAD
-    describe("MSC3906", () => {
+    describe("MSC4108", () => {
         const getComponent = (props: { client: MatrixClient; onFinished?: () => void }) => (
             <LoginWithQR {...defaultProps} {...props} />
-        );
-
-        beforeEach(() => {
-            jest.spyOn(MSC3906Rendezvous.prototype, "generateCode").mockResolvedValue();
-            // @ts-ignore
-            // workaround for https://github.com/facebook/jest/issues/9675
-            MSC3906Rendezvous.prototype.code = mockRendezvousCode;
-            jest.spyOn(MSC3906Rendezvous.prototype, "cancel").mockResolvedValue();
-            jest.spyOn(MSC3906Rendezvous.prototype, "startAfterShowingCode").mockResolvedValue(mockConfirmationDigits);
-            jest.spyOn(MSC3906Rendezvous.prototype, "declineLoginOnExistingDevice").mockResolvedValue();
-            jest.spyOn(MSC3906Rendezvous.prototype, "approveLoginOnExistingDevice").mockResolvedValue(newDeviceId);
-            jest.spyOn(MSC3906Rendezvous.prototype, "verifyNewDeviceOnExistingDevice").mockResolvedValue(undefined);
-            client.requestLoginToken.mockResolvedValue({
-                login_token: "token",
-                expires_in_ms: 1000 * 1000,
-            } as LoginTokenPostResponse); // we force the type here so that it works with versions of js-sdk that don't have r1 support yet
-        });
-
-        test("no homeserver support", async () => {
-            // simulate no support
-            jest.spyOn(MSC3906Rendezvous.prototype, "generateCode").mockRejectedValue("");
-            render(getComponent({ client }));
-            await waitFor(() =>
-                expect(mockedFlow).toHaveBeenLastCalledWith({
-                    phase: Phase.Error,
-                    failureReason: LegacyRendezvousFailureReason.HomeserverLacksSupport,
-                    onClick: expect.any(Function),
-                }),
-            );
-            const rendezvous = mocked(MSC3906Rendezvous).mock.instances[0];
-            expect(rendezvous.generateCode).toHaveBeenCalled();
-        });
-
-        test("failed to connect", async () => {
-            jest.spyOn(MSC3906Rendezvous.prototype, "startAfterShowingCode").mockRejectedValue("");
-            render(getComponent({ client }));
-            await waitFor(() =>
-                expect(mockedFlow).toHaveBeenLastCalledWith({
-                    phase: Phase.Error,
-                    failureReason: ClientRendezvousFailureReason.Unknown,
-                    onClick: expect.any(Function),
-                }),
-            );
-            const rendezvous = mocked(MSC3906Rendezvous).mock.instances[0];
-            expect(rendezvous.generateCode).toHaveBeenCalled();
-            expect(rendezvous.startAfterShowingCode).toHaveBeenCalled();
-        });
-
-        test("render QR then back", async () => {
-            const onFinished = jest.fn();
-            jest.spyOn(MSC3906Rendezvous.prototype, "startAfterShowingCode").mockReturnValue(unresolvedPromise());
-            render(getComponent({ client, onFinished }));
-            const rendezvous = mocked(MSC3906Rendezvous).mock.instances[0];
-
-            await waitFor(() =>
-                expect(mockedFlow).toHaveBeenLastCalledWith(
-                    expect.objectContaining({
-                        phase: Phase.ShowingQR,
-                    }),
-                ),
-            );
-            // display QR code
-            expect(mockedFlow).toHaveBeenLastCalledWith({
-                phase: Phase.ShowingQR,
-                code: mockRendezvousCode,
-                onClick: expect.any(Function),
-            });
-            expect(rendezvous.generateCode).toHaveBeenCalled();
-            expect(rendezvous.startAfterShowingCode).toHaveBeenCalled();
-
-            // back
-            const onClick = mockedFlow.mock.calls[0][0].onClick;
-            await onClick(Click.Back);
-            expect(onFinished).toHaveBeenCalledWith(false);
-            expect(rendezvous.cancel).toHaveBeenCalledWith(LegacyRendezvousFailureReason.UserCancelled);
-        });
-
-        test("render QR then decline", async () => {
-            const onFinished = jest.fn();
-            render(getComponent({ client, onFinished }));
-            const rendezvous = mocked(MSC3906Rendezvous).mock.instances[0];
-
-            await waitFor(() =>
-                expect(mockedFlow).toHaveBeenLastCalledWith(
-                    expect.objectContaining({
-                        phase: Phase.LegacyConnected,
-                    }),
-                ),
-            );
-            expect(mockedFlow).toHaveBeenLastCalledWith({
-                phase: Phase.LegacyConnected,
-                confirmationDigits: mockConfirmationDigits,
-                onClick: expect.any(Function),
-            });
-
-            // decline
-            const onClick = mockedFlow.mock.calls[0][0].onClick;
-            await onClick(Click.Decline);
-            expect(onFinished).toHaveBeenCalledWith(false);
-
-            expect(rendezvous.generateCode).toHaveBeenCalled();
-            expect(rendezvous.startAfterShowingCode).toHaveBeenCalled();
-            expect(rendezvous.declineLoginOnExistingDevice).toHaveBeenCalled();
-        });
-
-        test("approve - no crypto", async () => {
-            (client as any).getCrypto = () => undefined;
-            const onFinished = jest.fn();
-            render(getComponent({ client, onFinished }));
-            const rendezvous = mocked(MSC3906Rendezvous).mock.instances[0];
-
-            await waitFor(() =>
-                expect(mockedFlow).toHaveBeenLastCalledWith(
-                    expect.objectContaining({
-                        phase: Phase.LegacyConnected,
-                    }),
-                ),
-            );
-            expect(mockedFlow).toHaveBeenLastCalledWith({
-                phase: Phase.LegacyConnected,
-                confirmationDigits: mockConfirmationDigits,
-                onClick: expect.any(Function),
-            });
-            expect(rendezvous.generateCode).toHaveBeenCalled();
-            expect(rendezvous.startAfterShowingCode).toHaveBeenCalled();
-
-            // approve
-            const onClick = mockedFlow.mock.calls[0][0].onClick;
-            await onClick(Click.Approve);
-
-            await waitFor(() =>
-                expect(mockedFlow).toHaveBeenLastCalledWith(
-                    expect.objectContaining({
-                        phase: Phase.WaitingForDevice,
-                    }),
-                ),
-            );
-
-            expect(rendezvous.approveLoginOnExistingDevice).toHaveBeenCalledWith("token");
-
-            expect(onFinished).toHaveBeenCalledWith(true);
-        });
-
-        test("approve + verifying", async () => {
-            const onFinished = jest.fn();
-            jest.spyOn(MSC3906Rendezvous.prototype, "verifyNewDeviceOnExistingDevice").mockImplementation(() =>
-                unresolvedPromise(),
-            );
-            render(getComponent({ client, onFinished }));
-            const rendezvous = mocked(MSC3906Rendezvous).mock.instances[0];
-
-            await waitFor(() =>
-                expect(mockedFlow).toHaveBeenLastCalledWith(
-                    expect.objectContaining({
-                        phase: Phase.LegacyConnected,
-                    }),
-                ),
-            );
-            expect(mockedFlow).toHaveBeenLastCalledWith({
-                phase: Phase.LegacyConnected,
-                confirmationDigits: mockConfirmationDigits,
-                onClick: expect.any(Function),
-            });
-            expect(rendezvous.generateCode).toHaveBeenCalled();
-            expect(rendezvous.startAfterShowingCode).toHaveBeenCalled();
-
-            // approve
-            const onClick = mockedFlow.mock.calls[0][0].onClick;
-            onClick(Click.Approve);
-
-            await waitFor(() =>
-                expect(mockedFlow).toHaveBeenLastCalledWith(
-                    expect.objectContaining({
-                        phase: Phase.Verifying,
-                    }),
-                ),
-            );
-
-            expect(rendezvous.approveLoginOnExistingDevice).toHaveBeenCalledWith("token");
-            expect(rendezvous.verifyNewDeviceOnExistingDevice).toHaveBeenCalled();
-            // expect(onFinished).toHaveBeenCalledWith(true);
-        });
-
-        test("approve + verify", async () => {
-            const onFinished = jest.fn();
-            render(getComponent({ client, onFinished }));
-            const rendezvous = mocked(MSC3906Rendezvous).mock.instances[0];
-
-            await waitFor(() =>
-                expect(mockedFlow).toHaveBeenLastCalledWith(
-                    expect.objectContaining({
-                        phase: Phase.LegacyConnected,
-                    }),
-                ),
-            );
-            expect(mockedFlow).toHaveBeenLastCalledWith({
-                phase: Phase.LegacyConnected,
-                confirmationDigits: mockConfirmationDigits,
-                onClick: expect.any(Function),
-            });
-            expect(rendezvous.generateCode).toHaveBeenCalled();
-            expect(rendezvous.startAfterShowingCode).toHaveBeenCalled();
-
-            // approve
-            const onClick = mockedFlow.mock.calls[0][0].onClick;
-            await onClick(Click.Approve);
-            expect(rendezvous.approveLoginOnExistingDevice).toHaveBeenCalledWith("token");
-            expect(rendezvous.verifyNewDeviceOnExistingDevice).toHaveBeenCalled();
-            expect(rendezvous.close).toHaveBeenCalled();
-            expect(onFinished).toHaveBeenCalledWith(true);
-        });
-
-        test("approve - rate limited", async () => {
-            mocked(client.requestLoginToken).mockRejectedValue(new HTTPError("rate limit reached", 429));
-            const onFinished = jest.fn();
-            render(getComponent({ client, onFinished }));
-            const rendezvous = mocked(MSC3906Rendezvous).mock.instances[0];
-
-            await waitFor(() =>
-                expect(mockedFlow).toHaveBeenLastCalledWith(
-                    expect.objectContaining({
-                        phase: Phase.LegacyConnected,
-                    }),
-                ),
-            );
-            expect(mockedFlow).toHaveBeenLastCalledWith({
-                phase: Phase.LegacyConnected,
-                confirmationDigits: mockConfirmationDigits,
-                onClick: expect.any(Function),
-            });
-            expect(rendezvous.generateCode).toHaveBeenCalled();
-            expect(rendezvous.startAfterShowingCode).toHaveBeenCalled();
-
-            // approve
-            const onClick = mockedFlow.mock.calls[0][0].onClick;
-            await onClick(Click.Approve);
-
-            // the 429 error should be handled and mapped
-            await waitFor(() =>
-                expect(mockedFlow).toHaveBeenLastCalledWith(
-                    expect.objectContaining({
-                        phase: Phase.Error,
-                        failureReason: "rate_limited",
-                    }),
-                ),
-            );
-        });
-    });
-
-    describe("MSC4108", () => {
-        const getComponent = (props: { client: MatrixClient; onFinished?: () => void }) => (
-            <LoginWithQR {...defaultProps} {...props} legacy={false} />
-=======
-    describe("MSC4108", () => {
-        const getComponent = (props: { client: MatrixClient; onFinished?: () => void }) => (
-            <React.StrictMode>
-                <LoginWithQR {...defaultProps} {...props} />
-            </React.StrictMode>
->>>>>>> 5b5348ec
         );
 
         test("render QR then back", async () => {
