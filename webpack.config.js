const path = require('path');
const HtmlWebpackPlugin = require('html-webpack-plugin');
const MiniCssExtractPlugin = require('mini-css-extract-plugin');
const TerserPlugin = require('terser-webpack-plugin');
const OptimizeCSSAssetsPlugin = require('optimize-css-assets-webpack-plugin');
const webpack = require("webpack");

let og_image_url = process.env.RIOT_OG_IMAGE_URL;
if (!og_image_url) og_image_url = 'https://app.element.io/themes/element/img/logos/opengraph.png';

module.exports = (env, argv) => {
    if (process.env.CI_PACKAGE) {
        // Don't run minification for CI builds (this is only set for runs on develop)
        // We override this via environment variable to avoid duplicating the scripts
        // in `package.json` just for a different mode.
        argv.mode = "development";
    }

    const development = {};
    if (argv.mode === "production") {
        development['devtool'] = 'nosources-source-map';
    } else {
        // This makes the sourcemaps human readable for developers. We use eval-source-map
        // because the plain source-map devtool ruins the alignment.
        development['devtool'] = 'eval-source-map';
    }

    // Resolve the directories for the react-sdk and js-sdk for later use. We resolve these early so we
    // don't have to call them over and over. We also resolve to the package.json instead of the src
    // directory so we don't have to rely on a index.js or similar file existing.
    const reactSdkSrcDir = path.resolve(require.resolve("matrix-react-sdk/package.json"), '..', 'src');
    const jsSdkSrcDir = path.resolve(require.resolve("matrix-js-sdk/package.json"), '..', 'src');

    return {
        ...development,

        entry: {
            "bundle": "./src/vector/index.ts",
            "indexeddb-worker": "./src/vector/indexeddb-worker.js",
            "mobileguide": "./src/vector/mobile_guide/index.js",
            "jitsi": "./src/vector/jitsi/index.ts",
            "usercontent": "./node_modules/matrix-react-sdk/src/usercontent/index.js",

            // CSS themes
<<<<<<< HEAD
            "theme-legacy": "./node_modules/matrix-react-sdk/res/themes/legacy-light/css/legacy-light.scss",
            "theme-legacy-dark": "./node_modules/matrix-react-sdk/res/themes/legacy-dark/css/legacy-dark.scss",
            "theme-light": "./node_modules/matrix-react-sdk/res/themes/light/css/light.scss",
            "theme-dark": "./node_modules/matrix-react-sdk/res/themes/dark/css/dark.scss",
            "theme-light-custom": "./node_modules/matrix-react-sdk/res/themes/light-custom/css/light-custom.scss",
            "theme-dark-custom": "./node_modules/matrix-react-sdk/res/themes/dark-custom/css/dark-custom.scss",
=======
            "theme-tchap": "./node_modules/matrix-react-sdk/res/themes/tchap/css/tchap.scss",
>>>>>>> d8fd213f
        },

        optimization: {
            // Put all of our CSS into one useful place - this is needed for MiniCssExtractPlugin.
            // Previously we used a different extraction plugin that did this magic for us, but
            // now we need to consider that the CSS needs to be bundled up together.
            splitChunks: {
                cacheGroups: {
                    styles: {
                        name: 'styles',
                        test: /\.css$/,
                        enforce: true,
                        // Do not add `chunks: 'all'` here because you'll break the app entry point.
                    },
                    default: {
                        reuseExistingChunk: true,
                    },
                },
            },

            // This fixes duplicate files showing up in chrome with sourcemaps enabled.
            // See https://github.com/webpack/webpack/issues/7128 for more info.
            namedModules: false,

            // Minification is normally enabled by default for webpack in production mode, but
            // we use a CSS optimizer too and need to manage it ourselves.
            minimize: argv.mode === 'production',
            minimizer: argv.mode === 'production' ? [new TerserPlugin({}), new OptimizeCSSAssetsPlugin({})] : [],
        },

        resolve: {
            // We define an alternative import path so we can safely use src/ across the react-sdk
            // and js-sdk. We already import from src/ where possible to ensure our source maps are
            // extremely accurate (and because we're capable of compiling the layers manually rather
            // than relying on partially-mangled output from babel), though we do need to fix the
            // package level import (stuff like `import {Thing} from "matrix-js-sdk"` for example).
            // We can't use the aliasing down below to point at src/ because that'll fail to resolve
            // the package.json for the dependency. Instead, we rely on the package.json of each
            // layer to have our custom alternate fields to load things in the right order. These are
            // the defaults of webpack prepended with `matrix_src_`.
            mainFields: ['matrix_src_browser', 'matrix_src_main', 'browser', 'main'],
            aliasFields: ['matrix_src_browser', 'browser'],

            // We need to specify that TS can be resolved without an extension
            extensions: ['.js', '.json', '.ts', '.tsx'],
            alias: {
                // alias any requires to the react module to the one in our path,
                // otherwise we tend to get the react source included twice when
                // using `npm link` / `yarn link`.
                "react": path.resolve(__dirname, 'node_modules/react'),
                "react-dom": path.resolve(__dirname, 'node_modules/react-dom'),

                // same goes for js-sdk - we don't need two copies.
                "matrix-js-sdk": path.resolve(__dirname, 'node_modules/matrix-js-sdk'),
                // and prop-types and sanitize-html
                "prop-types": path.resolve(__dirname, 'node_modules/prop-types'),
                "sanitize-html": path.resolve(__dirname, 'node_modules/sanitize-html'),

                // Define a variable so the i18n stuff can load
                "$webapp": path.resolve(__dirname, 'webapp'),
            },
        },

        module: {
            noParse: [
                // for cross platform compatibility use [\\\/] as the path separator
                // this ensures that the regex trips on both Windows and *nix

                // don't parse the languages within highlight.js. They cause stack
                // overflows (https://github.com/webpack/webpack/issues/1721), and
                // there is no need for webpack to parse them - they can just be
                // included as-is.
                /highlight\.js[\\\/]lib[\\\/]languages/,

                // olm takes ages for webpack to process, and it's already heavily
                // optimised, so there is little to gain by us uglifying it.
                /olm[\\\/](javascript[\\\/])?olm\.js$/,
            ],
            rules: [
                {
                    test: /\.(ts|js)x?$/,
                    include: (f) => {
                        // our own source needs babel-ing
                        if (f.startsWith(path.resolve(__dirname, 'src'))) return true;

                        // we use the original source files of react-sdk and js-sdk, so we need to
                        // run them through babel. Because the path tested is the resolved, absolute
                        // path, these could be anywhere thanks to yarn link. We must also not
                        // include node modules inside these modules, so we add 'src'.
                        if (f.startsWith(reactSdkSrcDir)) return true;
                        if (f.startsWith(jsSdkSrcDir)) return true;

                        // but we can't run all of our dependencies through babel (many of them still
                        // use module.exports which breaks if babel injects an 'include' for its
                        // polyfills: probably fixable but babeling all our dependencies is probably
                        // not necessary anyway). So, for anything else, don't babel.
                        return false;
                    },
                    loader: 'babel-loader',
                    options: {
                        cacheDirectory: true
                    }
                },
                {
                    test: /\.css$/,
                    use: [
                        MiniCssExtractPlugin.loader,
                        {
                            loader: 'css-loader',
                            options: {
                                importLoaders: 1,
                                sourceMap: true,
                            }
                        },
                        {
                            loader: 'postcss-loader',
                            ident: 'postcss',
                            options: {
                                sourceMap: true,
                                plugins: () => [
                                    // Note that we use significantly fewer plugins on the plain
                                    // CSS parser. If we start to parse plain CSS, we end with all
                                    // kinds of nasty problems (like stylesheets not loading).
                                    //
                                    // You might have noticed that we're also sending regular CSS
                                    // through PostCSS. This looks weird, and in fact is probably
                                    // not what you'd expect, however in order for our CSS build
                                    // to work nicely we have to do this. Because down the line
                                    // our SCSS stylesheets reference plain CSS we have to load
                                    // the plain CSS through PostCSS so it can find it safely. This
                                    // also acts like a babel-for-css by transpiling our (S)CSS
                                    // down/up to the right browser support (prefixes, etc).
                                    // Further, if we don't do this then PostCSS assumes that our
                                    // plain CSS is SCSS and it really doesn't like that, even
                                    // though plain CSS should be compatible. The chunking options
                                    // at the top of this webpack config help group the SCSS and
                                    // plain CSS together for the bundler.

                                    require("postcss-simple-vars")(),
                                    require("postcss-strip-inline-comments")(),
                                    require("postcss-hexrgba")(),

                                    // It's important that this plugin is last otherwise we end
                                    // up with broken CSS.
                                    require('postcss-preset-env')({stage: 3, browsers: 'last 2 versions'}),
                                ],
                                parser: "postcss-scss",
                                "local-plugins": true,
                            },
                        },
                    ]
                },
                {
                    test: /\.scss$/,
                    use: [
                        MiniCssExtractPlugin.loader,
                        {
                            loader: 'css-loader',
                            options: {
                                importLoaders: 1,
                                sourceMap: true,
                            }
                        },
                        {
                            loader: 'postcss-loader',
                            ident: 'postcss',
                            options: {
                                sourceMap: true,
                                plugins: () => [
                                    // Note that we use slightly different plugins for SCSS.

                                    require('postcss-import')(),
                                    require("postcss-mixins")(),
                                    require("postcss-simple-vars")(),
                                    require("postcss-extend")(),
                                    require("postcss-nested")(),
                                    require("postcss-easings")(),
                                    require("postcss-strip-inline-comments")(),
                                    require("postcss-hexrgba")(),
                                    require("postcss-calc")({warnWhenCannotResolve: true}),

                                    // It's important that this plugin is last otherwise we end
                                    // up with broken CSS.
                                    require('postcss-preset-env')({stage: 3, browsers: 'last 2 versions'}),
                                ],
                                parser: "postcss-scss",
                                "local-plugins": true,
                            },
                        },
                    ]
                },
                {
                    test: /\.wasm$/,
                    loader: "file-loader",
                    type: "javascript/auto", // https://github.com/webpack/webpack/issues/6725
                    options: {
                        name: '[name].[hash:7].[ext]',
                        outputPath: '.',
                    },
                },
                {
                    // cache-bust languages.json file placed in
                    // element-web/webapp/i18n during build by copy-res.js
                    test: /\.*languages.json$/,
                    type: "javascript/auto",
                    loader: 'file-loader',
                    options: {
                        name: 'i18n/[name].[hash:7].[ext]',
                    },
                },
                {
                    test: /\.(gif|png|svg|ttf|woff|woff2|xml|ico)$/,
                    // Use a content-based hash in the name so that we can set a long cache
                    // lifetime for assets while still delivering changes quickly.
                    oneOf: [
                        {
                            // Assets referenced in CSS files
                            issuer: /\.(scss|css)$/,
                            loader: 'file-loader',
                            options: {
                                esModule: false,
                                name: '[name].[hash:7].[ext]',
                                outputPath: getAssetOutputPath,
                                publicPath: function(url, resourcePath) {
                                    // CSS image usages end up in the `bundles/[hash]` output
                                    // directory, so we adjust the final path to navigate up
                                    // twice.
                                    const outputPath = getAssetOutputPath(url, resourcePath);
                                    return toPublicPath(path.join("../..", outputPath));
                                },
                            },
                        },
                        {
                            // Assets referenced in HTML and JS files
                            loader: 'file-loader',
                            options: {
                                esModule: false,
                                name: '[name].[hash:7].[ext]',
                                outputPath: getAssetOutputPath,
                                publicPath: function(url, resourcePath) {
                                    const outputPath = getAssetOutputPath(url, resourcePath);
                                    return toPublicPath(outputPath);
                                },
                            },
                        },
                    ],
                },
            ]
        },

        plugins: [
            // This exports our CSS using the splitChunks and loaders above.
            new MiniCssExtractPlugin({
                filename: 'bundles/[hash]/[name].css',
                ignoreOrder: false, // Enable to remove warnings about conflicting order
            }),

            // This is the app's main entry point.
            new HtmlWebpackPlugin({
                template: './src/vector/index.html',

                // we inject the links ourselves via the template, because
                // HtmlWebpackPlugin will screw up our formatting like the names
                // of the themes and which chunks we actually care about.
                inject: false,
                excludeChunks: ['mobileguide', 'usercontent', 'jitsi'],
                minify: argv.mode === 'production',
                vars: {
                    og_image_url: og_image_url,
                },
            }),

            // This is the jitsi widget wrapper (embedded, so isolated stack)
            new HtmlWebpackPlugin({
                template: './src/vector/jitsi/index.html',
                filename: 'jitsi.html',
                minify: argv.mode === 'production',
                chunks: ['jitsi'],
            }),

            // This is the mobile guide's entry point (separate for faster mobile loading)
            new HtmlWebpackPlugin({
                template: './src/vector/mobile_guide/index.html',
                filename: 'mobile_guide/index.html',
                minify: argv.mode === 'production',
                chunks: ['mobileguide'],
            }),

            // These are the static error pages for when the javascript env is *really unsupported*
            new HtmlWebpackPlugin({
                template: './src/vector/static/unable-to-load.html',
                filename: 'static/unable-to-load.html',
                minify: argv.mode === 'production',
                chunks: [],
            }),
            new HtmlWebpackPlugin({
                template: './src/vector/static/incompatible-browser.html',
                filename: 'static/incompatible-browser.html',
                minify: argv.mode === 'production',
                chunks: [],
            }),

            // This is the usercontent sandbox's entry point (separate for iframing)
            new HtmlWebpackPlugin({
                template: './node_modules/matrix-react-sdk/src/usercontent/index.html',
                filename: 'usercontent/index.html',
                minify: argv.mode === 'production',
                chunks: ['usercontent'],
            }),
        ],

        output: {
            path: path.join(__dirname, "webapp"),

            // The generated JS (and CSS, from the extraction plugin) are put in a
            // unique subdirectory for the build. There will only be one such
            // 'bundle' directory in the generated tarball; however, hosting
            // servers can collect 'bundles' from multiple versions into one
            // directory and symlink it into place - this allows users who loaded
            // an older version of the application to continue to access webpack
            // chunks even after the app is redeployed.
            filename: "bundles/[hash]/[name].js",
            chunkFilename: "bundles/[hash]/[name].js",
        },

        // configuration for the webpack-dev-server
        devServer: {
            // serve unwebpacked assets from webapp.
            contentBase: './webapp',

            // Only output errors, warnings, or new compilations.
            // This hides the massive list of modules.
            stats: 'minimal',

            // hot module replacement doesn't work (I think we'd need react-hot-reload?)
            // so webpack-dev-server reloads the page on every update which is quite
            // tedious in Riot since that can take a while.
            hot: false,
            inline: false,
        },
    };
};

/**
 * Merge assets found via CSS and imports into a single tree, while also preserving
 * directories under e.g. `res` or similar.
 *
 * @param {string} url The adjusted name of the file, such as `warning.1234567.svg`.
 * @param {string} resourcePath The absolute path to the source file with unmodified name.
 * @return {string} The returned paths will look like `img/warning.1234567.svg`.
 */
function getAssetOutputPath(url, resourcePath) {
    // `res` is the parent dir for our own assets in various layers
    // `dist` is the parent dir for KaTeX assets
    const prefix = /^.*[/\\](dist|res)[/\\]/;
    if (!resourcePath.match(prefix)) {
        throw new Error(`Unexpected asset path: ${resourcePath}`);
    }
    let outputDir = path.dirname(resourcePath).replace(prefix, "");
    if (resourcePath.includes("KaTeX")) {
        // Add a clearly named directory segment, rather than leaving the KaTeX
        // assets loose in each asset type directory.
        outputDir = path.join(outputDir, "KaTeX");
    }
    return path.join(outputDir, path.basename(url));
}

/**
 * Convert path to public path format, which always uses forward slashes, since it will
 * be placed directly into things like CSS files.
 *
 * @param {string} path Some path to a file.
 */
function toPublicPath(path) {
    return path.replace(/\\/g, '/');
}<|MERGE_RESOLUTION|>--- conflicted
+++ resolved
@@ -42,16 +42,13 @@
             "usercontent": "./node_modules/matrix-react-sdk/src/usercontent/index.js",
 
             // CSS themes
-<<<<<<< HEAD
-            "theme-legacy": "./node_modules/matrix-react-sdk/res/themes/legacy-light/css/legacy-light.scss",
+            /*"theme-legacy": "./node_modules/matrix-react-sdk/res/themes/legacy-light/css/legacy-light.scss",
             "theme-legacy-dark": "./node_modules/matrix-react-sdk/res/themes/legacy-dark/css/legacy-dark.scss",
             "theme-light": "./node_modules/matrix-react-sdk/res/themes/light/css/light.scss",
             "theme-dark": "./node_modules/matrix-react-sdk/res/themes/dark/css/dark.scss",
             "theme-light-custom": "./node_modules/matrix-react-sdk/res/themes/light-custom/css/light-custom.scss",
-            "theme-dark-custom": "./node_modules/matrix-react-sdk/res/themes/dark-custom/css/dark-custom.scss",
-=======
+            "theme-dark-custom": "./node_modules/matrix-react-sdk/res/themes/dark-custom/css/dark-custom.scss",*/
             "theme-tchap": "./node_modules/matrix-react-sdk/res/themes/tchap/css/tchap.scss",
->>>>>>> d8fd213f
         },
 
         optimization: {
